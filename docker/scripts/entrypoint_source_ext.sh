--- conflicted
+++ resolved
@@ -1,7 +1,4 @@
-<<<<<<< HEAD
-=======
 #!/bin/sh
->>>>>>> 923a6042
 # SPDX-FileCopyrightText: Copyright (c) 2024, NVIDIA CORPORATION & AFFILIATES.
 # All rights reserved.
 # SPDX-License-Identifier: Apache-2.0
@@ -20,8 +17,6 @@
   fi
 fi
 
-<<<<<<< HEAD
-=======
 # Check if audio dependencies should be installed
 if [ "$INSTALL_AUDIO_EXTRACTION_DEPS" = "true" ]; then
   echo "Checking if librosa is installed..."
@@ -33,7 +28,6 @@
   fi
 fi
 
->>>>>>> 923a6042
 # If MEM_TRACE is set in the environment, use mamba to install memray
 if [ -n "$MEM_TRACE" ]; then
   echo "MEM_TRACE is set. Installing memray via mamba..."
