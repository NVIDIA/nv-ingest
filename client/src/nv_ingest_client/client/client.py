# SPDX-FileCopyrightText: Copyright (c) 2024, NVIDIA CORPORATION & AFFILIATES.
# All rights reserved.
# SPDX-License-Identifier: Apache-2.0


# pylint: disable=broad-except

import concurrent.futures
import json
import logging
import math
import time
from concurrent.futures import Future
from concurrent.futures import ThreadPoolExecutor
from concurrent.futures import as_completed
from typing import Any, Type, Callable
from typing import Dict
from typing import List
from typing import Optional
from typing import Tuple
from typing import Union

from nv_ingest_api.util.service_clients.client_base import MessageBrokerClientBase
from nv_ingest_api.util.service_clients.rest.rest_client import RestClient
from nv_ingest_client.primitives import BatchJobSpec
from nv_ingest_client.primitives import JobSpec
from nv_ingest_client.primitives.jobs import JobState
from nv_ingest_client.primitives.jobs import JobStateEnum
from nv_ingest_client.primitives.tasks import Task
from nv_ingest_client.primitives.tasks import TaskType
from nv_ingest_client.primitives.tasks import is_valid_task_type
from nv_ingest_client.primitives.tasks import task_factory
from nv_ingest_client.util.util import create_job_specs_for_batch

logger = logging.getLogger(__name__)


class DataDecodeException(Exception):
    """
    Exception raised for errors in decoding data.

    Attributes:
        message -- explanation of the error
        data -- the data that failed to decode, optionally
    """

    def __init__(self, message="Data decoding error", data=None):
        self.message = message
        self.data = data
        super().__init__(f"{message}: {data}")

    def __str__(self):
        return f"{self.__class__.__name__}({self.message}, Data={self.data})"


class NvIngestClient:
    """
    A client class for interacting with the nv-ingest service, supporting custom client allocators.
    """

    def __init__(
        self,
        message_client_allocator: Type[MessageBrokerClientBase] = RestClient,
        message_client_hostname: Optional[str] = "localhost",
        message_client_port: Optional[int] = 7670,
        message_client_kwargs: Optional[Dict] = None,
        msg_counter_id: Optional[str] = "nv-ingest-message-id",
        worker_pool_size: int = 1,
    ) -> None:
        """
        Initializes the NvIngestClient with a client allocator, REST configuration, a message counter ID,
        and a worker pool for parallel processing.

        Parameters
        ----------
        message_client_allocator : Callable[..., RestClient]
            A callable that when called returns an instance of the client used for communication.
        message_client_hostname : str, optional
            The hostname of the REST server. Defaults to "localhost".
        message_client_port : int, optional
            The port number of the REST server. Defaults to 7670.
        msg_counter_id : str, optional
            The key for tracking message counts. Defaults to "nv-ingest-message-id".
        worker_pool_size : int, optional
            The number of worker processes in the pool. Defaults to 1.
        """

        self._current_message_id = 0
        self._job_states = {}
        self._job_index_to_job_spec = {}
        self._message_client_hostname = message_client_hostname or "localhost"
        self._message_client_port = message_client_port or 7670
        self._message_counter_id = msg_counter_id or "nv-ingest-message-id"
        self._message_client_kwargs = message_client_kwargs or {}

        logger.debug("Instantiate NvIngestClient:\n%s", str(self))
        self._message_client = message_client_allocator(
            host=self._message_client_hostname,
            port=self._message_client_port,
            **self._message_client_kwargs,
        )

        # Initialize the worker pool with the specified size
        self._worker_pool = ThreadPoolExecutor(max_workers=worker_pool_size)

        self._telemetry = {}

    def __str__(self) -> str:
        """
        Returns a string representation of the NvIngestClient configuration and runtime state.

        Returns
        -------
        str
            A string representation of the client showing the Redis configuration.
        """
        info = "NvIngestClient:\n"
        info += f" message_client_host: {self._message_client_hostname}\n"
        info += f" message_client_port: {self._message_client_port}\n"

        return info

    def _generate_job_index(self) -> str:
        """
        Generates a unique job ID by combining a UUID with an incremented value from Redis.

        Returns
        -------
        str
            A unique job ID in the format of "<UUID>_<Redis incremented value>".  IF the client
            is a RedisClient. In the case of a RestClient it is simply the UUID.
        """

        job_index = str(self._current_message_id)
        self._current_message_id += 1

        return job_index

    def _pop_job_state(self, job_index: str) -> JobState:
        """
        Deletes the job with the specified ID from the job tracking dictionary.

        Parameters
        ----------
        job_index : str
            The ID of the job to delete.
        """

        job_state = self._get_and_check_job_state(job_index)
        self._job_states.pop(job_index)

        return job_state

    def _get_and_check_job_state(
        self,
        job_index: str,
        required_state: Union[JobStateEnum, List[JobStateEnum]] = None,
    ) -> JobState:
        if required_state and not isinstance(required_state, list):
            required_state = [required_state]
        job_state = self._job_states.get(job_index)

        if not job_state:
            raise ValueError(f"Job with ID {job_index} does not exist in JobStates: {self._job_states}")
        if required_state and (job_state.state not in required_state):
            raise ValueError(
                f"Job with ID {job_state.job_spec.job_id} has invalid state "
                f"{job_state.state}, expected {required_state}"
            )

        return job_state

    def job_count(self):
        return len(self._job_states)

    def _add_single_job(self, job_spec: JobSpec) -> str:
        job_index = self._generate_job_index()

        self._job_states[job_index] = JobState(job_spec=job_spec)

        return job_index

    def add_job(self, job_spec: Union[BatchJobSpec, JobSpec]) -> Union[str, List[str]]:
        if isinstance(job_spec, JobSpec):
            job_index = self._add_single_job(job_spec)
            self._job_index_to_job_spec[job_index] = job_spec

            return job_index
        elif isinstance(job_spec, BatchJobSpec):
            job_indexes = []
            for _, job_specs in job_spec.job_specs.items():
                for job in job_specs:
                    job_index = self._add_single_job(job)
                    job_indexes.append(job_index)
                    self._job_index_to_job_spec[job_index] = job
            return job_indexes
        else:
            raise ValueError(f"Unexpected type: {type(job_spec)}")

    def create_job(
        self,
        payload: str,
        source_id: str,
        source_name: str,
        document_type: str = None,
        tasks: Optional[list] = None,
        extended_options: Optional[dict] = None,
    ) -> str:
        """
        Creates a new job with the specified parameters and adds it to the job tracking dictionary.

        Parameters
        ----------
        job_id : uuid.UUID, optional
            The unique identifier for the job. If not provided, a new UUID will be generated.
        payload : dict
            The payload associated with the job. Defaults to an empty dictionary if not provided.
        tasks : list, optional
            A list of tasks to be associated with the job.
        document_type : str
            The type of document to be processed.
        source_id : str
            The source identifier for the job.
        source_name : str
            The unique name of the job's source data.
        extended_options : dict, optional
            Additional options for job creation.

        Returns
        -------
        str
            The job ID as a string.

        Raises
        ------
        ValueError
            If a job with the specified `job_id` already exists.
        """

        document_type = document_type or source_name.split(".")[-1]
        job_spec = JobSpec(
            payload=payload or {},
            tasks=tasks,
            document_type=document_type,
            source_id=source_id,
            source_name=source_name,
            extended_options=extended_options,
        )

        job_id = self.add_job(job_spec)
        return job_id

    def add_task(self, job_index: str, task: Task) -> None:
        job_state = self._get_and_check_job_state(job_index, required_state=JobStateEnum.PENDING)

        job_state.job_spec.add_task(task)

    def create_task(
        self,
        job_index: Union[str, int],
        task_type: TaskType,
        task_params: dict = None,
    ) -> None:
        """
        Creates a task of the specified type with given parameters and associates it with the existing job.

        Parameters
        ----------
        job_index: Union[str, int]
            The unique identifier of the job to which the task will be added. This can be either a string or an integer.
        task_type : TaskType
            The type of the task to be created, defined as an enum value.
        task_params : dict
            A dictionary containing parameters for the task.

        Raises
        ------
        ValueError
            If the job with the specified `job_id` does not exist or if an attempt is made to modify a job after its
            submission.
        """
        task_params = task_params or {}

        return self.add_task(job_index, task_factory(task_type, **task_params))

    def _fetch_job_result(
        self, job_index: str, timeout: Tuple[int, Union[float, None]] = (100, None), data_only: bool = False
    ) -> Tuple[Any, str, Optional[str]]:
        """
        Internal method to fetch a job result using its client-side index.
        Handles different response codes from the message client's ResponseSchema.

        Args:
            job_index (str): The client-side identifier of the job.
            timeout (float): Timeout for the fetch operation in seconds.
            data_only (bool): If True, attempts to extract 'data' field from the JSON response.

        Returns:
            Tuple[Any, str, Optional[str]]: The job result (parsed JSON or specific part), client job index,
            and trace_id.

        Raises:
            ValueError: If the job state is invalid, JSON decoding fails, or server_job_id is missing.
            TimeoutError: If the underlying fetch indicates the job is not ready (RestClient response_code == 2).
            RuntimeError: If the underlying fetch returns a terminal error (RestClient response_code == 1, e.g.,
                HTTP 404/400/500).
            Exception: For other unexpected issues during processing.
        """
        try:
            # Get job state using the client-side index
            job_state = self._get_and_check_job_state(
                job_index, required_state=[JobStateEnum.SUBMITTED, JobStateEnum.SUBMITTED_ASYNC]
            )

            # Validate server_job_id before making the call
            server_job_id = job_state.job_id
            if not server_job_id:
                error_msg = (
                    f"Cannot fetch job index {job_index}: Server Job ID is missing or invalid in state"
                    f" {job_state.state}."
                )
                logger.error(error_msg)
                job_state.state = JobStateEnum.FAILED
                raise ValueError(error_msg)

            # Fetch using the *server-assigned* job ID
            response = self._message_client.fetch_message(server_job_id, timeout)
            job_state.trace_id = response.trace_id  # Store trace ID from this fetch attempt

            # --- Handle ResponseSchema Code ---
            if response.response_code == 0:  # Success (e.g., HTTP 200)
                try:
                    # Don't change state here yet, only after successful processing
                    logger.debug(
                        f"Received successful response for job index {job_index} (Server ID: {server_job_id}). "
                        f"Decoding JSON."
                    )

                    response_json = json.loads(response.response)
                    result_data = response_json.get("data") if data_only else response_json

                    # Mark state as PROCESSING *after* successful decode, just before returning
                    job_state.state = JobStateEnum.PROCESSING
                    # Pop state *only* after successful processing is complete
                    self._pop_job_state(job_index)
                    logger.debug(
                        f"Successfully processed and removed job index {job_index} (Server ID: {server_job_id})"
                    )
                    return result_data, job_index, job_state.trace_id

                except json.JSONDecodeError as err:
                    logger.error(
                        f"Failed to decode JSON response for job index {job_index} (Server ID: {server_job_id}):"
                        f" {err}. Response text: {response.response[:500]}"
                    )
                    job_state.state = JobStateEnum.FAILED  # Mark as failed due to decode error
                    raise ValueError(f"Error decoding job result JSON: {err}") from err
                except Exception as e:
                    # Catch other potential errors during processing of successful response
                    logger.exception(
                        f"Error processing successful response for job index {job_index} (Server ID: {server_job_id}):"
                        f" {e}"
                    )
                    job_state.state = JobStateEnum.FAILED
                    raise  # Re-raise unexpected errors

            elif response.response_code == 2:  # Job Not Ready (e.g., HTTP 202)
                # Raise TimeoutError to signal the calling retry loop in fetch_job_result
                logger.debug(
                    f"Job index {job_index} (Server ID: {server_job_id}) not ready (Response Code: 2). Signaling retry."
                )
                # Do not change job state here, remains SUBMITTED
                raise TimeoutError(f"Job not ready: {response.response_reason}")

            else:  # Failure from RestClient (response_code == 1, including 404, 400, 500, conn errors)
                # Log the failure reason from the ResponseSchema
                error_msg = (
                    f"Terminal failure fetching result for client index {job_index} (Server ID: {server_job_id}). "
                    f"Code: {response.response_code}, Reason: {response.response_reason}"
                )
                logger.error(error_msg)
                job_state.state = JobStateEnum.FAILED  # Mark job as failed in the client
                # Do NOT pop the state for failed jobs here
                # Raise RuntimeError to indicate a terminal failure for this fetch attempt
                raise RuntimeError(error_msg)

        except (TimeoutError, ValueError, RuntimeError):
            # Re-raise specific handled exceptions
            raise
        except Exception as err:
            # Catch unexpected errors during the process (e.g., in _get_and_check_job_state)
            logger.exception(f"Unexpected error during fetch process for job index {job_index}: {err}")
            # Attempt to mark state as FAILED if possible and state object exists
            if "job_state" in locals() and hasattr(job_state, "state"):
                job_state.state = JobStateEnum.FAILED
            raise  # Re-raise the original exception

    # The Pythonic invocation and the CLI invocation approach currently have different approaches to timeouts
    # This distinction is made obvious by provided two separate functions. One for "_cli" and one for
    # direct Python use. This is the "_cli" approach
    def fetch_job_result_cli(self, job_ids: Union[str, List[str]], data_only: bool = False):
        if isinstance(job_ids, str):
            job_ids = [job_ids]

        return [self._fetch_job_result(job_id, data_only=data_only) for job_id in job_ids]

    # Nv-Ingest jobs are often "long running". Therefore after
    # submission we intermittently check if the job is completed.
    def _fetch_job_result_wait(self, job_id: str, timeout: float = 60, data_only: bool = True):
        while True:
            try:
                return [self._fetch_job_result(job_id, timeout=(timeout, None), data_only=data_only)]
            except TimeoutError:
                logger.debug("Job still processing ... HTTP 202 received")

    def _fetch_job_with_retries(
        self,
        job_index: str,
        timeout: Tuple[int, Union[float, None]],
        max_retries: Optional[int],
        retry_delay: float,
        verbose: bool,
    ) -> Tuple[Any, str, Optional[str]]:
        """
        Internal worker function to fetch a job result with retry logic for 'not ready' state.
        This method is intended to be called by the ThreadPoolExecutor in fetch_job_result.

        Args:
            job_index (str): The client-side identifier of the job.
            timeout (float): Timeout for each underlying _fetch_job_result call.
            max_retries (Optional[int]): Maximum retries if TimeoutError (job not ready) is raised.
            retry_delay (float): Delay (seconds) between "not ready" retries.
            verbose (bool): If True, logs retry attempts.

        Returns:
            Tuple[Any, str, Optional[str]]: The job result data, client job index, and trace_id.

        Raises:
            TimeoutError: If max_retries is exceeded waiting for the job to become ready.
            ValueError: If JSON decoding fails in _fetch_job_result.
            RuntimeError: If a terminal error (e.g., 404, 400) occurs in _fetch_job_result or an unexpected error
             happens.
            Exception: Propagates other unexpected errors.
        """
        current_retries = 0
        while True:  # Loop for retries specifically for TimeoutError
            try:
                # Call the internal fetch method that talks to the message client
                # Fetch full data initially (data_only=False) for potential callback usage later
                result_data, fetched_job_index, trace_id = self._fetch_job_result(
                    job_index, timeout=timeout, data_only=False
                )
                # Success! Return the full data, index, and trace_id
                return result_data, fetched_job_index, trace_id

            except TimeoutError as e:  # Specifically handle "job not ready" raised by _fetch_job_result
                # Check if retries are exhausted
                if max_retries is not None and current_retries >= max_retries:
                    logger.error(
                        f"Max retries ({max_retries}) exceeded for job index {job_index} waiting for readiness."
                    )
                    # Raise the TimeoutError to be caught by the main future processing loop as a final failure
                    raise TimeoutError(
                        f"Job index {job_index} did not become ready after {max_retries} retries."
                    ) from e

                if verbose:
                    retry_count_display = (
                        f"{current_retries + 1}/{max_retries}" if max_retries is not None else f"{current_retries + 1}"
                    )
                    logger.info(
                        f"Job index {job_index} not ready. Retrying ({retry_count_display}). "
                        f"Waiting {retry_delay}s. Reason: {e}"
                    )
                current_retries += 1
                time.sleep(retry_delay)  # Wait before next attempt
                # Continue to next iteration of the while loop for another fetch attempt

            except (ValueError, RuntimeError) as e:
                # Catch terminal errors from _fetch_job_result (e.g., decode error, HTTP 404/400/500 failure).
                # These are not retried by this loop. Re-raise to be caught by the main future processing loop.
                logger.error(f"Terminal error fetching job index {job_index}: {e}")
                raise e  # Re-raise the original error

            except Exception as e:
                # Catch any other unexpected errors during the fetch attempt
                logger.exception(f"Unexpected error in _fetch_job_with_retries attempt for job index {job_index}: {e}")
                # Re-raise as RuntimeError to be caught by main loop
                raise RuntimeError(f"Unexpected error during fetch attempt for {job_index}: {e}") from e

    # This is the direct Python approach function for retrieving jobs which handles the timeouts directly
    # in the function itself instead of expecting the user to handle it themselves
    def fetch_job_result(
        self,
        job_indices: Union[str, List[str]],  # Expect client-side indices
        timeout: int = 100,  # Timeout per fetch attempt
        max_retries: Optional[int] = 5,  # Retries specifically for "job not ready" (TimeoutError)
        retry_delay: float = 5,  # Delay between "not ready" retries
        verbose: bool = False,
        completion_callback: Optional[Callable[[Dict, str], None]] = None,
        return_failures: bool = False,
    ) -> Union[List[Tuple[Optional[Dict], str]], Tuple[List[Tuple[Optional[Dict], str]], List[Tuple[str, str]]]]:
        """
        Fetches job results for multiple client-side job indices concurrently using _fetch_job_with_retries.
        Handles retries for 'not ready' state via the helper method and processes results/failures.

        Args:
            job_indices (Union[str, List[str]]): A job ID or list of job IDs to fetch results for.
            timeout (float): Timeout for each fetch operation, in seconds.
            max_retries (Optional[int]): Maximum number of retries for jobs that are not ready yet.
            retry_delay (float): Delay between retry attempts, in seconds.
            verbose (bool): If True, logs additional information.
            completion_callback (Optional[Callable[[Dict, str], None]]): Callback executed on successful fetch.
            return_failures (bool): If True, returns a separate list of failed jobs.

        Returns:
          - If `return_failures=False`: List of successful results [(result_data, job_index)].
          - If `return_failures=True`: Tuple of ([successful results], [failures]).

        Raises:
            Propagates exceptions from ThreadPoolExecutor or future handling if necessary.
        """
        if isinstance(job_indices, str):
            job_indices = [job_indices]

        results = []
        failures = []
        future_to_job_index: Dict[Future, str] = {}

        # --- Ensure Jobs are Submitted ---
        try:
            self._ensure_submitted(job_indices)
        except Exception as e:
            logger.error(f"Failed during pre-fetch submission check: {e}. Cannot fetch results for affected jobs.")
            for job_index in job_indices:
                # Attempt to get source_id for failure reporting, fallback to job_index
                job_spec = self._job_index_to_job_spec.get(job_index)
                source_id = job_spec.source_id if job_spec else job_index
                failures.append((source_id, f"Pre-fetch submission check failed: {e}"))
            # Clean up potentially inconsistent state
            for job_index in job_indices:
                self._job_index_to_job_spec.pop(job_index, None)
                if job_index in self._job_states:
                    self._job_states.pop(job_index)
            return (results, failures) if return_failures else results

        # --- Submit Fetch Tasks to Executor ---
        # Use the new private method as the target for the executor
        with ThreadPoolExecutor(max_workers=self._worker_pool._max_workers) as executor:
            for job_index in job_indices:
                if job_index in self._job_states:  # Check if job still valid
                    future = executor.submit(
                        self._fetch_job_with_retries,
                        job_index,
                        (timeout, None),  # Pass necessary parameters
                        max_retries,
                        retry_delay,
                        verbose,
                    )
                    future_to_job_index[future] = job_index
                else:
                    logger.warning(f"Skipping fetch for job index {job_index} as it's no longer tracked.")

            # --- Process Completed Futures ---
            for future in as_completed(future_to_job_index):
                job_index = future_to_job_index[future]
                # Get source_id for logging/failure reporting, fallback to job_index
                job_spec = self._job_index_to_job_spec.get(job_index)
                job_source_id = job_spec.source_id if job_spec else job_index

                try:
                    result_data, _, trace_id = future.result(timeout=None)  # Use timeout=None or a very large value

                    # Success path
                    logger.debug(
                        f"Successfully fetched result for job index {job_index} (Source: {job_source_id},"
                        f" Trace: {trace_id})"
                    )
<<<<<<< HEAD
                    # We only return the data chunks on the ingestor path.
                    results.append(result_data["data"])
=======
                    results.append(result_data.get("data"))
>>>>>>> d7599f28

                    # Run the callback if provided
                    if completion_callback:
                        try:
                            completion_callback(result_data, job_index)
                        except Exception as cb_err:
                            logger.error(f"Error in completion_callback for job index {job_index}: {cb_err}")

                # --- Handle Failures Caught from Future ---
                except (TimeoutError, ValueError, RuntimeError) as e:
                    # Catches errors raised from _fetch_job_with_retries:
                    # TimeoutError (max retries exceeded), ValueError (decode error),
                    # RuntimeError (terminal HTTP errors like 404, unexpected errors)
                    error_msg = f"Failed to fetch result for job index {job_index} (Source: {job_source_id}): {e}"
                    logger.error(error_msg)
                    failures.append((job_source_id, str(e)))
                except concurrent.futures.CancelledError:
                    error_msg = f"Fetch task cancelled for job index {job_index} (Source: {job_source_id})"
                    logger.warning(error_msg)
                    failures.append((job_source_id, "Task cancelled"))
                except Exception as e:
                    # Catch any other unexpected errors from future.result() itself
                    error_msg = (
                        f"Unexpected error processing future for job index {job_index} (Source: {job_source_id}): {e}"
                    )
                    logger.exception(error_msg)  # Log with stack trace
                    failures.append((job_source_id, f"Unexpected future processing error: {e}"))
                finally:
                    # Clean up the job spec mapping regardless of success/failure for this job
                    # State handling (pop/mark FAILED) is done within _fetch_job_result
                    if job_index in self._job_index_to_job_spec:
                        del self._job_index_to_job_spec[job_index]

        # --- Return Results ---
        if return_failures:
            return results, failures
        else:
            if failures:
                logger.warning(
                    f"Completed fetching batch. {len(results)} succeeded, {len(failures)}"
                    f" failed (check logs for details)."
                )
            # Return only list of successful (result_data, job_index) tuples
            return results

    def _ensure_submitted(self, job_ids: List[str]):
        if isinstance(job_ids, str):
            job_ids = [job_ids]  # Ensure job_ids is always a list

        submission_futures = {}
        for job_id in job_ids:
            job_state = self._get_and_check_job_state(
                job_id,
                required_state=[JobStateEnum.SUBMITTED, JobStateEnum.SUBMITTED_ASYNC],
            )
            if job_state.state == JobStateEnum.SUBMITTED_ASYNC:
                submission_futures[job_state.future] = job_state

        for future in as_completed(submission_futures.keys()):
            job_state = submission_futures[future]
            job_state.state = JobStateEnum.SUBMITTED
            job_state.trace_id = future.result()[0]  # Trace_id from `submit_job` endpoint submission
            job_state.future = None

    def fetch_job_result_async(self, job_ids: Union[str, List[str]], data_only: bool = True) -> Dict[Future, str]:
        """
        Fetches job results for a list or a single job ID asynchronously and returns a mapping of futures to job IDs.

        Parameters:
            job_ids (Union[str, List[str]]): A single job ID or a list of job IDs.
            timeout (float): Timeout (connect, read) for fetching each job result, in seconds.
            data_only (bool): Whether to return only the data part of the job result.

        Returns:
            Dict[Future, str]: A dictionary mapping each future to its corresponding job ID.
        """
        if isinstance(job_ids, str):
            job_ids = [job_ids]  # Ensure job_ids is always a list

        # Make sure all jobs have actually been submitted before launching fetches.
        self._ensure_submitted(job_ids)

        future_to_job_id = {}
        for job_id in job_ids:
            job_state = self._get_and_check_job_state(job_id)
            future = self._worker_pool.submit(self.fetch_job_result_cli, job_id, data_only)
            job_state.future = future
            future_to_job_id[future] = job_id

        return future_to_job_id

    def _submit_job(
        self,
        job_index: str,
        job_queue_id: str,
    ) -> Optional[Dict]:
        """
        Submits a job to a specified job queue and optionally waits for a response if blocking is True.

        Parameters
        ----------
        job_index : str
            The unique identifier of the job to be submitted.
        job_queue_id : str
            The ID of the job queue where the job will be submitted.

        Returns
        -------
        Optional[Dict]
            The job result if blocking is True and a result is available before the timeout, otherwise None.

        Raises
        ------
        Exception
            If submitting the job fails.
        """

        job_state = self._get_and_check_job_state(
            job_index, required_state=[JobStateEnum.PENDING, JobStateEnum.SUBMITTED_ASYNC]
        )

        try:
            message = json.dumps(job_state.job_spec.to_dict())

            response = self._message_client.submit_message(job_queue_id, message, for_nv_ingest=True)
            x_trace_id = response.trace_id
            transaction_id = response.transaction_id
            job_id = "" if transaction_id is None else transaction_id.replace('"', "")
            logger.debug(f"Submitted job {job_index} to queue {job_queue_id} and got back job ID {job_id}")

            job_state.state = JobStateEnum.SUBMITTED
            job_state.job_id = job_id

            # Free up memory -- payload should never be used again, and we don't want to keep it around.
            job_state.job_spec.payload = None

            return x_trace_id
        except Exception as err:
            err_msg = f"Failed to submit job {job_index} to queue {job_queue_id}: {err}"
            logger.exception(err_msg)
            job_state.state = JobStateEnum.FAILED

            raise

    def submit_job(
        self, job_indices: Union[str, List[str]], job_queue_id: str, batch_size: int = 10
    ) -> List[Union[Dict, None]]:
        if isinstance(job_indices, str):
            job_indices = [job_indices]

        results = []
        total_batches = math.ceil(len(job_indices) / batch_size)

        submission_errors = []
        for batch_num in range(total_batches):
            batch_start = batch_num * batch_size
            batch_end = batch_start + batch_size
            batch = job_indices[batch_start:batch_end]

            # Submit each batch of jobs
            for job_id in batch:
                try:
                    x_trace_id = self._submit_job(job_id, job_queue_id)
                except Exception as e:  # Even if one fails, we should continue with the rest of the batch.
                    submission_errors.append(e)
                    continue
                results.append(x_trace_id)

        if submission_errors:
            error_msg = str(submission_errors[0])
            if len(submission_errors) > 1:
                error_msg += f"... [{len(submission_errors) - 1} more messages truncated]"
            raise type(submission_errors[0])(error_msg)
        return results

    def submit_job_async(self, job_indices: Union[str, List[str]], job_queue_id: str) -> Dict[Future, str]:
        """
        Asynchronously submits one or more jobs to a specified job queue using a thread pool.
        This method handles both single job ID or a list of job IDs.

        Parameters
        ----------
        job_indices : Union[str, List[str]]
            A single job ID or a list of job IDs to be submitted.
        job_queue_id : str
            The ID of the job queue where the jobs will be submitted.

        Returns
        -------
        Dict[Future, str]
            A dictionary mapping futures to their respective job IDs for later retrieval of outcomes.

        Notes
        -----
        - This method queues the jobs for asynchronous submission and returns a mapping of futures to job IDs.
        - It does not wait for any of the jobs to complete.
        - Ensure that each job is in the proper state before submission.
        """

        if isinstance(job_indices, str):
            job_indices = [job_indices]  # Convert single job_id to a list

        future_to_job_index = {}
        for job_index in job_indices:
            job_state = self._get_and_check_job_state(job_index, JobStateEnum.PENDING)
            job_state.state = JobStateEnum.SUBMITTED_ASYNC

            future = self._worker_pool.submit(self.submit_job, job_index, job_queue_id)
            job_state.future = future
            future_to_job_index[future] = job_index

        return future_to_job_index

    def create_jobs_for_batch(self, files_batch: List[str], tasks: Dict[str, Any]) -> List[str]:
        """
        Create and submit job specifications (JobSpecs) for a batch of files, returning the job IDs.
        This function takes a batch of files, processes each file to extract its content and type,
        creates a job specification (JobSpec) for each file, and adds tasks from the provided task
        list. It then submits the jobs to the client and collects their job IDs.

        Parameters
        ----------
        files_batch : List[str]
            A list of file paths to be processed. Each file is assumed to be in a format compatible
            with the `extract_file_content` function, which extracts the file's content and type.
        tasks : Dict[str, Any]
            A dictionary of tasks to be added to each job. The keys represent task names, and the
            values represent task specifications or configurations. Standard tasks include "split",
            "extract", "store", "caption", "dedup", "filter", "embed".

        Returns
        -------
        Tuple[List[JobSpec], List[str]]
            A Tuple containing the list of JobSpecs and list of job IDs corresponding to the submitted jobs.
            Each job ID is returned by the client's `add_job` method.

        Raises
        ------
        ValueError
            If there is an error extracting the file content or type from any of the files, a
            ValueError will be logged, and the corresponding file will be skipped.

        Notes
        -----
        - The function assumes that a utility function `extract_file_content` is defined elsewhere,
          which extracts the content and type from the provided file paths.
        - For each file, a `JobSpec` is created with relevant metadata, including document type and
          file content. Various tasks are conditionally added based on the provided `tasks` dictionary.
        - The job specification includes tracing options with a timestamp (in nanoseconds) for
          diagnostic purposes.

        Examples
        --------
        Suppose you have a batch of files and tasks to process:
        >>> files_batch = ["file1.txt", "file2.pdf"]
        >>> tasks = {"split": ..., "extract_txt": ..., "store": ...}
        >>> client = NvIngestClient()
        >>> job_ids = client.create_job_specs_for_batch(files_batch, tasks)
        >>> print(job_ids)
        ['job_12345', 'job_67890']

        In this example, jobs are created and submitted for the files in `files_batch`, with the
        tasks in `tasks` being added to each job specification. The returned job IDs are then
        printed.

        See Also
        --------
        create_job_specs_for_batch: Function that creates job specifications for a batch of files.
        JobSpec : The class representing a job specification.
        """
        if not isinstance(tasks, dict):
            raise ValueError("`tasks` must be a dictionary of task names -> task specifications.")

        job_specs = create_job_specs_for_batch(files_batch)

        job_ids = []
        for job_spec in job_specs:
            logger.debug(f"Tasks: {tasks.keys()}")
            for task in tasks:
                logger.debug(f"Task: {task}")

            file_type = job_spec.document_type

            seen_tasks = set()  # For tracking tasks and rejecting duplicate tasks.

            for task_name, task_config in tasks.items():
                if task_name.lower().startswith("extract_"):
                    task_file_type = task_name.split("_", 1)[1]
                    if file_type.lower() != task_file_type.lower():
                        continue
                elif not is_valid_task_type(task_name.upper()):
                    raise ValueError(f"Invalid task type: '{task_name}'")

                if str(task_config) in seen_tasks:
                    raise ValueError(f"Duplicate task detected: {task_name} with config {task_config}")

                job_spec.add_task(task_config)

                seen_tasks.add(str(task_config))

            job_id = self.add_job(job_spec)
            job_ids.append(job_id)

        return job_ids<|MERGE_RESOLUTION|>--- conflicted
+++ resolved
@@ -494,7 +494,7 @@
         self,
         job_indices: Union[str, List[str]],  # Expect client-side indices
         timeout: int = 100,  # Timeout per fetch attempt
-        max_retries: Optional[int] = 5,  # Retries specifically for "job not ready" (TimeoutError)
+        max_retries: Optional[int] = None,  # Retries specifically for "job not ready"
         retry_delay: float = 5,  # Delay between "not ready" retries
         verbose: bool = False,
         completion_callback: Optional[Callable[[Dict, str], None]] = None,
@@ -576,12 +576,8 @@
                         f"Successfully fetched result for job index {job_index} (Source: {job_source_id},"
                         f" Trace: {trace_id})"
                     )
-<<<<<<< HEAD
                     # We only return the data chunks on the ingestor path.
                     results.append(result_data["data"])
-=======
-                    results.append(result_data.get("data"))
->>>>>>> d7599f28
 
                     # Run the callback if provided
                     if completion_callback:
