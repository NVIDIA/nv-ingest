--- conflicted
+++ resolved
@@ -725,11 +725,8 @@
         except ValueError:
             self._telemetry_max_calls = 10000
         self._telemetry = {}
-<<<<<<< HEAD
-        self._completed_parent_trace_ids: List[str] = []
-=======
+        self._completed_parent_trace_ids: List[str] = []  # 1054
         self.reset_telemetry()
->>>>>>> 54913661
 
     def __str__(self) -> str:
         """
