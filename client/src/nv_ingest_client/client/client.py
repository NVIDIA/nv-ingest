# SPDX-FileCopyrightText: Copyright (c) 2024, NVIDIA CORPORATION & AFFILIATES.
# All rights reserved.
# SPDX-License-Identifier: Apache-2.0


# pylint: disable=broad-except

import concurrent.futures
import json
import logging
import math
import time
from concurrent.futures import Future
from concurrent.futures import ThreadPoolExecutor
from concurrent.futures import as_completed
from typing import Any
from typing import Callable
from typing import Dict
from typing import List
from typing import Optional
from typing import Tuple
from typing import Union

from nv_ingest_client.message_clients.rest.rest_client import RestClient
from nv_ingest_client.primitives import BatchJobSpec
from nv_ingest_client.primitives import JobSpec
from nv_ingest_client.primitives.jobs import JobState
from nv_ingest_client.primitives.jobs import JobStateEnum
from nv_ingest_client.primitives.tasks import Task
from nv_ingest_client.primitives.tasks import TaskType
from nv_ingest_client.primitives.tasks import is_valid_task_type
from nv_ingest_client.primitives.tasks import task_factory
from nv_ingest_client.util.processing import handle_future_result
from nv_ingest_client.util.util import create_job_specs_for_batch

logger = logging.getLogger(__name__)


class DataDecodeException(Exception):
    """
    Exception raised for errors in decoding data.

    Attributes:
        message -- explanation of the error
        data -- the data that failed to decode, optionally
    """

    def __init__(self, message="Data decoding error", data=None):
        self.message = message
        self.data = data
        super().__init__(f"{message}: {data}")

    def __str__(self):
        return f"{self.__class__.__name__}({self.message}, Data={self.data})"


class NvIngestClient:
    """
    A client class for interacting with the nv-ingest service, supporting custom client allocators.
    """

    def __init__(
            self,
            message_client_allocator: Callable[..., RestClient] = RestClient,
            message_client_hostname: Optional[str] = "localhost",
            message_client_port: Optional[int] = 7670,
            message_client_kwargs: Optional[Dict] = None,
            msg_counter_id: Optional[str] = "nv-ingest-message-id",
            worker_pool_size: int = 1,
    ) -> None:
        """
        Initializes the NvIngestClient with a client allocator, REST configuration, a message counter ID,
        and a worker pool for parallel processing.

        Parameters
        ----------
        message_client_allocator : Callable[..., RestClient]
            A callable that when called returns an instance of the client used for communication.
        message_client_hostname : str, optional
            The hostname of the REST server. Defaults to "localhost".
        message_client_port : int, optional
            The port number of the REST server. Defaults to 7670.
        msg_counter_id : str, optional
            The key for tracking message counts. Defaults to "nv-ingest-message-id".
        worker_pool_size : int, optional
            The number of worker processes in the pool. Defaults to 1.
        """

        self._current_message_id = 0
        self._job_states = {}
        self._message_client_hostname = message_client_hostname or "localhost"
        self._message_client_port = message_client_port or 7670
        self._message_counter_id = msg_counter_id or "nv-ingest-message-id"

        logger.debug("Instantiate NvIngestClient:\n%s", str(self))
        self._message_client = message_client_allocator(
            host=self._message_client_hostname, port=self._message_client_port
        )

        # Initialize the worker pool with the specified size
        self._worker_pool = ThreadPoolExecutor(max_workers=worker_pool_size)

        self._telemetry = {}

    def __str__(self) -> str:
        """
        Returns a string representation of the NvIngestClient configuration and runtime state.

        Returns
        -------
        str
            A string representation of the client showing the Redis configuration.
        """
        info = "NvIngestClient:\n"
        info += f" message_client_host: {self._message_client_hostname}\n"
        info += f" message_client_port: {self._message_client_port}\n"

        return info

    def _generate_job_index(self) -> str:
        """
        Generates a unique job ID by combining a UUID with an incremented value from Redis.

        Returns
        -------
        str
            A unique job ID in the format of "<UUID>_<Redis incremented value>".  IF the client
            is a RedisClient. In the case of a RestClient it is simply the UUID.
        """

        job_index = str(self._current_message_id)
        self._current_message_id += 1

        return job_index

    def _pop_job_state(self, job_index: str) -> JobState:
        """
        Deletes the job with the specified ID from the job tracking dictionary.

        Parameters
        ----------
        job_index : str
            The ID of the job to delete.
        """

        job_state = self._get_and_check_job_state(job_index)
        self._job_states.pop(job_index)

        return job_state

    def _get_and_check_job_state(
            self,
            job_index: str,
            required_state: Union[JobStateEnum, List[JobStateEnum]] = None,
    ) -> JobState:
        if required_state and not isinstance(required_state, list):
            required_state = [required_state]
        job_state = self._job_states.get(job_index)

        if not job_state:
            raise ValueError(f"Job with ID {job_index} does not exist in JobStates: {self._job_states}")
        if required_state and (job_state.state not in required_state):
            raise ValueError(
                f"Job with ID {job_state.job_spec.job_id} has invalid state "
                f"{job_state.state}, expected {required_state}"
            )

        return job_state

    def job_count(self):
        return len(self._job_states)

    def _add_single_job(self, job_spec: JobSpec) -> str:
        job_index = self._generate_job_index()

        self._job_states[job_index] = JobState(job_spec=job_spec)

        return job_index

    def add_job(self, job_spec: Union[BatchJobSpec, JobSpec]) -> str:
        if isinstance(job_spec, JobSpec):
            job_index = self._add_single_job(job_spec)
            return job_index
        elif isinstance(job_spec, BatchJobSpec):
            job_indexes = []
            for _, job_specs in job_spec.job_specs.items():
                for job in job_specs:
                    job_index = self._add_single_job(job)
                    job_indexes.append(job_index)
            return job_indexes
        else:
            raise ValueError(f"Unexpected type: {type(job_spec)}")

    def create_job(
            self,
            payload: str,
            source_id: str,
            source_name: str,
            document_type: str = None,
            tasks: Optional[list] = None,
            extended_options: Optional[dict] = None,
    ) -> str:
        """
        Creates a new job with the specified parameters and adds it to the job tracking dictionary.

        Parameters
        ----------
        job_id : uuid.UUID, optional
            The unique identifier for the job. If not provided, a new UUID will be generated.
        payload : dict
            The payload associated with the job. Defaults to an empty dictionary if not provided.
        tasks : list, optional
            A list of tasks to be associated with the job.
        document_type : str
            The type of document to be processed.
        source_id : str
            The source identifier for the job.
        source_name : str
            The unique name of the job's source data.
        extended_options : dict, optional
            Additional options for job creation.

        Returns
        -------
        str
            The job ID as a string.

        Raises
        ------
        ValueError
            If a job with the specified `job_id` already exists.
        """

        document_type = document_type or source_name.split(".")[-1]
        job_spec = JobSpec(
            payload=payload or {},
            tasks=tasks,
            document_type=document_type,
            source_id=source_id,
            source_name=source_name,
            extended_options=extended_options,
        )

        return self.add_job(job_spec)

    def add_task(self, job_index: str, task: Task) -> None:
        job_state = self._get_and_check_job_state(job_index, required_state=JobStateEnum.PENDING)

        job_state.job_spec.add_task(task)

    def create_task(
            self,
            job_index: Union[str, int],
            task_type: TaskType,
            task_params: dict = None,
    ) -> None:
        """
        Creates a task of the specified type with given parameters and associates it with the existing job.

        Parameters
        ----------
        job_index: Union[str, int]
            The unique identifier of the job to which the task will be added. This can be either a string or an integer.
        task_type : TaskType
            The type of the task to be created, defined as an enum value.
        task_params : dict
            A dictionary containing parameters for the task.

        Raises
        ------
        ValueError
            If the job with the specified `job_id` does not exist or if an attempt is made to modify a job after its
            submission.
        """
        task_params = task_params or {}

        return self.add_task(job_index, task_factory(task_type, **task_params))

    def _fetch_job_result(self, job_index: str, timeout: float = 100, data_only: bool = True) -> Tuple[Dict, str]:
        """
        Fetches the job result from a message client, handling potential errors and state changes.

        Args:
            job_index (str): The identifier of the job.
            timeout (float): Timeout for the fetch operation in seconds.
            data_only (bool): If True, only returns the data part of the job result.

        Returns:
            Tuple[Dict, str]: The job result and the job ID.

        Raises:
            ValueError: If there is an error in decoding the job result.
            TimeoutError: If the fetch operation times out.
            Exception: For all other unexpected issues.
        """

        try:
            job_state = self._get_and_check_job_state(job_index, required_state=[JobStateEnum.SUBMITTED, JobStateEnum.SUBMITTED_ASYNC])
            response = self._message_client.fetch_message(job_state.job_id, timeout)

            if response is not None:
                try:
                    job_state.state = JobStateEnum.PROCESSING
                    response_json = json.loads(response)
                    if data_only:
                        response_json = response_json["data"]

                    return response_json, job_index
                except json.JSONDecodeError as err:
                    logger.error(f"Error decoding job result for job ID {job_index}: {err}")
                    raise ValueError(f"Error decoding job result: {err}") from err
                finally:
                    # Only pop once we know we've successfully decoded the response or errored out
                    _ = self._pop_job_state(job_index)
            else:
                raise TimeoutError(f"Timeout: No response within {timeout} seconds for job ID {job_index}")

        except TimeoutError:
            raise
        except RuntimeError as err:
            logger.error(f"Unexpected error while fetching job result for job ID {job_index}: {err}")
            raise
        except Exception as err:
            logger.error(f"Unexpected error while fetching job result for job ID {job_index}: {err}")
            raise

    # The Pythonic invocation and the CLI invocation approach currently have different approaches to timeouts
    # This distinction is made obvious by provided two separate functions. One for "_cli" and one for
    # direct Python use. This is the "_cli" approach
    def fetch_job_result_cli(self, job_ids: Union[str, List[str]], timeout: float = 100, data_only: bool = True):
        if isinstance(job_ids, str):
            job_ids = [job_ids]

        return [self._fetch_job_result(job_id, timeout, data_only) for job_id in job_ids]

    # Nv-Ingest jobs are often "long running". Therefore after
    # submission we intermittently check if the job is completed.
    def _fetch_job_result_wait(self, job_id: str, timeout: float = 60, data_only: bool = True):
        while True:
            try:
                return [self._fetch_job_result(job_id, timeout, data_only)]
            except TimeoutError:
                logger.debug("Job still processing ... aka HTTP 202 received")

    # This is the direct Python approach function for retrieving jobs which handles the timeouts directly
    # in the function itself instead of expecting the user to handle it themselves
    def fetch_job_result(
<<<<<<< HEAD
        self,
        job_ids: Union[str, List[str]],
        timeout: float = 100,
        max_retries: Optional[int] = None,
        retry_delay: float = 1,
        verbose: bool = False,
=======
            self,
            job_ids: List[str],
            timeout: float = 100,
            max_retries: Optional[int] = None,
            retry_delay: float = 1,
            verbose: bool = False,
>>>>>>> b0fdc684
    ) -> List[Tuple[Optional[Dict], str]]:
        """
        Fetches job results for multiple job IDs concurrently with individual timeouts and retry logic.

        Args:
            job_ids (List[str]): A list of job IDs to fetch results for.
            timeout (float): Timeout for each fetch operation, in seconds.
            max_retries (int): Maximum number of retries for jobs that are not ready yet.
            retry_delay (float): Delay between retry attempts, in seconds.

        Returns:
            List[Tuple[Optional[Dict], str]]: A list of tuples containing the job results and job IDs.
                                              If a timeout or error occurs, the result will be None for that job.

        Raises:
            ValueError: If there is an error in decoding the job result.
            TimeoutError: If the fetch operation times out.
            Exception: For all other unexpected issues.
        """
        if isinstance(job_ids, str):
            job_ids = [job_ids]

        results = []

        def fetch_with_retries(job_id: str):
            retries = 0
            while (max_retries is None) or (retries < max_retries):
                try:
                    # Attempt to fetch the job result
                    result = self._fetch_job_result(job_id, timeout, data_only=False)
                    return result, job_id
                except Exception as e:
                    # Check if the error is a retryable error
                    if "Job is not ready yet. Retry later." in str(e):
                        if verbose:
                            logger.info(
                                f"Job {job_id} is not ready. "
                                f"Retrying {retries + 1}/{max_retries if max_retries else '∞'} "
                                f"after {retry_delay} seconds."
                            )
                        retries += 1
                        time.sleep(retry_delay)  # Wait before retrying
                    else:
                        # For any other error, log and break out of the retry loop
                        logger.error(f"Error while fetching result for job ID {job_id}: {e}")
                        return None, job_id
            logger.error(f"Max retries exceeded for job {job_id}.")
            return None, job_id

        # Use ThreadPoolExecutor to fetch results concurrently
        with ThreadPoolExecutor() as executor:
            futures = {executor.submit(fetch_with_retries, job_id): job_id for job_id in job_ids}

            # Collect results as futures complete
            for future in as_completed(futures):
                job_id = futures[future]
                try:
                    result = handle_future_result(future, timeout=timeout)
                    results.append(result.get("data"))
                except concurrent.futures.TimeoutError:
                    logger.error(f"Timeout while fetching result for job ID {job_id}")
                except json.JSONDecodeError as e:
                    logger.error(f"Decoding while processing job ID {job_id}: {e}")
                except RuntimeError as e:
                    logger.error(f"Error while processing job ID {job_id}: {e}")
                except Exception as e:
                    logger.error(f"Error while fetching result for job ID {job_id}: {e}")

        return results

    def _ensure_submitted(self, job_ids: List[str]):
        if isinstance(job_ids, str):
            job_ids = [job_ids]  # Ensure job_ids is always a list

        submission_futures = {}
        for job_id in job_ids:
            job_state = self._get_and_check_job_state(
                job_id,
                required_state=[JobStateEnum.SUBMITTED, JobStateEnum.SUBMITTED_ASYNC],
            )
            if job_state.state == JobStateEnum.SUBMITTED_ASYNC:
                submission_futures[job_state.future] = job_state

        for future in as_completed(submission_futures.keys()):
            job_state = submission_futures[future]
            job_state.state = JobStateEnum.SUBMITTED
            job_state.future = None

    def fetch_job_result_async(
            self, job_ids: Union[str, List[str]], timeout: float = 10, data_only: bool = True
    ) -> Dict[Future, str]:
        """
        Fetches job results for a list or a single job ID asynchronously and returns a mapping of futures to job IDs.

        Parameters:
            job_ids (Union[str, List[str]]): A single job ID or a list of job IDs.
            timeout (float): Timeout for fetching each job result, in seconds.
            data_only (bool): Whether to return only the data part of the job result.

        Returns:
            Dict[Future, str]: A dictionary mapping each future to its corresponding job ID.
        """
        if isinstance(job_ids, str):
            job_ids = [job_ids]  # Ensure job_ids is always a list

        # Make sure all jobs have actually been submitted before launching fetches.
        self._ensure_submitted(job_ids)

        future_to_job_id = {}
        for job_id in job_ids:
            job_state = self._get_and_check_job_state(job_id)

            future = self._worker_pool.submit(self.fetch_job_result_cli, job_id, timeout, data_only)
            job_state.future = future
            future_to_job_id[future] = job_id

        return future_to_job_id

    def _submit_job(
            self,
            job_index: str,
            job_queue_id: str,
    ) -> Optional[Dict]:
        """
        Submits a job to a specified job queue and optionally waits for a response if blocking is True.

        Parameters
        ----------
        job_index : str
            The unique identifier of the job to be submitted.
        job_queue_id : str
            The ID of the job queue where the job will be submitted.

        Returns
        -------
        Optional[Dict]
            The job result if blocking is True and a result is available before the timeout, otherwise None.

        Raises
        ------
        Exception
            If submitting the job fails.
        """

        job_state = self._get_and_check_job_state(
            job_index, required_state=[JobStateEnum.PENDING, JobStateEnum.SUBMITTED_ASYNC]
        )

        try:
            message = json.dumps(job_state.job_spec.to_dict())

            x_trace_id, job_id = self._message_client.submit_message(job_queue_id, message)

            job_state.state = JobStateEnum.SUBMITTED
            job_state.job_id = job_id

            # Free up memory -- payload should never be used again, and we don't want to keep it around.
            job_state.job_spec.payload = None

            return x_trace_id
        except Exception as err:
            logger.error(f"Failed to submit job {job_index} to queue {job_queue_id}: {err}")
            job_state.state = JobStateEnum.FAILED
            raise

    def submit_job(
            self, job_indices: Union[str, List[str]], job_queue_id: str, batch_size: int = 10
    ) -> List[Union[Dict, None]]:
        if isinstance(job_indices, str):
            job_indices = [job_indices]

        results = []
        total_batches = math.ceil(len(job_indices) / batch_size)

        submission_errors = []
        for batch_num in range(total_batches):
            batch_start = batch_num * batch_size
            batch_end = batch_start + batch_size
            batch = job_indices[batch_start:batch_end]

            # Submit each batch of jobs
            for job_id in batch:
                try:
                    x_trace_id = self._submit_job(job_id, job_queue_id)
                except Exception as e:  # Even if one fails, we should continue with the rest of the batch.
                    submission_errors.append(e)
                    continue
                results.append(x_trace_id)

        if submission_errors:
            error_msg = str(submission_errors[0])
            if len(submission_errors) > 1:
                error_msg += f"... [{len(submission_errors) - 1} more messages truncated]"
            raise type(submission_errors[0])(error_msg)
        return results

    def submit_job_async(self, job_indices: Union[str, List[str]], job_queue_id: str) -> Dict[Future, str]:
        """
        Asynchronously submits one or more jobs to a specified job queue using a thread pool.
        This method handles both single job ID or a list of job IDs.

        Parameters
        ----------
        job_indices : Union[str, List[str]]
            A single job ID or a list of job IDs to be submitted.
        job_queue_id : str
            The ID of the job queue where the jobs will be submitted.

        Returns
        -------
        Dict[Future, str]
            A dictionary mapping futures to their respective job IDs for later retrieval of outcomes.

        Notes
        -----
        - This method queues the jobs for asynchronous submission and returns a mapping of futures to job IDs.
        - It does not wait for any of the jobs to complete.
        - Ensure that each job is in the proper state before submission.
        """

        if isinstance(job_indices, str):
            job_indices = [job_indices]  # Convert single job_id to a list

        future_to_job_index = {}
        for job_index in job_indices:
            job_state = self._get_and_check_job_state(job_index, JobStateEnum.PENDING)
            job_state.state = JobStateEnum.SUBMITTED_ASYNC

            future = self._worker_pool.submit(self.submit_job, job_index, job_queue_id)
            job_state.future = future
            future_to_job_index[future] = job_index

        return future_to_job_index

    def create_jobs_for_batch(self, files_batch: List[str], tasks: Dict[str, Any]) -> List[JobSpec]:
        """
        Create and submit job specifications (JobSpecs) for a batch of files, returning the job IDs.
        This function takes a batch of files, processes each file to extract its content and type,
        creates a job specification (JobSpec) for each file, and adds tasks from the provided task
        list. It then submits the jobs to the client and collects their job IDs.

        Parameters
        ----------
        files_batch : List[str]
            A list of file paths to be processed. Each file is assumed to be in a format compatible
            with the `extract_file_content` function, which extracts the file's content and type.
        tasks : Dict[str, Any]
            A dictionary of tasks to be added to each job. The keys represent task names, and the
            values represent task specifications or configurations. Standard tasks include "split",
            "extract", "store", "caption", "dedup", "filter", "embed", and "vdb_upload".

        Returns
        -------
        Tuple[List[JobSpec], List[str]]
            A Tuple containing the list of JobSpecs and list of job IDs corresponding to the submitted jobs.
            Each job ID is returned by the client's `add_job` method.

        Raises
        ------
        ValueError
            If there is an error extracting the file content or type from any of the files, a
            ValueError will be logged, and the corresponding file will be skipped.

        Notes
        -----
        - The function assumes that a utility function `extract_file_content` is defined elsewhere,
          which extracts the content and type from the provided file paths.
        - For each file, a `JobSpec` is created with relevant metadata, including document type and
          file content. Various tasks are conditionally added based on the provided `tasks` dictionary.
        - The job specification includes tracing options with a timestamp (in nanoseconds) for
          diagnostic purposes.

        Examples
        --------
        Suppose you have a batch of files and tasks to process:
        >>> files_batch = ["file1.txt", "file2.pdf"]
        >>> tasks = {"split": ..., "extract_txt": ..., "store": ...}
        >>> client = NvIngestClient()
        >>> job_ids = client.create_job_specs_for_batch(files_batch, tasks)
        >>> print(job_ids)
        ['job_12345', 'job_67890']

        In this example, jobs are created and submitted for the files in `files_batch`, with the
        tasks in `tasks` being added to each job specification. The returned job IDs are then
        printed.

        See Also
        --------
        create_job_specs_for_batch: Function that creates job specifications for a batch of files.
        JobSpec : The class representing a job specification.
        """
        if not isinstance(tasks, dict):
            raise ValueError("`tasks` must be a dictionary of task names -> task specifications.")

        job_specs = create_job_specs_for_batch(files_batch)

        job_ids = []
        for job_spec in job_specs:
            logger.debug(f"Tasks: {tasks.keys()}")
            for task in tasks:
                logger.debug(f"Task: {task}")

            file_type = job_spec.document_type

            seen_tasks = set()  # For tracking tasks and rejecting duplicate tasks.

            for task_name, task_config in tasks.items():
                if task_name.lower().startswith("extract_"):
                    task_file_type = task_name.split("_", 1)[1]
                    if file_type.lower() != task_file_type.lower():
                        continue
                elif not is_valid_task_type(task_name.upper()):
                    raise ValueError(f"Invalid task type: '{task_name}'")

                if str(task_config) in seen_tasks:
                    raise ValueError(f"Duplicate task detected: {task_name} with config {task_config}")

                job_spec.add_task(task_config)

                seen_tasks.add(str(task_config))

            job_id = self.add_job(job_spec)
            job_ids.append(job_id)

        return job_ids<|MERGE_RESOLUTION|>--- conflicted
+++ resolved
@@ -345,21 +345,12 @@
     # This is the direct Python approach function for retrieving jobs which handles the timeouts directly
     # in the function itself instead of expecting the user to handle it themselves
     def fetch_job_result(
-<<<<<<< HEAD
         self,
         job_ids: Union[str, List[str]],
         timeout: float = 100,
         max_retries: Optional[int] = None,
         retry_delay: float = 1,
         verbose: bool = False,
-=======
-            self,
-            job_ids: List[str],
-            timeout: float = 100,
-            max_retries: Optional[int] = None,
-            retry_delay: float = 1,
-            verbose: bool = False,
->>>>>>> b0fdc684
     ) -> List[Tuple[Optional[Dict], str]]:
         """
         Fetches job results for multiple job IDs concurrently with individual timeouts and retry logic.
