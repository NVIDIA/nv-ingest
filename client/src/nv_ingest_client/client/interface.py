--- conflicted
+++ resolved
@@ -430,18 +430,12 @@
 
         Returns
         -------
-<<<<<<< HEAD
-        results : list of dict
-            List of successful job results when `return_failures` is False and
-            `include_parent_trace_ids` is False.
-
-=======
         results : list
-            When `return_failures` is False:
+            When `return_failures` is False and `include_parent_trace_ids` is False:
             - Default: List of response['data'] per job (list[list[dict]]).
             - If `return_full_response=True`: List of full response envelopes (each dict
               contains keys like 'data', 'trace', 'annotations').
->>>>>>> 54913661
+
         results, failures : tuple (list of dict, list of tuple of str)
             Results and failure information when `return_failures` is True and
             `include_parent_trace_ids` is False.
@@ -648,17 +642,6 @@
                     logger.info("Purging saved results from disk after successful VDB upload.")
                     self._purge_saved_results(results)
 
-<<<<<<< HEAD
-        parent_trace_ids = self._client.consume_completed_parent_trace_ids() if include_parent_trace_ids else []
-
-        if return_failures and include_parent_trace_ids:
-            return results, failures, parent_trace_ids
-        if return_failures:
-            return results, failures
-        if include_parent_trace_ids:
-            return results, parent_trace_ids
-        return results
-=======
         # Print telemetry summary if requested
         if show_telemetry:
             try:
@@ -669,8 +652,15 @@
             except Exception:
                 pass
 
-        return (results, failures) if return_failures else results
->>>>>>> 54913661
+        parent_trace_ids = self._client.consume_completed_parent_trace_ids() if include_parent_trace_ids else []
+
+        if return_failures and include_parent_trace_ids:
+            return results, failures, parent_trace_ids
+        if return_failures:
+            return results, failures
+        if include_parent_trace_ids:
+            return results, parent_trace_ids
+        return results
 
     def ingest_async(self, **kwargs: Any) -> Future:
         """
