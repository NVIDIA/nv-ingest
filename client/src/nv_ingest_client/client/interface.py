# SPDX-FileCopyrightText: Copyright (c) 2024, NVIDIA CORPORATION & AFFILIATES.
# All rights reserved.
# SPDX-License-Identifier: Apache-2.0

# SPDX-FileCopyrightText: Copyright (c) 2024 NVIDIA CORPORATION & AFFILIATES. All rights reserved.

import collections
import glob
import gzip
import json
import logging
import os
import shutil
import tempfile
import threading
from concurrent.futures import Future
from concurrent.futures import ThreadPoolExecutor
from concurrent.futures import as_completed
from functools import wraps
from typing import Any
from collections.abc import Callable
from collections.abc import Iterator
from urllib.parse import urlparse

import fsspec
from nv_ingest_api.internal.enums.common import PipelinePhase
from nv_ingest_api.internal.schemas.meta.ingest_job_schema import IngestTaskCaptionSchema
from nv_ingest_api.internal.schemas.meta.ingest_job_schema import IngestTaskDedupSchema
from nv_ingest_api.internal.schemas.meta.ingest_job_schema import IngestTaskEmbedSchema
from nv_ingest_api.internal.schemas.meta.ingest_job_schema import IngestTaskExtractSchema
from nv_ingest_api.internal.schemas.meta.ingest_job_schema import IngestTaskFilterSchema
from nv_ingest_api.internal.schemas.meta.ingest_job_schema import IngestTaskSplitSchema
from nv_ingest_api.internal.schemas.meta.ingest_job_schema import IngestTaskStoreEmbedSchema
from nv_ingest_api.internal.schemas.meta.ingest_job_schema import IngestTaskStoreSchema
from nv_ingest_api.util.introspection.function_inspect import infer_udf_function_name
from nv_ingest_client.client.client import NvIngestClient
from nv_ingest_client.client.util.processing import get_valid_filename
from nv_ingest_client.client.util.processing import save_document_results_to_jsonl
from nv_ingest_client.primitives import BatchJobSpec
from nv_ingest_client.primitives.jobs import JobStateEnum
from nv_ingest_client.primitives.tasks import CaptionTask
from nv_ingest_client.primitives.tasks import DedupTask
from nv_ingest_client.primitives.tasks import EmbedTask
from nv_ingest_client.primitives.tasks import ExtractTask
from nv_ingest_client.primitives.tasks import FilterTask
from nv_ingest_client.primitives.tasks import SplitTask
from nv_ingest_client.primitives.tasks import StoreTask
from nv_ingest_client.primitives.tasks import StoreEmbedTask
from nv_ingest_client.primitives.tasks import UDFTask
from nv_ingest_client.util.processing import check_schema
from nv_ingest_client.util.system import ensure_directory_with_permissions
from nv_ingest_client.util.util import filter_function_kwargs
from nv_ingest_client.util.vdb import VDB, get_vdb_op_cls
from tqdm import tqdm

logger = logging.getLogger(__name__)

DEFAULT_JOB_QUEUE_ID = "ingest_task_queue"


def get_max_filename_length(path="."):
    return os.pathconf(path, "PC_NAME_MAX")


def safe_filename(base_dir, filename, suffix=""):
    max_name = os.pathconf(base_dir, "PC_NAME_MAX")
    # Account for suffix (like ".jsonl") in the allowed length
    allowed = max_name - len(suffix)
    # If filename too long, truncate and append suffix
    if len(filename) > allowed:
        filename = filename[:allowed]
    return filename + suffix


def ensure_job_specs(func):
    """Decorator to ensure _job_specs is initialized before calling task methods."""

    @wraps(func)
    def wrapper(self, *args, **kwargs):
        if self._job_specs is None:
            raise ValueError(
                "Job specifications are not initialized because some files are "
                "remote or not accessible locally. Ensure file paths are correct, "
                "and call `.load()` first if files are remote."
            )
        return func(self, *args, **kwargs)

    return wrapper


class LazyLoadedList(collections.abc.Sequence):
    def __init__(self, filepath: str, expected_len: int | None = None):
        self.filepath = filepath
        self._len: int | None = expected_len  # Store pre-calculated length
        self._offsets: list[int] | None = None

        if self._len == 0:
            self._offsets = []

        self._open = gzip.open if self.compression == "gzip" else open

    def __iter__(self) -> Iterator[Any]:
        try:
            with open(self.filepath, encoding="utf-8") as f:
                for line in f:
                    yield json.loads(line)
        except FileNotFoundError:
            logger.error(f"LazyLoadedList: File not found {self.filepath}")
            return iter([])
        except json.JSONDecodeError as e:
            logger.error(f"LazyLoadedList: JSON decode error in {self.filepath} during iteration: {e}")
            raise

    def _build_index(self):
        if self._offsets is not None:
            return

        self._offsets = []
        line_count = 0
        try:
            with self._open(self.filepath, "rb") as f:
                while True:
                    current_pos = f.tell()
                    line = f.readline()
                    if not line:  # End of file
                        break
                    self._offsets.append(current_pos)
                    line_count += 1
            self._len = line_count
        except FileNotFoundError:
            logger.error(f"LazyLoadedList: File not found while building index: {self.filepath}")
            self._offsets = []
            self._len = 0
        except Exception as e:
            logger.error(
                f"LazyLoadedList: Error building index for {self.filepath}: {e}",
                exc_info=True,
            )
            self._offsets = []
            self._len = 0

    def __len__(self) -> int:
        if self._len is not None:
            return self._len

        if self._offsets is not None:
            self._len = len(self._offsets)
            return self._len
        self._build_index()

        return self._len if self._len is not None else 0

    def __getitem__(self, idx: int) -> Any:
        if not isinstance(idx, int):
            raise TypeError(f"List indices must be integers or slices, not {type(idx).__name__}")

        if self._offsets is None:
            self._build_index()

        if idx < 0:
            if self._len is None:
                self._build_index()
            if self._len == 0:
                raise IndexError("Index out of range for empty list")
            idx = self._len + idx

        if self._offsets is None or not (0 <= idx < len(self._offsets)):
            if self._offsets is None or self._len == 0:
                raise IndexError(f"Index {idx} out of range (list is likely empty or file error for {self.filepath})")
            raise IndexError(f"Index {idx} out of range for {self.filepath} (len: {len(self._offsets)})")

        try:
            with self._open(self.filepath, "rb") as f:
                f.seek(self._offsets[idx])
                line_bytes = f.readline()
                return json.loads(line_bytes.decode("utf-8"))
        except FileNotFoundError:
            raise IndexError(f"File not found when accessing item at index {idx} from {self.filepath}")
        except json.JSONDecodeError as e:
            raise ValueError(f"Error decoding JSON at indexed line for index {idx} in {self.filepath}: {e}") from e
        except Exception as e:
            logger.error(
                f"Unexpected error in __getitem__ for index {idx} in {self.filepath}: {e}",
                exc_info=True,
            )
            raise

    def __repr__(self):
        return (
            f"<LazyLoadedList file='{os.path.basename(self.filepath)}', "
            f"len={self.__len__() if self._len is not None else '?'}>"
        )

    def get_all_items(self) -> list[Any]:
        return list(self.__iter__())


class Ingestor:
    """
    Ingestor provides an interface for building, managing, and running data ingestion jobs
    through NvIngestClient, allowing for chainable task additions and job state tracking.

    Parameters
    ----------
    documents : List[str]
        List of document paths to be processed.
    client : Optional[NvIngestClient], optional
        An instance of NvIngestClient. If not provided, a client is created.
    job_queue_id : str, optional
        The ID of the job queue for job submission, default is "ingest_task_queue".
    """

    def __init__(
        self,
        documents: list[str] | None = None,
        client: NvIngestClient | None = None,
        job_queue_id: str = DEFAULT_JOB_QUEUE_ID,
        **kwargs,
    ):
        self._documents = documents or []
        self._client = client
        self._job_queue_id = job_queue_id
        self._vdb_bulk_upload = None
        self._purge_results_after_vdb_upload = True

        if self._client is None:
            client_kwargs = filter_function_kwargs(NvIngestClient, **kwargs)
            self._create_client(**client_kwargs)

        self._all_local = False  # Track whether all files are confirmed as local
        self._job_specs = None
        self._job_ids = None
        self._job_states = None
        self._job_id_to_source_id = {}

        if self._check_files_local():
            self._job_specs = BatchJobSpec(self._documents)
            self._all_local = True

        self._output_config = None
        self._created_temp_output_dir = None

    def __enter__(self):
        return self

    def __exit__(self, exc_type, exc_value, traceback):
        if self._output_config and (self._output_config["cleanup"] is True):
            dir_to_cleanup = self._output_config["output_directory"]
            try:
                shutil.rmtree(dir_to_cleanup)
            except FileNotFoundError:
                logger.warning(
                    f"Directory to be cleaned up not found (might have been removed already): {dir_to_cleanup}"
                )
            except OSError as e:
                logger.error(f"Error removing {dir_to_cleanup}: {e}")

    def _create_client(self, **kwargs) -> None:
        """
        Creates an instance of NvIngestClient if `_client` is not set.

        Raises
        ------
        ValueError
            If `_client` already exists.
        """
        if self._client is not None:
            raise ValueError("self._client already exists.")

        self._client = NvIngestClient(**kwargs)

    @staticmethod
    def _is_remote(pattern: str) -> bool:
        parsed = urlparse(pattern)
        return parsed.scheme in ("http", "https", "s3", "gs", "gcs", "ftp")

    @staticmethod
    def _is_glob(pattern: str) -> bool:
        # only treat '*' and '[' (and '?' when not remote) as glob chars
        wildcard = {"*", "["}
        if not Ingestor._is_remote(pattern):
            wildcard.add("?")
        return any(ch in pattern for ch in wildcard)

    def _check_files_local(self) -> bool:
        """
        Check if all specified document files are local and exist.

        Returns
        -------
        bool
            False immediately if any pattern is a remote URI.
            Local glob-patterns may match zero files (they’re skipped).
            Returns False if any explicit local path is missing
            or any matched file no longer exists.
        """
        if not self._documents:
            return False

        for pattern in self._documents:
            # FAIL on any remote URI
            if self._is_remote(pattern):
                logger.error(f"Remote URI in local-check: {pattern}")
                return False

            # local glob: OK to match zero files
            if self._is_glob(pattern):
                matches = glob.glob(pattern, recursive=True)
                if not matches:
                    logger.debug(f"No files for glob, skipping: {pattern}")
                    continue
            else:
                # explicit local path must exist
                if not os.path.exists(pattern):
                    logger.error(f"Local file not found: {pattern}")
                    return False
                matches = [pattern]

            # verify all matched files still exist
            for fp in matches:
                if not os.path.exists(fp):
                    logger.error(f"Matched file disappeared: {fp}")
                    return False

        return True

    def files(self, documents: str | list[str]) -> "Ingestor":
        """
        Add documents (local paths, globs, or remote URIs) for processing.

        Remote URIs will force `_all_local=False`. Local globs that match
        nothing are fine. Explicit local paths that don't exist cause
        `_all_local=False`.
        """
        if isinstance(documents, str):
            documents = [documents]
        if not documents:
            return self

        self._documents.extend(documents)
        self._all_local = False

        if self._check_files_local():
            self._job_specs = BatchJobSpec(self._documents)
            self._all_local = True

        return self

    def load(self, **kwargs) -> "Ingestor":
        """
        Ensure all document files are accessible locally, downloading if necessary.

        For each document in `_documents`, checks if the file exists locally. If not,
        attempts to download the file to a temporary directory using `fsspec`. Updates
        `_documents` with paths to local copies, initializes `_job_specs`, and sets
        `_all_local` to True upon successful loading.

        Parameters
        ----------
        kwargs : dict
            Additional keyword arguments for remote file access via `fsspec`.

        Returns
        -------
        Ingestor
            Returns self for chaining after ensuring all files are accessible locally.
        """
        if self._all_local:
            return self

        temp_dir = tempfile.mkdtemp()

        local_files = []
        for pattern_or_path in self._documents:
            files_local = glob.glob(pattern_or_path, recursive=True)
            if files_local:
                for local_path in files_local:
                    local_files.append(local_path)
            else:
                with fsspec.open(pattern_or_path, **kwargs) as f:
                    parsed_url = urlparse(f.path)
                    original_name = os.path.basename(parsed_url.path)
                    local_path = os.path.join(temp_dir, original_name)
                    with open(local_path, "wb") as local_file:
                        shutil.copyfileobj(f, local_file)
                    local_files.append(local_path)

        self._documents = local_files
        self._job_specs = BatchJobSpec(self._documents)
        self._all_local = True

        return self

    def ingest(
        self,
        show_progress: bool = False,
        return_failures: bool = False,
        save_to_disk: bool = False,
        **kwargs: Any,
<<<<<<< HEAD
    ) -> (
        list[list[dict[str, Any]]]  # In-memory: List of (response['data'] for each doc)
        | list[LazyLoadedList]  # Disk: List of proxies, one per original doc
        | tuple[
            list[list[dict[str, Any]]] | list[LazyLoadedList],
            list[tuple[str, str]],
        ]
    ):  # noqa: E501
=======
    ) -> Union[
        List[List[Dict[str, Any]]],  # In-memory: List of response['data'] for each doc
        List[Dict[str, Any]],  # In-memory: Full response envelopes when return_full_response=True
        List[LazyLoadedList],  # Disk: List of proxies, one per original doc
        Tuple[
            Union[List[List[Dict[str, Any]]], List[Dict[str, Any]], List[LazyLoadedList]],
            List[Tuple[str, str]],
        ],
    ]:  # noqa: E501
>>>>>>> 5fa73c5f
        """
        Ingest documents by submitting jobs and fetching results concurrently.

        Parameters
        ----------
        show_progress : bool, optional
            Whether to display a progress bar. Default is False.
        return_failures : bool, optional
            If True, return a tuple (results, failures); otherwise, return only results. Default is False.
        **kwargs : Any
            Additional keyword arguments for the underlying client methods. Supported keys:
            'concurrency_limit', 'timeout', 'max_job_retries', 'retry_delay',
            'data_only', 'return_full_response', 'verbose'. Unrecognized keys are passed
            through to process_jobs_concurrently.

        Returns
        -------
        results : list
            When `return_failures` is False:
            - Default: List of response['data'] per job (list[list[dict]]).
            - If `return_full_response=True`: List of full response envelopes (each dict
              contains keys like 'data', 'trace', 'annotations').
        results, failures : tuple (list of dict, list of tuple of str)
            Tuple containing successful results and failure information when `return_failures` is True.
        """
        if save_to_disk and (not self._output_config):
            self.save_to_disk()

        self._prepare_ingest_run()

        # Add jobs locally first
        if self._job_specs is None:
            raise RuntimeError("Job specs missing.")
        self._job_ids = self._client.add_job(self._job_specs)

        final_results_payload_list: list[list[dict[str, Any]]] | list[LazyLoadedList] = []

        # Lock for thread-safe appending to final_results_payload_list by I/O tasks
        results_lock = threading.Lock() if self._output_config else None

        io_executor: ThreadPoolExecutor | None = None
        io_futures: list[Future] = []

        if self._output_config:
            io_executor = ThreadPoolExecutor(max_workers=1, thread_name_prefix="IngestorDiskIO")

        def _perform_save_task(doc_data, job_id, source_name):
            # This function runs in the io_executor
            try:
                output_dir = self._output_config["output_directory"]
                clean_source_basename = get_valid_filename(os.path.basename(source_name))
                file_name, file_ext = os.path.splitext(clean_source_basename)
                file_suffix = f".{file_ext.strip('.')}.results.jsonl"
                if self._output_config["compression"] == "gzip":
                    file_suffix += ".gz"
                jsonl_filepath = os.path.join(output_dir, safe_filename(output_dir, file_name, file_suffix))

                num_items_saved = save_document_results_to_jsonl(
                    doc_data,
                    jsonl_filepath,
                    source_name,
                    ensure_parent_dir_exists=False,
                    compression=self._output_config["compression"],
                )

                if num_items_saved > 0:
                    results = LazyLoadedList(
                        jsonl_filepath, expected_len=num_items_saved, compression=self._output_config["compression"]
                    )
                    if results_lock:
                        with results_lock:
                            final_results_payload_list.append(results)
                    else:  # Should not happen if io_executor is used
                        final_results_payload_list.append(results)
            except Exception as e_save:
                logger.error(
                    f"Disk save I/O task error for job {job_id} (source: {source_name}): {e_save}",
                    exc_info=True,
                )

        def _disk_save_callback(
            results_data: dict[str, Any],
            job_id: str,
        ):
            source_name = "unknown_source_in_callback"
            job_spec = self._client._job_index_to_job_spec.get(job_id)
            if job_spec:
                source_name = job_spec.source_name
            else:
                try:
                    if results_data:
                        source_name = results_data[0]["metadata"]["source_metadata"]["source_id"]
                except (IndexError, KeyError, TypeError):
                    source_name = f"{job_id}"

            if not results_data:
                logger.warning(f"No data in response for job {job_id} (source: {source_name}). Skipping save.")
                if pbar:
                    pbar.update(1)
                return

            if io_executor:
                future = io_executor.submit(_perform_save_task, results_data, job_id, source_name)
                io_futures.append(future)
            else:  # Fallback to blocking save if no I/O pool
                _perform_save_task(results_data, job_id, source_name)

            if pbar:
                pbar.update(1)

        def _in_memory_callback(
            results_data: dict[str, Any],
            job_id: str,
        ):
            if pbar:
                pbar.update(1)

        pbar = tqdm(total=len(self._job_ids), desc="Processing", unit="doc") if show_progress else None
        callback: Callable | None = None

        if self._output_config:
            callback = _disk_save_callback
            stream_to_callback_only = True

            output_dir = self._output_config["output_directory"]
            os.makedirs(output_dir, exist_ok=True)
        else:
            callback = _in_memory_callback
            stream_to_callback_only = False

        # Default concurrent-processing parameters
        DEFAULT_TIMEOUT: int = 100
        DEFAULT_MAX_RETRIES: int = None
        DEFAULT_VERBOSE: bool = False

        timeout: int = kwargs.pop("timeout", DEFAULT_TIMEOUT)
        max_job_retries: int = kwargs.pop("max_job_retries", DEFAULT_MAX_RETRIES)
        verbose: bool = kwargs.pop("verbose", DEFAULT_VERBOSE)

        proc_kwargs = filter_function_kwargs(self._client.process_jobs_concurrently, **kwargs)

        # Telemetry controls (optional)
        enable_telemetry: Optional[bool] = kwargs.pop("enable_telemetry", None)
        show_telemetry: Optional[bool] = kwargs.pop("show_telemetry", None)
        if show_telemetry is None:
            # Fallback to env NV_INGEST_CLIENT_SHOW_TELEMETRY (0/1), default off
            try:
                show_telemetry = bool(int(os.getenv("NV_INGEST_CLIENT_SHOW_TELEMETRY", "0")))
            except ValueError:
                show_telemetry = False
        # If user explicitly wants to show telemetry but did not specify enable_telemetry,
        # ensure collection is enabled so summary isn't empty.
        if enable_telemetry is None and show_telemetry:
            enable_telemetry = True
        if enable_telemetry is not None and hasattr(self._client, "enable_telemetry"):
            self._client.enable_telemetry(bool(enable_telemetry))

        results, failures = self._client.process_jobs_concurrently(
            job_indices=self._job_ids,
            job_queue_id=self._job_queue_id,
            timeout=timeout,
            max_job_retries=max_job_retries,
            completion_callback=callback,
            return_failures=True,
            stream_to_callback_only=stream_to_callback_only,
            verbose=verbose,
            **proc_kwargs,
        )

        if show_progress and pbar:
            pbar.close()

        if io_executor:
            for future in as_completed(io_futures):
                try:
                    future.result()
                except Exception as e_io:
                    logger.error(f"A disk I/O task failed: {e_io}", exc_info=True)
            io_executor.shutdown(wait=True)

        if self._output_config:
            results = final_results_payload_list

        if self._vdb_bulk_upload:
            if len(failures) > 0:
                # Calculate success metrics
                total_jobs = len(results) + len(failures)
                successful_jobs = len(results)

                if return_failures:
                    # Emit message about partial success
                    logger.warning(
                        f"Job was not completely successful. "
                        f"{successful_jobs} out of {total_jobs} records completed successfully. "
                        f"Uploading successful results to vector database."
                    )

                    # Upload only the successful results
                    if successful_jobs > 0:
                        self._vdb_bulk_upload.run(results)

                        if self._purge_results_after_vdb_upload:
                            logger.info("Purging saved results from disk after successful VDB upload.")
                            self._purge_saved_results(results)

                else:
                    # Original behavior: raise RuntimeError
                    raise RuntimeError(
                        "Failed to ingest documents, unable to complete vdb bulk upload due to "
                        f"no successful results. {len(failures)} out of {total_jobs} records failed "
                    )
            else:
                # No failures - proceed with normal upload
                self._vdb_bulk_upload.run(results)

                if self._purge_results_after_vdb_upload:
                    logger.info("Purging saved results from disk after successful VDB upload.")
                    self._purge_saved_results(results)

        # Print telemetry summary if requested
        if show_telemetry:
            try:
                summary = self._client.summarize_telemetry()
                # Print to stdout and log for convenience
                print("NvIngestClient Telemetry Summary:", json.dumps(summary, indent=2))
                logger.info("NvIngestClient Telemetry Summary: %s", json.dumps(summary, indent=2))
            except Exception:
                pass

        return (results, failures) if return_failures else results

    def ingest_async(self, **kwargs: Any) -> Future:
        """
        Asynchronously submits jobs and returns a single future that completes when all jobs have finished.

        Parameters
        ----------
        kwargs : dict
            Additional parameters for the `submit_job_async` method.

        Returns
        -------
        Future
            A future that completes when all submitted jobs have reached a terminal state.
        """
        self._prepare_ingest_run()

        self._job_ids = self._client.add_job(self._job_specs)

        future_to_job_id = self._client.submit_job_async(self._job_ids, self._job_queue_id, **kwargs)
        self._job_states = {job_id: self._client._get_and_check_job_state(job_id) for job_id in self._job_ids}

        combined_future = Future()
        submitted_futures = set(future_to_job_id.keys())
        completed_futures = set()
        future_results = []

        def _done_callback(future):
            job_id = future_to_job_id[future]
            job_state = self._job_states[job_id]
            try:
                result = self._client.fetch_job_result(job_id)
                if job_state.state != JobStateEnum.COMPLETED:
                    job_state.state = JobStateEnum.COMPLETED
            except Exception:
                result = None
                if job_state.state != JobStateEnum.FAILED:
                    job_state.state = JobStateEnum.FAILED
            completed_futures.add(future)
            future_results.extend(result)
            if completed_futures == submitted_futures:
                combined_future.set_result(future_results)

        for future in future_to_job_id:
            future.add_done_callback(_done_callback)

        if self._vdb_bulk_upload:
            self._vdb_bulk_upload.run(combined_future.result())

        return combined_future

    @ensure_job_specs
    def _prepare_ingest_run(self):
        """
        Prepares the ingest run by ensuring tasks are added to the batch job specification.

        If no tasks are specified in `_job_specs`, this method invokes `all_tasks()` to add
        a default set of tasks to the job specification.
        """
        if (not self._job_specs.tasks) or all(not tasks for tasks in self._job_specs.tasks.values()):
            self.all_tasks()

    def all_tasks(self) -> "Ingestor":
        """
        Adds a default set of tasks to the batch job specification.

        The default tasks include extracting text, tables, charts, images, deduplication,
        filtering, splitting, and embedding tasks.

        Returns
        -------
        Ingestor
            Returns self for chaining.
        """
        # fmt: off
        self.extract(extract_text=True, extract_tables=True, extract_charts=True, extract_images=True) \
            .dedup() \
            .filter() \
            .split() \
            .embed() \
            .store_embed()
        # .store() \
        # fmt: on
        return self

    @ensure_job_specs
    def dedup(self, **kwargs: Any) -> "Ingestor":
        """
        Adds a DedupTask to the batch job specification.

        Parameters
        ----------
        kwargs : dict
            Parameters specific to the DedupTask.

        Returns
        -------
        Ingestor
            Returns self for chaining.
        """
        # Extract content_type and build params dict for API schema
        content_type = kwargs.pop("content_type", "text")  # Default to "text" if not specified
        params = kwargs  # Remaining parameters go into params dict

        # Validate with API schema
        api_options = {
            "content_type": content_type,
            "params": params,
        }
        task_options = check_schema(IngestTaskDedupSchema, api_options, "dedup", json.dumps(api_options))

        # Extract individual parameters from API schema for DedupTask constructor
        dedup_params = {
            "content_type": task_options.content_type,
            "filter": task_options.params.filter,
        }
        dedup_task = DedupTask(**dedup_params)
        self._job_specs.add_task(dedup_task)

        return self

    @ensure_job_specs
    def embed(self, **kwargs: Any) -> "Ingestor":
        """
        Adds an EmbedTask to the batch job specification.

        Parameters
        ----------
        kwargs : dict
            Parameters specific to the EmbedTask.

        Returns
        -------
        Ingestor
            Returns self for chaining.
        """
        # Filter out deprecated parameters before API schema validation
        # The EmbedTask constructor handles these deprecated parameters with warnings
        filtered_kwargs = {k: v for k, v in kwargs.items() if k not in ["text", "tables"]}

        _ = check_schema(IngestTaskEmbedSchema, filtered_kwargs, "embed", json.dumps(filtered_kwargs))

        # Pass original kwargs to EmbedTask constructor so it can handle deprecated parameters
        embed_task = EmbedTask(**kwargs)
        self._job_specs.add_task(embed_task)

        return self

    @ensure_job_specs
    def extract(self, **kwargs: Any) -> "Ingestor":
        """
        Adds an ExtractTask for each document type to the batch job specification.

        Parameters
        ----------
        kwargs : dict
            Parameters specific to the ExtractTask.

        Returns
        -------
        Ingestor
            Returns self for chaining.
        """

        extract_tables = kwargs.pop("extract_tables", True)
        extract_charts = kwargs.pop("extract_charts", True)
        extract_page_as_image = kwargs.pop("extract_page_as_image", False)

        # Defaulting to False since enabling infographic extraction reduces throughput.
        # Users have to set to True if infographic extraction is required.
        extract_infographics = kwargs.pop("extract_infographics", False)

        for file_type in self._job_specs.file_types:
            # Let user override document_type if user explicitly sets document_type.
            if "document_type" in kwargs:
                document_type = kwargs.pop("document_type")
                if document_type != file_type:
                    logger.warning(
                        f"User-specified document_type '{document_type}' overrides the inferred type '{file_type}'.",
                    )
            else:
                document_type = file_type

            task_options = dict(
                document_type=document_type,
                extract_tables=extract_tables,
                extract_charts=extract_charts,
                extract_infographics=extract_infographics,
                extract_page_as_image=extract_page_as_image,
                **kwargs,
            )

            # Extract method from task_options for API schema
            method = task_options.pop("extract_method", None)
            if method is None:
                # Let ExtractTask constructor handle default method selection
                method = "pdfium"  # Default fallback

            # Build params dict for API schema
            params = {k: v for k, v in task_options.items() if k != "document_type"}

            # Map document type to API schema expected values
            # Handle common file extension to DocumentTypeEnum mapping
            document_type_mapping = {
                "txt": "text",
                "md": "text",
                "sh": "text",
                "json": "text",
                "jpg": "jpeg",
                "jpeg": "jpeg",
                "png": "png",
                "pdf": "pdf",
                "docx": "docx",
                "pptx": "pptx",
                "html": "html",
                "bmp": "bmp",
                "tiff": "tiff",
                "svg": "svg",
                "mp3": "mp3",
                "wav": "wav",
            }

            # Use mapped document type for API schema validation
            api_document_type = document_type_mapping.get(document_type.lower(), document_type)

            # Validate with API schema
            api_task_options = {
                "document_type": api_document_type,
                "method": method,
                "params": params,
            }

            check_schema(IngestTaskExtractSchema, api_task_options, "extract", json.dumps(api_task_options))

            # Create ExtractTask with mapped document type for API schema compatibility
            extract_task_params = {"document_type": api_document_type, "extract_method": method, **params}
            extract_task = ExtractTask(**extract_task_params)
            self._job_specs.add_task(extract_task, document_type=document_type)

        return self

    @ensure_job_specs
    def filter(self, **kwargs: Any) -> "Ingestor":
        """
        Adds a FilterTask to the batch job specification.

        Parameters
        ----------
        kwargs : dict
            Parameters specific to the FilterTask.

        Returns
        -------
        Ingestor
            Returns self for chaining.
        """
        # Restructure parameters to match API schema structure
        params_fields = {"min_size", "max_aspect_ratio", "min_aspect_ratio", "filter"}
        params = {k: v for k, v in kwargs.items() if k in params_fields}
        top_level = {k: v for k, v in kwargs.items() if k not in params_fields}

        # Build API schema structure
        api_kwargs = top_level.copy()
        if params:
            api_kwargs["params"] = params

        task_options = check_schema(IngestTaskFilterSchema, api_kwargs, "filter", json.dumps(api_kwargs))

        # Extract individual parameters from API schema for FilterTask constructor
        filter_params = {
            "content_type": task_options.content_type,
            "min_size": task_options.params.min_size,
            "max_aspect_ratio": task_options.params.max_aspect_ratio,
            "min_aspect_ratio": task_options.params.min_aspect_ratio,
            "filter": task_options.params.filter,
        }
        filter_task = FilterTask(**filter_params)
        self._job_specs.add_task(filter_task)

        return self

    @ensure_job_specs
    def split(self, **kwargs: Any) -> "Ingestor":
        """
        Adds a SplitTask to the batch job specification.

        Parameters
        ----------
        kwargs : dict
            Parameters specific to the SplitTask.

        Returns
        -------
        Ingestor
            Returns self for chaining.
        """
        task_options = check_schema(IngestTaskSplitSchema, kwargs, "split", json.dumps(kwargs))
        extract_task = SplitTask(**task_options.model_dump())
        self._job_specs.add_task(extract_task)

        return self

    @ensure_job_specs
    def store(self, **kwargs: Any) -> "Ingestor":
        """
        Adds a StoreTask to the batch job specification.

        Parameters
        ----------
        kwargs : dict
            Parameters specific to the StoreTask.

        Returns
        -------
        Ingestor
            Returns self for chaining.
        """
        # Handle parameter name mapping: store_method -> method for API schema
        if "store_method" in kwargs:
            kwargs["method"] = kwargs.pop("store_method")

        # Provide default method if not specified (matching client StoreTask behavior)
        if "method" not in kwargs:
            kwargs["method"] = "minio"

        task_options = check_schema(IngestTaskStoreSchema, kwargs, "store", json.dumps(kwargs))

        # Map API schema fields back to StoreTask constructor parameters
        store_params = {
            "structured": task_options.structured,
            "images": task_options.images,
            "store_method": task_options.method,  # Map method back to store_method
            "params": task_options.params,
        }
        store_task = StoreTask(**store_params)
        self._job_specs.add_task(store_task)

        return self

    @ensure_job_specs
    def store_embed(self, **kwargs: Any) -> "Ingestor":
        """
        Adds a StoreEmbedTask to the batch job specification.

        Parameters
        ----------
        kwargs : dict
            Parameters specific to the StoreEmbedTask.

        Returns
        -------
        Ingestor
            Returns self for chaining.
        """
        task_options = check_schema(IngestTaskStoreEmbedSchema, kwargs, "store_embedding", json.dumps(kwargs))
        store_task = StoreEmbedTask(**task_options.model_dump())
        self._job_specs.add_task(store_task)

        return self

    def udf(
        self,
        udf_function: str,
        udf_function_name: str | None = None,
        phase: PipelinePhase | int | str | None = None,
        target_stage: str | None = None,
        run_before: bool = False,
        run_after: bool = False,
    ) -> "Ingestor":
        """
        Adds a UDFTask to the batch job specification.

        Parameters
        ----------
        udf_function : str
            UDF specification. Supports three formats:
            1. Inline function: 'def my_func(control_message): ...'
            2. Import path: 'my_module.my_function'
            3. File path: '/path/to/file.py:function_name'
        udf_function_name : str, optional
            Name of the function to execute from the UDF specification.
            If not provided, attempts to infer from udf_function.
        phase : Union[PipelinePhase, int, str], optional
            Pipeline phase to execute UDF. Accepts phase names ('extract', 'split', 'embed', 'response')
            or numbers (1-4). Cannot be used with target_stage.
        target_stage : str, optional
            Specific stage name to target for UDF execution. Cannot be used with phase.
        run_before : bool, optional
            If True and target_stage is specified, run UDF before the target stage. Default: False.
        run_after : bool, optional
            If True and target_stage is specified, run UDF after the target stage. Default: False.

        Returns
        -------
        Ingestor
            Returns self for chaining.

        Raises
        ------
        ValueError
            If udf_function_name cannot be inferred and is not provided explicitly,
            or if both phase and target_stage are specified, or if neither is specified.
        """
        # Validate mutual exclusivity of phase and target_stage
        if phase is not None and target_stage is not None:
            raise ValueError("Cannot specify both 'phase' and 'target_stage'. Please specify only one.")
        elif phase is None and target_stage is None:
            # Default to response phase for backward compatibility
            phase = PipelinePhase.RESPONSE

        # Try to infer udf_function_name if not provided
        if udf_function_name is None:
            udf_function_name = infer_udf_function_name(udf_function)
            if udf_function_name is None:
                raise ValueError(
                    f"Could not infer UDF function name from '{udf_function}'. "
                    "Please specify 'udf_function_name' explicitly."
                )
            logger.info(f"Inferred UDF function name: {udf_function_name}")

        # Use UDFTask constructor with explicit parameters
        udf_task = UDFTask(
            udf_function=udf_function,
            udf_function_name=udf_function_name,
            phase=phase,
            target_stage=target_stage,
            run_before=run_before,
            run_after=run_after,
        )
        self._job_specs.add_task(udf_task)

        return self

    def vdb_upload(self, purge_results_after_upload: bool = True, **kwargs: Any) -> "Ingestor":
        """
        Adds a VdbUploadTask to the batch job specification.

        Parameters
        ----------
        purge_results_after_upload : bool, optional
            If True, the saved result files will be deleted from disk after a successful
            upload. This requires `save_to_disk()` to be active. Defaults to True
        kwargs : dict
            Parameters specific to the VdbUploadTask.

        Returns
        -------
        Ingestor
            Returns self for chaining.
        """
        vdb_op = kwargs.pop("vdb_op", "milvus")
        if isinstance(vdb_op, str):
            op_cls = get_vdb_op_cls(vdb_op)
            vdb_op = op_cls(**kwargs)
        elif isinstance(vdb_op, VDB):
            vdb_op = vdb_op
        else:
            raise ValueError(f"Invalid type for op: {type(vdb_op)}, must be type VDB or str.")

        self._vdb_bulk_upload = vdb_op
        self._purge_results_after_vdb_upload = purge_results_after_upload

        return self

    def save_to_disk(
        self,
        output_directory: str | None = None,
        cleanup: bool = True,
        compression: str | None = "gzip",
    ) -> "Ingestor":
        """Configures the Ingestor to save results to disk instead of memory.

        This method enables disk-based storage for ingestion results. When called,
        the `ingest()` method will write the output for each processed document to a
        separate JSONL file. The return value of `ingest()` will be a list of
        `LazyLoadedList` objects, which are memory-efficient proxies to these files.

        The output directory can be specified directly, via an environment variable,
        or a temporary directory will be created automatically.

        Parameters
        ----------
        output_directory : str, optional
            The path to the directory where result files (.jsonl) will be saved.
            If not provided, it defaults to the value of the environment variable
            `NV_INGEST_CLIENT_SAVE_TO_DISK_OUTPUT_DIRECTORY`. If the environment
            variable is also not set, a temporary directory will be created.
            Defaults to None.
        cleanup : bool, optional)
            If True, the entire `output_directory` will be recursively deleted
            when the Ingestor's context is exited (i.e., when used in a `with`
            statement).
            Defaults to True.
        compression : str, optional
            The compression algorithm to use for the saved result files.
            Currently, the only supported value is `'gzip'`. To disable
            compression, set this parameter to `None`. Defaults to `'gzip'`,
            which significantly reduces the disk space required for results.
            When enabled, files are saved with a `.gz` suffix (e.g., `results.jsonl.gz`).

        Returns
        -------
        Ingestor
            Returns self for chaining.
        """
        output_directory = output_directory or os.getenv("NV_INGEST_CLIENT_SAVE_TO_DISK_OUTPUT_DIRECTORY")

        if not output_directory:
            self._created_temp_output_dir = tempfile.mkdtemp(prefix="ingestor_results_")
            output_directory = self._created_temp_output_dir

        self._output_config = {
            "output_directory": output_directory,
            "cleanup": cleanup,
            "compression": compression,
        }
        ensure_directory_with_permissions(output_directory)

        return self

    def _purge_saved_results(self, saved_results: list[LazyLoadedList]):
        """
        Deletes the .jsonl files associated with the results and the temporary
        output directory if it was created by this Ingestor instance.
        """
        if not self._output_config:
            logger.warning("Purge requested, but save_to_disk was not configured. No files to purge.")
            return

        deleted_files_count = 0
        for result_item in saved_results:
            if isinstance(result_item, LazyLoadedList) and hasattr(result_item, "filepath"):
                filepath = result_item.filepath
                try:
                    if os.path.exists(filepath):
                        os.remove(filepath)
                        deleted_files_count += 1
                        logger.debug(f"Purged result file: {filepath}")
                except OSError as e:
                    logger.error(f"Error purging result file {filepath}: {e}", exc_info=True)

        logger.info(f"Purged {deleted_files_count} saved result file(s).")

        if self._created_temp_output_dir:
            logger.info(f"Removing temporary output directory: {self._created_temp_output_dir}")
            try:
                shutil.rmtree(self._created_temp_output_dir)
                self._created_temp_output_dir = None  # Reset flag after successful removal
            except OSError as e:
                logger.error(
                    f"Error removing temporary output directory {self._created_temp_output_dir}: {e}",
                    exc_info=True,
                )

    @ensure_job_specs
    def caption(self, **kwargs: Any) -> "Ingestor":
        """
        Adds a CaptionTask to the batch job specification.

        Parameters
        ----------
        kwargs : dict
            Parameters specific to the CaptionTask.

        Returns
        -------
        Ingestor
            Returns self for chaining.
        """
        task_options = check_schema(IngestTaskCaptionSchema, kwargs, "caption", json.dumps(kwargs))

        # Extract individual parameters from API schema for CaptionTask constructor
        caption_params = {
            "api_key": task_options.api_key,
            "endpoint_url": task_options.endpoint_url,
            "prompt": task_options.prompt,
            "model_name": task_options.model_name,
        }
        caption_task = CaptionTask(**caption_params)
        self._job_specs.add_task(caption_task)

        return self

    def _count_job_states(self, job_states: set[JobStateEnum]) -> int:
        """
        Counts the jobs in specified states.

        Parameters
        ----------
        job_states : set
            Set of JobStateEnum states to count.

        Returns
        -------
        int
            Count of jobs in specified states.
        """
        count = 0
        for job_id, job_state in self._job_states.items():
            if job_state.state in job_states:
                count += 1
        return count

    def completed_jobs(self) -> int:
        """
        Counts the jobs that have completed successfully.

        Returns
        -------
        int
            Number of jobs in the COMPLETED state.
        """
        completed_job_states = {JobStateEnum.COMPLETED}

        return self._count_job_states(completed_job_states)

    def failed_jobs(self) -> int:
        """
        Counts the jobs that have failed.

        Returns
        -------
        int
            Number of jobs in the FAILED state.
        """
        failed_job_states = {JobStateEnum.FAILED}

        return self._count_job_states(failed_job_states)

    def cancelled_jobs(self) -> int:
        """
        Counts the jobs that have been cancelled.

        Returns
        -------
        int
            Number of jobs in the CANCELLED state.
        """
        cancelled_job_states = {JobStateEnum.CANCELLED}

        return self._count_job_states(cancelled_job_states)

    def remaining_jobs(self) -> int:
        """
        Counts the jobs that are not in a terminal state.

        Returns
        -------
        int
            Number of jobs that are neither completed, failed, nor cancelled.
        """
        terminal_jobs = self.completed_jobs() + self.failed_jobs() + self.cancelled_jobs()

        return len(self._job_states) - terminal_jobs<|MERGE_RESOLUTION|>--- conflicted
+++ resolved
@@ -397,16 +397,6 @@
         return_failures: bool = False,
         save_to_disk: bool = False,
         **kwargs: Any,
-<<<<<<< HEAD
-    ) -> (
-        list[list[dict[str, Any]]]  # In-memory: List of (response['data'] for each doc)
-        | list[LazyLoadedList]  # Disk: List of proxies, one per original doc
-        | tuple[
-            list[list[dict[str, Any]]] | list[LazyLoadedList],
-            list[tuple[str, str]],
-        ]
-    ):  # noqa: E501
-=======
     ) -> Union[
         List[List[Dict[str, Any]]],  # In-memory: List of response['data'] for each doc
         List[Dict[str, Any]],  # In-memory: Full response envelopes when return_full_response=True
@@ -416,7 +406,6 @@
             List[Tuple[str, str]],
         ],
     ]:  # noqa: E501
->>>>>>> 5fa73c5f
         """
         Ingest documents by submitting jobs and fetching results concurrently.
 
