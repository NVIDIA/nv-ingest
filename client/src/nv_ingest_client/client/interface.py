# SPDX-FileCopyrightText: Copyright (c) 2024, NVIDIA CORPORATION & AFFILIATES.
# All rights reserved.
# SPDX-License-Identifier: Apache-2.0

# SPDX-FileCopyrightText: Copyright (c) 2024 NVIDIA CORPORATION & AFFILIATES. All rights reserved.

import collections
import glob
import gzip
import json
import logging
import os
import shutil
import tempfile
import threading
from concurrent.futures import Future
from concurrent.futures import ThreadPoolExecutor
from concurrent.futures import as_completed
from functools import wraps
from typing import Any
from typing import Callable
from typing import Dict
from typing import Iterator
from typing import List
from typing import Optional
from typing import Tuple
from typing import Union
from urllib.parse import urlparse

import fsspec
from nv_ingest_api.internal.enums.common import PipelinePhase
from nv_ingest_api.internal.schemas.meta.ingest_job_schema import IngestTaskCaptionSchema
from nv_ingest_api.internal.schemas.meta.ingest_job_schema import IngestTaskDedupSchema
from nv_ingest_api.internal.schemas.meta.ingest_job_schema import IngestTaskEmbedSchema
from nv_ingest_api.internal.schemas.meta.ingest_job_schema import IngestTaskExtractSchema
from nv_ingest_api.internal.schemas.meta.ingest_job_schema import IngestTaskFilterSchema
from nv_ingest_api.internal.schemas.meta.ingest_job_schema import IngestTaskSplitSchema
from nv_ingest_api.internal.schemas.meta.ingest_job_schema import IngestTaskStoreEmbedSchema
from nv_ingest_api.internal.schemas.meta.ingest_job_schema import IngestTaskStoreSchema
from nv_ingest_api.util.introspection.function_inspect import infer_udf_function_name
from nv_ingest_client.client.client import NvIngestClient
from nv_ingest_client.client.util.processing import get_valid_filename
from nv_ingest_client.client.util.processing import save_document_results_to_jsonl
from nv_ingest_client.primitives import BatchJobSpec
from nv_ingest_client.primitives.jobs import JobStateEnum
from nv_ingest_client.primitives.tasks import CaptionTask
from nv_ingest_client.primitives.tasks import DedupTask
from nv_ingest_client.primitives.tasks import EmbedTask
from nv_ingest_client.primitives.tasks import ExtractTask
from nv_ingest_client.primitives.tasks import FilterTask
from nv_ingest_client.primitives.tasks import SplitTask
from nv_ingest_client.primitives.tasks import StoreTask
from nv_ingest_client.primitives.tasks import StoreEmbedTask
from nv_ingest_client.primitives.tasks import UDFTask
from nv_ingest_client.util.processing import check_schema
from nv_ingest_client.util.system import ensure_directory_with_permissions
from nv_ingest_client.util.util import filter_function_kwargs
from nv_ingest_client.util.vdb import VDB, get_vdb_op_cls
from tqdm import tqdm

logger = logging.getLogger(__name__)

DEFAULT_JOB_QUEUE_ID = "ingest_task_queue"


def get_max_filename_length(path="."):
    return os.pathconf(path, "PC_NAME_MAX")


def safe_filename(base_dir, filename, suffix=""):
    max_name = os.pathconf(base_dir, "PC_NAME_MAX")
    # Account for suffix (like ".jsonl") in the allowed length
    allowed = max_name - len(suffix)
    # If filename too long, truncate and append suffix
    if len(filename) > allowed:
        filename = filename[:allowed]
    return filename + suffix


def ensure_job_specs(func):
    """Decorator to ensure _job_specs is initialized before calling task methods."""

    @wraps(func)
    def wrapper(self, *args, **kwargs):
        if self._job_specs is None:
            raise ValueError(
                "Job specifications are not initialized because some files are "
                "remote or not accesible locally. Ensure file paths are correct, "
                "and call `.load()` first if files are remote."
            )
        return func(self, *args, **kwargs)

    return wrapper


class LazyLoadedList(collections.abc.Sequence):
    def __init__(self, filepath: str, expected_len: Optional[int] = None, compression: Optional[str] = None):
        self.filepath = filepath
        self._len: Optional[int] = expected_len  # Store pre-calculated length
        self._offsets: Optional[List[int]] = None
        self.compression = compression

        if self._len == 0:
            self._offsets = []

        self._open = gzip.open if self.compression == "gzip" else open

    def __iter__(self) -> Iterator[Any]:
        try:
            with self._open(self.filepath, "rt", encoding="utf-8") as f:
                for line in f:
                    yield json.loads(line)
        except FileNotFoundError:
            logger.error(f"LazyLoadedList: File not found {self.filepath}")
            return iter([])
        except json.JSONDecodeError as e:
            logger.error(f"LazyLoadedList: JSON decode error in {self.filepath} during iteration: {e}")
            raise

    def _build_index(self):
        if self._offsets is not None:
            return

        self._offsets = []
        line_count = 0
        try:
            with self._open(self.filepath, "rb") as f:
                while True:
                    current_pos = f.tell()
                    line = f.readline()
                    if not line:  # End of file
                        break
                    self._offsets.append(current_pos)
                    line_count += 1
            self._len = line_count
        except FileNotFoundError:
            logger.error(f"LazyLoadedList: File not found while building index: {self.filepath}")
            self._offsets = []
            self._len = 0
        except Exception as e:
            logger.error(
                f"LazyLoadedList: Error building index for {self.filepath}: {e}",
                exc_info=True,
            )
            self._offsets = []
            self._len = 0

    def __len__(self) -> int:
        if self._len is not None:
            return self._len

        if self._offsets is not None:
            self._len = len(self._offsets)
            return self._len
        self._build_index()

        return self._len if self._len is not None else 0

    def __getitem__(self, idx: int) -> Any:
        if not isinstance(idx, int):
            raise TypeError(f"List indices must be integers or slices, not {type(idx).__name__}")

        if self._offsets is None:
            self._build_index()

        if idx < 0:
            if self._len is None:
                self._build_index()
            if self._len == 0:
                raise IndexError("Index out of range for empty list")
            idx = self._len + idx

        if self._offsets is None or not (0 <= idx < len(self._offsets)):
            if self._offsets is None or self._len == 0:
                raise IndexError(f"Index {idx} out of range (list is likely empty or file error for {self.filepath})")
            raise IndexError(f"Index {idx} out of range for {self.filepath} (len: {len(self._offsets)})")

        try:
            with self._open(self.filepath, "rb") as f:
                f.seek(self._offsets[idx])
                line_bytes = f.readline()
                return json.loads(line_bytes.decode("utf-8"))
        except FileNotFoundError:
            raise IndexError(f"File not found when accessing item at index {idx} from {self.filepath}")
        except json.JSONDecodeError as e:
            raise ValueError(f"Error decoding JSON at indexed line for index {idx} in {self.filepath}: {e}") from e
        except Exception as e:
            logger.error(
                f"Unexpected error in __getitem__ for index {idx} in {self.filepath}: {e}",
                exc_info=True,
            )
            raise

    def __repr__(self):
        return (
            f"<LazyLoadedList file='{os.path.basename(self.filepath)}', "
            f"len={self.__len__() if self._len is not None else '?'}>"
        )

    def get_all_items(self) -> List[Any]:
        return list(self.__iter__())


class Ingestor:
    """
    Ingestor provides an interface for building, managing, and running data ingestion jobs
    through NvIngestClient, allowing for chainable task additions and job state tracking.

    Parameters
    ----------
    documents : List[str]
        List of document paths to be processed.
    client : Optional[NvIngestClient], optional
        An instance of NvIngestClient. If not provided, a client is created.
    job_queue_id : str, optional
        The ID of the job queue for job submission, default is "ingest_task_queue".
    """

    def __init__(
        self,
        documents: Optional[List[str]] = None,
        client: Optional[NvIngestClient] = None,
        job_queue_id: str = DEFAULT_JOB_QUEUE_ID,
        **kwargs,
    ):
        self._documents = documents or []
        self._client = client
        self._job_queue_id = job_queue_id
        self._vdb_bulk_upload = None
        self._purge_results_after_vdb_upload = True

        if self._client is None:
            client_kwargs = filter_function_kwargs(NvIngestClient, **kwargs)
            self._create_client(**client_kwargs)

        self._all_local = False  # Track whether all files are confirmed as local
        self._job_specs = None
        self._job_ids = None
        self._job_states = None
        self._job_id_to_source_id = {}

        if self._check_files_local():
            self._job_specs = BatchJobSpec(self._documents)
            self._all_local = True

        self._output_config = None
        self._created_temp_output_dir = None

    def __enter__(self):
        return self

    def __exit__(self, exc_type, exc_value, traceback):
        if self._output_config and (self._output_config["cleanup"] is True):
            dir_to_cleanup = self._output_config["output_directory"]
            try:
                shutil.rmtree(dir_to_cleanup)
            except FileNotFoundError:
                logger.warning(
                    f"Directory to be cleaned up not found (might have been removed already): {dir_to_cleanup}"
                )
            except OSError as e:
                logger.error(f"Error removing {dir_to_cleanup}: {e}")

    def _create_client(self, **kwargs) -> None:
        """
        Creates an instance of NvIngestClient if `_client` is not set.

        Raises
        ------
        ValueError
            If `_client` already exists.
        """
        if self._client is not None:
            raise ValueError("self._client already exists.")

        self._client = NvIngestClient(**kwargs)

    @staticmethod
    def _is_remote(pattern: str) -> bool:
        parsed = urlparse(pattern)
        return parsed.scheme in ("http", "https", "s3", "gs", "gcs", "ftp")

    @staticmethod
    def _is_glob(pattern: str) -> bool:
        # only treat '*' and '[' (and '?' when not remote) as glob chars
        wildcard = {"*", "["}
        if not Ingestor._is_remote(pattern):
            wildcard.add("?")
        return any(ch in pattern for ch in wildcard)

    def _check_files_local(self) -> bool:
        """
        Check if all specified document files are local and exist.

        Returns
        -------
        bool
            False immediately if any pattern is a remote URI.
            Local glob-patterns may match zero files (they’re skipped).
            Returns False if any explicit local path is missing
            or any matched file no longer exists.
        """
        if not self._documents:
            return False

        for pattern in self._documents:
            # FAIL on any remote URI
            if self._is_remote(pattern):
                logger.error(f"Remote URI in local-check: {pattern}")
                return False

            # local glob: OK to match zero files
            if self._is_glob(pattern):
                matches = glob.glob(pattern, recursive=True)
                if not matches:
                    logger.debug(f"No files for glob, skipping: {pattern}")
                    continue
            else:
                # explicit local path must exist
                if not os.path.exists(pattern):
                    logger.error(f"Local file not found: {pattern}")
                    return False
                matches = [pattern]

            # verify all matched files still exist
            for fp in matches:
                if not os.path.exists(fp):
                    logger.error(f"Matched file disappeared: {fp}")
                    return False

        return True

    def files(self, documents: Union[str, List[str]]) -> "Ingestor":
        """
        Add documents (local paths, globs, or remote URIs) for processing.

        Remote URIs will force `_all_local=False`. Local globs that match
        nothing are fine. Explicit local paths that don't exist cause
        `_all_local=False`.
        """
        if isinstance(documents, str):
            documents = [documents]
        if not documents:
            return self

        self._documents.extend(documents)
        self._all_local = False

        if self._check_files_local():
            self._job_specs = BatchJobSpec(self._documents)
            self._all_local = True

        return self

    def load(self, **kwargs) -> "Ingestor":
        """
        Ensure all document files are accessible locally, downloading if necessary.

        For each document in `_documents`, checks if the file exists locally. If not,
        attempts to download the file to a temporary directory using `fsspec`. Updates
        `_documents` with paths to local copies, initializes `_job_specs`, and sets
        `_all_local` to True upon successful loading.

        Parameters
        ----------
        kwargs : dict
            Additional keyword arguments for remote file access via `fsspec`.

        Returns
        -------
        Ingestor
            Returns self for chaining after ensuring all files are accessible locally.
        """
        if self._all_local:
            return self

        temp_dir = tempfile.mkdtemp()

        local_files = []
        for pattern_or_path in self._documents:
            files_local = glob.glob(pattern_or_path, recursive=True)
            if files_local:
                for local_path in files_local:
                    local_files.append(local_path)
            else:
                with fsspec.open(pattern_or_path, **kwargs) as f:
                    parsed_url = urlparse(f.path)
                    original_name = os.path.basename(parsed_url.path)
                    local_path = os.path.join(temp_dir, original_name)
                    with open(local_path, "wb") as local_file:
                        shutil.copyfileobj(f, local_file)
                    local_files.append(local_path)

        self._documents = local_files
        self._job_specs = BatchJobSpec(self._documents)
        self._all_local = True

        return self

    def ingest(
        self,
        show_progress: bool = False,
        return_failures: bool = False,
        save_to_disk: bool = False,
        **kwargs: Any,
    ) -> Union[
        List[List[Dict[str, Any]]],  # In-memory: List of response['data'] for each doc
        List[Dict[str, Any]],  # In-memory: Full response envelopes when return_full_response=True
        List[LazyLoadedList],  # Disk: List of proxies, one per original doc
        Tuple[
            Union[List[List[Dict[str, Any]]], List[Dict[str, Any]], List[LazyLoadedList]],
            List[Tuple[str, str]],
        ],
    ]:  # noqa: E501
        """
        Ingest documents by submitting jobs and fetching results concurrently.

        Parameters
        ----------
        show_progress : bool, optional
            Whether to display a progress bar. Default is False.
        return_failures : bool, optional
            If True, return a tuple (results, failures); otherwise, return only results. Default is False.
        **kwargs : Any
            Additional keyword arguments for the underlying client methods. Supported keys:
            'concurrency_limit', 'timeout', 'max_job_retries', 'retry_delay',
            'data_only', 'return_full_response', 'verbose'. Unrecognized keys are passed
            through to process_jobs_concurrently.
<<<<<<< HEAD

        Returns
        -------
        results : list
            When `return_failures` is False:
            - Default: List of response['data'] per job (list[list[dict]]).
            - If `return_full_response=True`: List of full response envelopes (each dict
              contains keys like 'data', 'trace', 'annotations').
=======
            Optional flags include `include_parent_trace_ids=True` to also return
            parent job trace identifiers gathered during ingestion.

        Returns
        -------
        results : list of dict
            List of successful job results when `return_failures` is False.

>>>>>>> 37305816
        results, failures : tuple (list of dict, list of tuple of str)
            Tuple containing successful results and failure information when `return_failures` is True.

        If `include_parent_trace_ids=True` is provided via kwargs, an additional
        list of parent trace IDs is appended to the return value.
        """
        if save_to_disk and (not self._output_config):
            self.save_to_disk()

        include_parent_trace_ids = bool(kwargs.pop("include_parent_trace_ids", False))

        self._prepare_ingest_run()

        # Add jobs locally first
        if self._job_specs is None:
            raise RuntimeError("Job specs missing.")
        self._job_ids = self._client.add_job(self._job_specs)

        final_results_payload_list: Union[List[List[Dict[str, Any]]], List[LazyLoadedList]] = []

        # Lock for thread-safe appending to final_results_payload_list by I/O tasks
        results_lock = threading.Lock() if self._output_config else None

        io_executor: Optional[ThreadPoolExecutor] = None
        io_futures: List[Future] = []

        if self._output_config:
            io_executor = ThreadPoolExecutor(max_workers=1, thread_name_prefix="IngestorDiskIO")

        def _perform_save_task(doc_data, job_id, source_name):
            # This function runs in the io_executor
            try:
                output_dir = self._output_config["output_directory"]
                clean_source_basename = get_valid_filename(os.path.basename(source_name))
                file_name, file_ext = os.path.splitext(clean_source_basename)
                file_suffix = f".{file_ext.strip('.')}.results.jsonl"
                if self._output_config["compression"] == "gzip":
                    file_suffix += ".gz"
                jsonl_filepath = os.path.join(output_dir, safe_filename(output_dir, file_name, file_suffix))

                num_items_saved = save_document_results_to_jsonl(
                    doc_data,
                    jsonl_filepath,
                    source_name,
                    ensure_parent_dir_exists=False,
                    compression=self._output_config["compression"],
                )

                if num_items_saved > 0:
                    results = LazyLoadedList(
                        jsonl_filepath, expected_len=num_items_saved, compression=self._output_config["compression"]
                    )
                    if results_lock:
                        with results_lock:
                            final_results_payload_list.append(results)
                    else:  # Should not happen if io_executor is used
                        final_results_payload_list.append(results)
            except Exception as e_save:
                logger.error(
                    f"Disk save I/O task error for job {job_id} (source: {source_name}): {e_save}",
                    exc_info=True,
                )

        def _disk_save_callback(
            results_data: Dict[str, Any],
            job_id: str,
        ):
            source_name = "unknown_source_in_callback"
            job_spec = self._client._job_index_to_job_spec.get(job_id)
            if job_spec:
                source_name = job_spec.source_name
            else:
                try:
                    if results_data:
                        source_name = results_data[0]["metadata"]["source_metadata"]["source_id"]
                except (IndexError, KeyError, TypeError):
                    source_name = f"{job_id}"

            if not results_data:
                logger.warning(f"No data in response for job {job_id} (source: {source_name}). Skipping save.")
                if pbar:
                    pbar.update(1)
                return

            if io_executor:
                future = io_executor.submit(_perform_save_task, results_data, job_id, source_name)
                io_futures.append(future)
            else:  # Fallback to blocking save if no I/O pool
                _perform_save_task(results_data, job_id, source_name)

            if pbar:
                pbar.update(1)

        def _in_memory_callback(
            results_data: Dict[str, Any],
            job_id: str,
        ):
            if pbar:
                pbar.update(1)

        pbar = tqdm(total=len(self._job_ids), desc="Processing", unit="doc") if show_progress else None
        callback: Optional[Callable] = None

        if self._output_config:
            callback = _disk_save_callback
            stream_to_callback_only = True

            output_dir = self._output_config["output_directory"]
            os.makedirs(output_dir, exist_ok=True)
        else:
            callback = _in_memory_callback
            stream_to_callback_only = False

        # Default concurrent-processing parameters
        DEFAULT_TIMEOUT: int = 100
        DEFAULT_MAX_RETRIES: int = None
        DEFAULT_VERBOSE: bool = False

        timeout: int = kwargs.pop("timeout", DEFAULT_TIMEOUT)
        max_job_retries: int = kwargs.pop("max_job_retries", DEFAULT_MAX_RETRIES)
        verbose: bool = kwargs.pop("verbose", DEFAULT_VERBOSE)

        proc_kwargs = filter_function_kwargs(self._client.process_jobs_concurrently, **kwargs)

        # Telemetry controls (optional)
        enable_telemetry: Optional[bool] = kwargs.pop("enable_telemetry", None)
        show_telemetry: Optional[bool] = kwargs.pop("show_telemetry", None)
        if show_telemetry is None:
            # Fallback to env NV_INGEST_CLIENT_SHOW_TELEMETRY (0/1), default off
            try:
                show_telemetry = bool(int(os.getenv("NV_INGEST_CLIENT_SHOW_TELEMETRY", "0")))
            except ValueError:
                show_telemetry = False
        # If user explicitly wants to show telemetry but did not specify enable_telemetry,
        # ensure collection is enabled so summary isn't empty.
        if enable_telemetry is None and show_telemetry:
            enable_telemetry = True
        if enable_telemetry is not None and hasattr(self._client, "enable_telemetry"):
            self._client.enable_telemetry(bool(enable_telemetry))

        results, failures = self._client.process_jobs_concurrently(
            job_indices=self._job_ids,
            job_queue_id=self._job_queue_id,
            timeout=timeout,
            max_job_retries=max_job_retries,
            completion_callback=callback,
            return_failures=True,
            stream_to_callback_only=stream_to_callback_only,
            verbose=verbose,
            **proc_kwargs,
        )

        if show_progress and pbar:
            pbar.close()

        if io_executor:
            for future in as_completed(io_futures):
                try:
                    future.result()
                except Exception as e_io:
                    logger.error(f"A disk I/O task failed: {e_io}", exc_info=True)
            io_executor.shutdown(wait=True)

        if self._output_config:
            results = final_results_payload_list

        if self._vdb_bulk_upload:
            if len(failures) > 0:
                # Calculate success metrics
                total_jobs = len(results) + len(failures)
                successful_jobs = len(results)

                if return_failures:
                    # Emit message about partial success
                    logger.warning(
                        f"Job was not completely successful. "
                        f"{successful_jobs} out of {total_jobs} records completed successfully. "
                        f"Uploading successful results to vector database."
                    )

                    # Upload only the successful results
                    if successful_jobs > 0:
                        self._vdb_bulk_upload.run(results)

                        if self._purge_results_after_vdb_upload:
                            logger.info("Purging saved results from disk after successful VDB upload.")
                            self._purge_saved_results(results)

                else:
                    # Original behavior: raise RuntimeError
                    raise RuntimeError(
                        "Failed to ingest documents, unable to complete vdb bulk upload due to "
                        f"no successful results. {len(failures)} out of {total_jobs} records failed "
                    )
            else:
                # No failures - proceed with normal upload
                self._vdb_bulk_upload.run(results)

                if self._purge_results_after_vdb_upload:
                    logger.info("Purging saved results from disk after successful VDB upload.")
                    self._purge_saved_results(results)

        # Print telemetry summary if requested
        if show_telemetry:
            try:
                summary = self._client.summarize_telemetry()
                # Print to stdout and log for convenience
                print("NvIngestClient Telemetry Summary:", json.dumps(summary, indent=2))
                logger.info("NvIngestClient Telemetry Summary: %s", json.dumps(summary, indent=2))
            except Exception:
                pass

<<<<<<< HEAD
        return (results, failures) if return_failures else results
=======
        parent_trace_ids = self._client.consume_completed_parent_trace_ids() if include_parent_trace_ids else []

        if return_failures and include_parent_trace_ids:
            return results, failures, parent_trace_ids
        if return_failures:
            return results, failures
        if include_parent_trace_ids:
            return results, parent_trace_ids
        return results
>>>>>>> 37305816

    def ingest_async(self, **kwargs: Any) -> Future:
        """
        Asynchronously submits jobs and returns a single future that completes when all jobs have finished.

        Parameters
        ----------
        kwargs : dict
            Additional parameters for the `submit_job_async` method.

        Returns
        -------
        Future
            A future that completes when all submitted jobs have reached a terminal state.
        """
        self._prepare_ingest_run()

        self._job_ids = self._client.add_job(self._job_specs)

        future_to_job_id = self._client.submit_job_async(self._job_ids, self._job_queue_id, **kwargs)
        self._job_states = {job_id: self._client._get_and_check_job_state(job_id) for job_id in self._job_ids}

        combined_future = Future()
        submitted_futures = set(future_to_job_id.keys())
        completed_futures = set()
        future_results = []

        def _done_callback(future):
            job_id = future_to_job_id[future]
            job_state = self._job_states[job_id]
            try:
                result = self._client.fetch_job_result(job_id)
                if job_state.state != JobStateEnum.COMPLETED:
                    job_state.state = JobStateEnum.COMPLETED
            except Exception:
                result = None
                if job_state.state != JobStateEnum.FAILED:
                    job_state.state = JobStateEnum.FAILED
            completed_futures.add(future)
            future_results.extend(result)
            if completed_futures == submitted_futures:
                combined_future.set_result(future_results)

        for future in future_to_job_id:
            future.add_done_callback(_done_callback)

        if self._vdb_bulk_upload:
            self._vdb_bulk_upload.run(combined_future.result())

        return combined_future

    @ensure_job_specs
    def _prepare_ingest_run(self):
        """
        Prepares the ingest run by ensuring tasks are added to the batch job specification.

        If no tasks are specified in `_job_specs`, this method invokes `all_tasks()` to add
        a default set of tasks to the job specification.
        """
        if (not self._job_specs.tasks) or all(not tasks for tasks in self._job_specs.tasks.values()):
            self.all_tasks()

    def all_tasks(self) -> "Ingestor":
        """
        Adds a default set of tasks to the batch job specification.

        The default tasks include extracting text, tables, charts, images, deduplication,
        filtering, splitting, and embedding tasks.

        Returns
        -------
        Ingestor
            Returns self for chaining.
        """
        # fmt: off
        self.extract(extract_text=True, extract_tables=True, extract_charts=True, extract_images=True) \
            .dedup() \
            .filter() \
            .split() \
            .embed() \
            .store_embed()
        # .store() \
        # fmt: on
        return self

    @ensure_job_specs
    def dedup(self, **kwargs: Any) -> "Ingestor":
        """
        Adds a DedupTask to the batch job specification.

        Parameters
        ----------
        kwargs : dict
            Parameters specific to the DedupTask.

        Returns
        -------
        Ingestor
            Returns self for chaining.
        """
        # Extract content_type and build params dict for API schema
        content_type = kwargs.pop("content_type", "text")  # Default to "text" if not specified
        params = kwargs  # Remaining parameters go into params dict

        # Validate with API schema
        api_options = {
            "content_type": content_type,
            "params": params,
        }
        task_options = check_schema(IngestTaskDedupSchema, api_options, "dedup", json.dumps(api_options))

        # Extract individual parameters from API schema for DedupTask constructor
        dedup_params = {
            "content_type": task_options.content_type,
            "filter": task_options.params.filter,
        }
        dedup_task = DedupTask(**dedup_params)
        self._job_specs.add_task(dedup_task)

        return self

    @ensure_job_specs
    def embed(self, **kwargs: Any) -> "Ingestor":
        """
        Adds an EmbedTask to the batch job specification.

        Parameters
        ----------
        kwargs : dict
            Parameters specific to the EmbedTask.

        Returns
        -------
        Ingestor
            Returns self for chaining.
        """
        # Filter out deprecated parameters before API schema validation
        # The EmbedTask constructor handles these deprecated parameters with warnings
        filtered_kwargs = {k: v for k, v in kwargs.items() if k not in ["text", "tables"]}

        _ = check_schema(IngestTaskEmbedSchema, filtered_kwargs, "embed", json.dumps(filtered_kwargs))

        # Pass original kwargs to EmbedTask constructor so it can handle deprecated parameters
        embed_task = EmbedTask(**kwargs)
        self._job_specs.add_task(embed_task)

        return self

    @ensure_job_specs
    def extract(self, **kwargs: Any) -> "Ingestor":
        """
        Adds an ExtractTask for each document type to the batch job specification.

        Parameters
        ----------
        kwargs : dict
            Parameters specific to the ExtractTask.

        Returns
        -------
        Ingestor
            Returns self for chaining.
        """
        extract_tables = kwargs.pop("extract_tables", True)
        extract_charts = kwargs.pop("extract_charts", True)
        extract_page_as_image = kwargs.pop("extract_page_as_image", False)

        # Defaulting to False since enabling infographic extraction reduces throughput.
        # Users have to set to True if infographic extraction is required.
        extract_infographics = kwargs.pop("extract_infographics", False)

        for file_type in self._job_specs.file_types:
            # Let user override document_type if user explicitly sets document_type.
            if "document_type" in kwargs:
                document_type = kwargs.pop("document_type")
                if document_type != file_type:
                    logger.warning(
                        f"User-specified document_type '{document_type}' overrides the inferred type '{file_type}'.",
                    )
            else:
                document_type = file_type

            task_options = dict(
                document_type=document_type,
                extract_tables=extract_tables,
                extract_charts=extract_charts,
                extract_infographics=extract_infographics,
                extract_page_as_image=extract_page_as_image,
                **kwargs,
            )

            # Extract method from task_options for API schema
            method = task_options.pop("extract_method", None)
            if method is None:
                # Let ExtractTask constructor handle default method selection
                method = "pdfium"  # Default fallback

            # Build params dict for API schema
            params = {k: v for k, v in task_options.items() if k != "document_type"}

            # Map document type to API schema expected values
            # Handle common file extension to DocumentTypeEnum mapping
            document_type_mapping = {
                "txt": "text",
                "md": "text",
                "sh": "text",
                "json": "text",
                "jpg": "jpeg",
                "jpeg": "jpeg",
                "png": "png",
                "pdf": "pdf",
                "docx": "docx",
                "pptx": "pptx",
                "html": "html",
                "bmp": "bmp",
                "tiff": "tiff",
                "svg": "svg",
                "mp3": "mp3",
                "wav": "wav",
            }

            # Use mapped document type for API schema validation
            api_document_type = document_type_mapping.get(document_type.lower(), document_type)

            # Validate with API schema
            api_task_options = {
                "document_type": api_document_type,
                "method": method,
                "params": params,
            }

            check_schema(IngestTaskExtractSchema, api_task_options, "extract", json.dumps(api_task_options))

            # Create ExtractTask with mapped document type for API schema compatibility
            extract_task_params = {"document_type": api_document_type, "extract_method": method, **params}
            extract_task = ExtractTask(**extract_task_params)
            self._job_specs.add_task(extract_task, document_type=document_type)

        return self

    @ensure_job_specs
    def filter(self, **kwargs: Any) -> "Ingestor":
        """
        Adds a FilterTask to the batch job specification.

        Parameters
        ----------
        kwargs : dict
            Parameters specific to the FilterTask.

        Returns
        -------
        Ingestor
            Returns self for chaining.
        """
        # Restructure parameters to match API schema structure
        params_fields = {"min_size", "max_aspect_ratio", "min_aspect_ratio", "filter"}
        params = {k: v for k, v in kwargs.items() if k in params_fields}
        top_level = {k: v for k, v in kwargs.items() if k not in params_fields}

        # Build API schema structure
        api_kwargs = top_level.copy()
        if params:
            api_kwargs["params"] = params

        task_options = check_schema(IngestTaskFilterSchema, api_kwargs, "filter", json.dumps(api_kwargs))

        # Extract individual parameters from API schema for FilterTask constructor
        filter_params = {
            "content_type": task_options.content_type,
            "min_size": task_options.params.min_size,
            "max_aspect_ratio": task_options.params.max_aspect_ratio,
            "min_aspect_ratio": task_options.params.min_aspect_ratio,
            "filter": task_options.params.filter,
        }
        filter_task = FilterTask(**filter_params)
        self._job_specs.add_task(filter_task)

        return self

    @ensure_job_specs
    def split(self, **kwargs: Any) -> "Ingestor":
        """
        Adds a SplitTask to the batch job specification.

        Parameters
        ----------
        kwargs : dict
            Parameters specific to the SplitTask.

        Returns
        -------
        Ingestor
            Returns self for chaining.
        """
        task_options = check_schema(IngestTaskSplitSchema, kwargs, "split", json.dumps(kwargs))
        extract_task = SplitTask(**task_options.model_dump())
        self._job_specs.add_task(extract_task)

        return self

    @ensure_job_specs
    def store(self, **kwargs: Any) -> "Ingestor":
        """
        Adds a StoreTask to the batch job specification.

        Parameters
        ----------
        kwargs : dict
            Parameters specific to the StoreTask.

        Returns
        -------
        Ingestor
            Returns self for chaining.
        """
        # Handle parameter name mapping: store_method -> method for API schema
        if "store_method" in kwargs:
            kwargs["method"] = kwargs.pop("store_method")

        # Provide default method if not specified (matching client StoreTask behavior)
        if "method" not in kwargs:
            kwargs["method"] = "minio"

        task_options = check_schema(IngestTaskStoreSchema, kwargs, "store", json.dumps(kwargs))

        # Map API schema fields back to StoreTask constructor parameters
        store_params = {
            "structured": task_options.structured,
            "images": task_options.images,
            "store_method": task_options.method,  # Map method back to store_method
            "params": task_options.params,
        }
        store_task = StoreTask(**store_params)
        self._job_specs.add_task(store_task)

        return self

    @ensure_job_specs
    def store_embed(self, **kwargs: Any) -> "Ingestor":
        """
        Adds a StoreEmbedTask to the batch job specification.

        Parameters
        ----------
        kwargs : dict
            Parameters specific to the StoreEmbedTask.

        Returns
        -------
        Ingestor
            Returns self for chaining.
        """
        task_options = check_schema(IngestTaskStoreEmbedSchema, kwargs, "store_embedding", json.dumps(kwargs))
        store_task = StoreEmbedTask(**task_options.model_dump())
        self._job_specs.add_task(store_task)

        return self

    def udf(
        self,
        udf_function: str,
        udf_function_name: Optional[str] = None,
        phase: Optional[Union[PipelinePhase, int, str]] = None,
        target_stage: Optional[str] = None,
        run_before: bool = False,
        run_after: bool = False,
    ) -> "Ingestor":
        """
        Adds a UDFTask to the batch job specification.

        Parameters
        ----------
        udf_function : str
            UDF specification. Supports three formats:
            1. Inline function: 'def my_func(control_message): ...'
            2. Import path: 'my_module.my_function'
            3. File path: '/path/to/file.py:function_name'
        udf_function_name : str, optional
            Name of the function to execute from the UDF specification.
            If not provided, attempts to infer from udf_function.
        phase : Union[PipelinePhase, int, str], optional
            Pipeline phase to execute UDF. Accepts phase names ('extract', 'split', 'embed', 'response')
            or numbers (1-4). Cannot be used with target_stage.
        target_stage : str, optional
            Specific stage name to target for UDF execution. Cannot be used with phase.
        run_before : bool, optional
            If True and target_stage is specified, run UDF before the target stage. Default: False.
        run_after : bool, optional
            If True and target_stage is specified, run UDF after the target stage. Default: False.

        Returns
        -------
        Ingestor
            Returns self for chaining.

        Raises
        ------
        ValueError
            If udf_function_name cannot be inferred and is not provided explicitly,
            or if both phase and target_stage are specified, or if neither is specified.
        """
        # Validate mutual exclusivity of phase and target_stage
        if phase is not None and target_stage is not None:
            raise ValueError("Cannot specify both 'phase' and 'target_stage'. Please specify only one.")
        elif phase is None and target_stage is None:
            # Default to response phase for backward compatibility
            phase = PipelinePhase.RESPONSE

        # Try to infer udf_function_name if not provided
        if udf_function_name is None:
            udf_function_name = infer_udf_function_name(udf_function)
            if udf_function_name is None:
                raise ValueError(
                    f"Could not infer UDF function name from '{udf_function}'. "
                    "Please specify 'udf_function_name' explicitly."
                )
            logger.info(f"Inferred UDF function name: {udf_function_name}")

        # Use UDFTask constructor with explicit parameters
        udf_task = UDFTask(
            udf_function=udf_function,
            udf_function_name=udf_function_name,
            phase=phase,
            target_stage=target_stage,
            run_before=run_before,
            run_after=run_after,
        )
        self._job_specs.add_task(udf_task)

        return self

    def vdb_upload(self, purge_results_after_upload: bool = True, **kwargs: Any) -> "Ingestor":
        """
        Adds a VdbUploadTask to the batch job specification.

        Parameters
        ----------
        purge_results_after_upload : bool, optional
            If True, the saved result files will be deleted from disk after a successful
            upload. This requires `save_to_disk()` to be active. Defaults to True
        kwargs : dict
            Parameters specific to the VdbUploadTask.

        Returns
        -------
        Ingestor
            Returns self for chaining.
        """
        vdb_op = kwargs.pop("vdb_op", "milvus")
        if isinstance(vdb_op, str):
            op_cls = get_vdb_op_cls(vdb_op)
            vdb_op = op_cls(**kwargs)
        elif isinstance(vdb_op, VDB):
            vdb_op = vdb_op
        else:
            raise ValueError(f"Invalid type for op: {type(vdb_op)}, must be type VDB or str.")

        self._vdb_bulk_upload = vdb_op
        self._purge_results_after_vdb_upload = purge_results_after_upload

        return self

    def save_to_disk(
        self,
        output_directory: Optional[str] = None,
        cleanup: bool = True,
        compression: Optional[str] = "gzip",
    ) -> "Ingestor":
        """Configures the Ingestor to save results to disk instead of memory.

        This method enables disk-based storage for ingestion results. When called,
        the `ingest()` method will write the output for each processed document to a
        separate JSONL file. The return value of `ingest()` will be a list of
        `LazyLoadedList` objects, which are memory-efficient proxies to these files.

        The output directory can be specified directly, via an environment variable,
        or a temporary directory will be created automatically.

        Parameters
        ----------
        output_directory : str, optional
            The path to the directory where result files (.jsonl) will be saved.
            If not provided, it defaults to the value of the environment variable
            `NV_INGEST_CLIENT_SAVE_TO_DISK_OUTPUT_DIRECTORY`. If the environment
            variable is also not set, a temporary directory will be created.
            Defaults to None.
        cleanup : bool, optional)
            If True, the entire `output_directory` will be recursively deleted
            when the Ingestor's context is exited (i.e., when used in a `with`
            statement).
            Defaults to True.
        compression : str, optional
            The compression algorithm to use for the saved result files.
            Currently, the only supported value is `'gzip'`. To disable
            compression, set this parameter to `None`. Defaults to `'gzip'`,
            which significantly reduces the disk space required for results.
            When enabled, files are saved with a `.gz` suffix (e.g., `results.jsonl.gz`).

        Returns
        -------
        Ingestor
            Returns self for chaining.
        """
        output_directory = output_directory or os.getenv("NV_INGEST_CLIENT_SAVE_TO_DISK_OUTPUT_DIRECTORY")

        if not output_directory:
            self._created_temp_output_dir = tempfile.mkdtemp(prefix="ingestor_results_")
            output_directory = self._created_temp_output_dir

        self._output_config = {
            "output_directory": output_directory,
            "cleanup": cleanup,
            "compression": compression,
        }
        ensure_directory_with_permissions(output_directory)

        return self

    def _purge_saved_results(self, saved_results: List[LazyLoadedList]):
        """
        Deletes the .jsonl files associated with the results and the temporary
        output directory if it was created by this Ingestor instance.
        """
        if not self._output_config:
            logger.warning("Purge requested, but save_to_disk was not configured. No files to purge.")
            return

        deleted_files_count = 0
        for result_item in saved_results:
            if isinstance(result_item, LazyLoadedList) and hasattr(result_item, "filepath"):
                filepath = result_item.filepath
                try:
                    if os.path.exists(filepath):
                        os.remove(filepath)
                        deleted_files_count += 1
                        logger.debug(f"Purged result file: {filepath}")
                except OSError as e:
                    logger.error(f"Error purging result file {filepath}: {e}", exc_info=True)

        logger.info(f"Purged {deleted_files_count} saved result file(s).")

        if self._created_temp_output_dir:
            logger.info(f"Removing temporary output directory: {self._created_temp_output_dir}")
            try:
                shutil.rmtree(self._created_temp_output_dir)
                self._created_temp_output_dir = None  # Reset flag after successful removal
            except OSError as e:
                logger.error(
                    f"Error removing temporary output directory {self._created_temp_output_dir}: {e}",
                    exc_info=True,
                )

    @ensure_job_specs
    def caption(self, **kwargs: Any) -> "Ingestor":
        """
        Adds a CaptionTask to the batch job specification.

        Parameters
        ----------
        kwargs : dict
            Parameters specific to the CaptionTask.

        Returns
        -------
        Ingestor
            Returns self for chaining.
        """
        task_options = check_schema(IngestTaskCaptionSchema, kwargs, "caption", json.dumps(kwargs))

        # Extract individual parameters from API schema for CaptionTask constructor
        caption_params = {
            "api_key": task_options.api_key,
            "endpoint_url": task_options.endpoint_url,
            "prompt": task_options.prompt,
            "model_name": task_options.model_name,
        }
        caption_task = CaptionTask(**caption_params)
        self._job_specs.add_task(caption_task)

        return self

    def _count_job_states(self, job_states: set[JobStateEnum]) -> int:
        """
        Counts the jobs in specified states.

        Parameters
        ----------
        job_states : set
            Set of JobStateEnum states to count.

        Returns
        -------
        int
            Count of jobs in specified states.
        """
        count = 0
        for job_id, job_state in self._job_states.items():
            if job_state.state in job_states:
                count += 1
        return count

    def completed_jobs(self) -> int:
        """
        Counts the jobs that have completed successfully.

        Returns
        -------
        int
            Number of jobs in the COMPLETED state.
        """
        completed_job_states = {JobStateEnum.COMPLETED}

        return self._count_job_states(completed_job_states)

    def failed_jobs(self) -> int:
        """
        Counts the jobs that have failed.

        Returns
        -------
        int
            Number of jobs in the FAILED state.
        """
        failed_job_states = {JobStateEnum.FAILED}

        return self._count_job_states(failed_job_states)

    def cancelled_jobs(self) -> int:
        """
        Counts the jobs that have been cancelled.

        Returns
        -------
        int
            Number of jobs in the CANCELLED state.
        """
        cancelled_job_states = {JobStateEnum.CANCELLED}

        return self._count_job_states(cancelled_job_states)

    def remaining_jobs(self) -> int:
        """
        Counts the jobs that are not in a terminal state.

        Returns
        -------
        int
            Number of jobs that are neither completed, failed, nor cancelled.
        """
        terminal_jobs = self.completed_jobs() + self.failed_jobs() + self.cancelled_jobs()

        return len(self._job_states) - terminal_jobs<|MERGE_RESOLUTION|>--- conflicted
+++ resolved
@@ -426,16 +426,6 @@
             'concurrency_limit', 'timeout', 'max_job_retries', 'retry_delay',
             'data_only', 'return_full_response', 'verbose'. Unrecognized keys are passed
             through to process_jobs_concurrently.
-<<<<<<< HEAD
-
-        Returns
-        -------
-        results : list
-            When `return_failures` is False:
-            - Default: List of response['data'] per job (list[list[dict]]).
-            - If `return_full_response=True`: List of full response envelopes (each dict
-              contains keys like 'data', 'trace', 'annotations').
-=======
             Optional flags include `include_parent_trace_ids=True` to also return
             parent job trace identifiers gathered during ingestion.
 
@@ -444,7 +434,6 @@
         results : list of dict
             List of successful job results when `return_failures` is False.
 
->>>>>>> 37305816
         results, failures : tuple (list of dict, list of tuple of str)
             Tuple containing successful results and failure information when `return_failures` is True.
 
@@ -657,9 +646,6 @@
             except Exception:
                 pass
 
-<<<<<<< HEAD
-        return (results, failures) if return_failures else results
-=======
         parent_trace_ids = self._client.consume_completed_parent_trace_ids() if include_parent_trace_ids else []
 
         if return_failures and include_parent_trace_ids:
@@ -669,7 +655,6 @@
         if include_parent_trace_ids:
             return results, parent_trace_ids
         return results
->>>>>>> 37305816
 
     def ingest_async(self, **kwargs: Any) -> Future:
         """
