--- conflicted
+++ resolved
@@ -89,18 +89,10 @@
 
 
 class LazyLoadedList(collections.abc.Sequence):
-<<<<<<< HEAD
     def __init__(self, filepath: str, expected_len: int | None = None):
         self.filepath = filepath
         self._len: int | None = expected_len  # Store pre-calculated length
         self._offsets: list[int] | None = None
-=======
-    def __init__(self, filepath: str, expected_len: Optional[int] = None, compression: Optional[str] = None):
-        self.filepath = filepath
-        self._len: Optional[int] = expected_len  # Store pre-calculated length
-        self._offsets: Optional[List[int]] = None
-        self.compression = compression
->>>>>>> fd36cd17
 
         if self._len == 0:
             self._offsets = []
@@ -109,11 +101,7 @@
 
     def __iter__(self) -> Iterator[Any]:
         try:
-<<<<<<< HEAD
             with open(self.filepath, encoding="utf-8") as f:
-=======
-            with self._open(self.filepath, "rt", encoding="utf-8") as f:
->>>>>>> fd36cd17
                 for line in f:
                     yield json.loads(line)
         except FileNotFoundError:
