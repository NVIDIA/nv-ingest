--- conflicted
+++ resolved
@@ -940,7 +940,6 @@
 
         return self
 
-<<<<<<< HEAD
     def udf(
         self,
         udf_function: str,
@@ -1014,10 +1013,7 @@
 
         return self
 
-    def vdb_upload(self, **kwargs: Any) -> "Ingestor":
-=======
     def vdb_upload(self, purge_results_after_upload: bool = True, **kwargs: Any) -> "Ingestor":
->>>>>>> 5505289d
         """
         Adds a VdbUploadTask to the batch job specification.
 
