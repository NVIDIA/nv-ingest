--- conflicted
+++ resolved
@@ -495,11 +495,7 @@
         if self._vdb_bulk_upload:
             return_failures = True
 
-<<<<<<< HEAD
-        results_data = self._client.process_jobs_concurrently(
-=======
         results, failures = self._client.process_jobs_concurrently(
->>>>>>> 0d409f3a
             job_indices=self._job_ids,
             job_queue_id=self._job_queue_id,
             timeout=timeout,
@@ -514,12 +510,6 @@
         if show_progress and pbar:
             pbar.close()
 
-<<<<<<< HEAD
-        if return_failures:
-            results, failures = results_data  # type: ignore
-        else:
-            results = results_data  # type: ignore
-=======
         if io_executor:
             for future in as_completed(io_futures):
                 try:
@@ -530,7 +520,6 @@
 
         if self._output_config:
             results = final_results_payload_list
->>>>>>> 0d409f3a
 
         if self._vdb_bulk_upload:
             if len(failures) > 0:
