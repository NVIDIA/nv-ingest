--- conflicted
+++ resolved
@@ -545,10 +545,7 @@
     indexes = getattr(index_params, "_indexes", None)
     if indexes is None:
         indexes = {(idx, index_param.index_name): index_param for idx, index_param in enumerate(index_params)}
-<<<<<<< HEAD
-=======
-
->>>>>>> 566326be
+
     if isinstance(indexes, dict):
         # Old Milvus behavior (< 2.5.6)
         for k, v in indexes.items():
@@ -1050,13 +1047,9 @@
         )
         bulk_insert_milvus(collection_name, writer, milvus_uri)
         # this sleep is required, to ensure atleast this amount of time
-        # passes before running a search against the collection.\
-<<<<<<< HEAD
-=======
-
+        # passes before running a search against the collection.
     client.flush(collection_name)
     client.load_collection(collection_name=collection_name)
->>>>>>> 566326be
 
 
 def dense_retrieval(
