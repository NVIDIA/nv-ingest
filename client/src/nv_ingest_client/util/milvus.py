from pymilvus import (
    MilvusClient,
    Collection,
    DataType,
    CollectionSchema,
    connections,
    Function,
    FunctionType,
    utility,
    BulkInsertState,
    AnnSearchRequest,
    RRFRanker,
)
from pymilvus.milvus_client.index import IndexParams
from pymilvus.bulk_writer import RemoteBulkWriter, BulkFileType
from pymilvus.model.sparse.bm25.tokenizers import build_default_analyzer
from pymilvus.model.sparse import BM25EmbeddingFunction
from llama_index.embeddings.nvidia import NVIDIAEmbedding
from scipy.sparse import csr_array
from typing import List
import time
from urllib.parse import urlparse
from typing import Union, Dict
<<<<<<< HEAD
import requests
=======
from nv_ingest_client.util.util import ClientConfigSchema
import logging


logger = logging.getLogger(__name__)
>>>>>>> 32a90215


def _dict_to_params(collections_dict: dict, write_params: dict):
    params_tuple_list = []
    for coll_name, data_type in collections_dict.items():
        cp_write_params = write_params.copy()
        enabled_dtypes = {
            "enable_text": False,
            "enable_charts": False,
            "enable_tables": False,
            "enable_images": False,
        }
        if not isinstance(data_type, list):
            data_type = [data_type]
        for d_type in data_type:
            enabled_dtypes[f"enable_{d_type}"] = True
        cp_write_params.update(enabled_dtypes)
        params_tuple_list.append((coll_name, cp_write_params))
    return params_tuple_list


class MilvusOperator:
    def __init__(
        self,
        collection_name: Union[str, Dict] = "nv_ingest_collection",
        milvus_uri: str = "http://localhost:19530",
        sparse: bool = True,
        recreate: bool = True,
        gpu_index: bool = True,
        gpu_search: bool = True,
        dense_dim: int = 1024,
        minio_endpoint: str = "localhost:9000",
        enable_text: bool = True,
        enable_charts: bool = True,
        enable_tables: bool = True,
        enable_images: bool = True,
        bm25_save_path: str = "bm25_model.json",
        compute_bm25_stats: bool = True,
        access_key: str = "minioadmin",
        secret_key: str = "minioadmin",
        bucket_name: str = "a-bucket",
        **kwargs,
    ):
        self.milvus_kwargs = locals()
        self.milvus_kwargs.pop("self")
        self.collection_name = self.milvus_kwargs.pop("collection_name")
        self.milvus_kwargs.pop("kwargs", None)

    def get_connection_params(self):
        conn_dict = {
            "milvus_uri": self.milvus_kwargs["milvus_uri"],
            "sparse": self.milvus_kwargs["sparse"],
            "recreate": self.milvus_kwargs["recreate"],
            "gpu_index": self.milvus_kwargs["gpu_index"],
            "gpu_search": self.milvus_kwargs["gpu_search"],
            "dense_dim": self.milvus_kwargs["dense_dim"],
        }
        return (self.collection_name, conn_dict)

    def get_write_params(self):
        write_params = self.milvus_kwargs.copy()
        del write_params["recreate"]
        del write_params["gpu_index"]
        del write_params["gpu_search"]
        del write_params["dense_dim"]

        return (self.collection_name, write_params)

    def run(self, records):
        collection_name, create_params = self.get_connection_params()
        _, write_params = self.get_write_params()
        if isinstance(collection_name, str):
            create_nvingest_collection(collection_name, **create_params)
            write_to_nvingest_collection(records, collection_name, **write_params)
        elif isinstance(collection_name, dict):
            split_params_list = _dict_to_params(collection_name, write_params)
            for sub_params in split_params_list:
                coll_name, sub_write_params = sub_params
                create_nvingest_collection(coll_name, **create_params)
                write_to_nvingest_collection(records, coll_name, **sub_write_params)
        else:
            raise ValueError(f"Unsupported type for collection_name detected: {type(collection_name)}")


def create_nvingest_schema(dense_dim: int = 1024, sparse: bool = False, local_index: bool = False) -> CollectionSchema:
    """
    Creates a schema for the nv-ingest produced data. This is currently setup to follow
    the default expected schema fields in nv-ingest. You can see more about the declared fields
    in the `nv_ingest.schemas.vdb_task_sink_schema.build_default_milvus_config` function. This
    schema should have the fields declared in that function, at a minimum. To ensure proper
    data propagation to milvus.

    Parameters
    ----------
    dense_dim : int, optional
        The size of the embedding dimension.
    sparse : bool, optional
        When set to true, this adds a Sparse field to the schema, usually activated for
        hybrid search.

    Returns
    -------
    CollectionSchema
        Returns a milvus collection schema, with the minimum required nv-ingest fields
        and extra fields (sparse), if specified by the user.
    """
    schema = MilvusClient.create_schema(auto_id=True, enable_dynamic_field=True)
    schema.add_field(field_name="pk", datatype=DataType.INT64, is_primary=True, auto_id=True)
    schema.add_field(field_name="vector", datatype=DataType.FLOAT_VECTOR, dim=dense_dim)
    schema.add_field(field_name="source", datatype=DataType.JSON)
    schema.add_field(field_name="content_metadata", datatype=DataType.JSON)
    if sparse and local_index:
        schema.add_field(field_name="sparse", datatype=DataType.SPARSE_FLOAT_VECTOR)
    elif sparse:
        schema.add_field(field_name="sparse", datatype=DataType.SPARSE_FLOAT_VECTOR)
        schema.add_field(
            field_name="text",
            datatype=DataType.VARCHAR,
            max_length=65535,
            enable_analyzer=True,
            analyzer_params={"type": "english"},
            enable_match=True,
        )
        schema.add_function(
            Function(
                name="bm25",
                function_type=FunctionType.BM25,
                input_field_names=["text"],
                output_field_names="sparse",
            )
        )

    else:
        schema.add_field(field_name="text", datatype=DataType.VARCHAR, max_length=65535)
    return schema


def create_nvingest_index_params(
    sparse: bool = False, gpu_index: bool = True, gpu_search: bool = True, local_index: bool = True
) -> IndexParams:
    """
    Creates index params necessary to create an index for a collection. At a minimum,
    this function will create a dense embedding index but can also create a sparse
    embedding index (BM25) for hybrid search.

    Parameters
    ----------
    sparse : bool, optional
        When set to true, this adds a Sparse index to the IndexParams, usually activated for
        hybrid search.
    gpu_index : bool, optional
        When set to true, creates an index on the GPU. The index is GPU_CAGRA.
    gpu_search : bool, optional
        When set to true, if using a gpu index, the search will be conducted using the GPU.
        Otherwise the search will be conducted on the CPU (index will be turned into HNSW).

    Returns
    -------
    IndexParams
        Returns index params setup for a dense embedding index and if specified, a sparse
        embedding index.
    """
    index_params = MilvusClient.prepare_index_params()
    if local_index:
        index_params.add_index(
            field_name="vector",
            index_name="dense_index",
            index_type="FLAT",
            metric_type="L2",
        )
    else:
        if gpu_index:
            index_params.add_index(
                field_name="vector",
                index_name="dense_index",
                index_type="GPU_CAGRA",
                metric_type="L2",
                params={
                    "intermediate_graph_degree": 128,
                    "graph_degree": 64,
                    "build_algo": "NN_DESCENT",
                    "adapt_for_cpu": "false" if gpu_search else "true",
                },
            )
        else:
            index_params.add_index(
                field_name="vector",
                index_name="dense_index",
                index_type="HNSW",
                metric_type="L2",
                params={"M": 64, "efConstruction": 512},
            )
    if sparse and local_index:
        index_params.add_index(
            field_name="sparse",
            index_name="sparse_index",
            index_type="SPARSE_INVERTED_INDEX",  # Index type for sparse vectors
            metric_type="IP",  # Currently, only IP (Inner Product) is supported for sparse vectors
            params={"drop_ratio_build": 0.2},  # The ratio of small vector values to be dropped during indexing
        )
    elif sparse:
        index_params.add_index(
            field_name="sparse",
            index_type="SPARSE_INVERTED_INDEX",
            metric_type="BM25",
        )
    return index_params


def create_collection(
    client: MilvusClient,
    collection_name: str,
    schema: CollectionSchema,
    index_params: IndexParams = None,
    recreate=True,
):
    """
    Creates a milvus collection with the supplied name and schema. Within that collection,
    this function ensures that the desired indexes are created based on the IndexParams
    supplied.

    Parameters
    ----------
    client : MilvusClient
        Client connected to mivlus instance.
    collection_name : str
        Name of the collection to be created.
    schema : CollectionSchema,
        Schema that identifies the fields of data that will be available in the collection.
    index_params : IndexParams, optional
        The parameters used to create the index(es) for the associated collection fields.
    recreate : bool, optional
        If true, and the collection is detected, it will be dropped before being created
        again with the provided information (schema, index_params).
    """
    if recreate and client.has_collection(collection_name):
        client.drop_collection(collection_name)
    client.create_collection(collection_name=collection_name, schema=schema, index_params=index_params)


def create_nvingest_collection(
    collection_name: str,
    milvus_uri: str = "http://localhost:19530",
    sparse: bool = False,
    recreate: bool = True,
    gpu_index: bool = True,
    gpu_search: bool = True,
    dense_dim: int = 2048,
) -> CollectionSchema:
    """
    Creates a milvus collection with an nv-ingest compatible schema under
    the target name.

    Parameters
    ----------
    collection_name : str
        Name of the collection to be created.
    milvus_uri : str,
        Milvus address with http(s) preffix and port. Can also be a file path, to activate
        milvus-lite.
    sparse : bool, optional
        When set to true, this adds a Sparse index to the IndexParams, usually activated for
        hybrid search.
    recreate : bool, optional
        If true, and the collection is detected, it will be dropped before being created
        again with the provided information (schema, index_params).
    gpu_cagra : bool, optional
        If true, creates a GPU_CAGRA index for dense embeddings.
    dense_dim : int, optional
        Sets the dimension size for the dense embedding in the milvus schema.

    Returns
    -------
    CollectionSchema
        Returns a milvus collection schema, that represents the fields in the created
        collection.
    """
    local_index = False
    if urlparse(milvus_uri).scheme:
        connections.connect(uri=milvus_uri)
        server_version = utility.get_server_version()
        if "lite" in server_version:
            gpu_index = False
    else:
        gpu_index = False
        if milvus_uri.endswith(".db"):
            local_index = True

    client = MilvusClient(milvus_uri)
    schema = create_nvingest_schema(dense_dim=dense_dim, sparse=sparse, local_index=local_index)
    index_params = create_nvingest_index_params(
        sparse=sparse, gpu_index=gpu_index, gpu_search=gpu_search, local_index=local_index
    )
    create_collection(client, collection_name, schema, index_params, recreate=recreate)


def _format_sparse_embedding(sparse_vector: csr_array):
    sparse_embedding = {int(k[1]): float(v) for k, v in sparse_vector.todok()._dict.items()}
    return sparse_embedding if len(sparse_embedding) > 0 else {int(0): float(0)}


def _record_dict(text, element, sparse_vector: csr_array = None):
    record = {
        "text": text,
        "vector": element["metadata"]["embedding"],
        "source": element["metadata"]["source_metadata"],
        "content_metadata": element["metadata"]["content_metadata"],
    }
    if sparse_vector is not None:
        record["sparse"] = _format_sparse_embedding(sparse_vector)
    return record


def verify_embedding(element):
    if element["metadata"]["embedding"] is not None:
        return True
    return False


def _pull_text(element, enable_text: bool, enable_charts: bool, enable_tables: bool, enable_images: bool):
    text = None
    if element["document_type"] == "text" and enable_text:
        text = element["metadata"]["content"]
    elif element["document_type"] == "structured":
        text = element["metadata"]["table_metadata"]["table_content"]
        if element["metadata"]["content_metadata"]["subtype"] == "chart" and not enable_charts:
            text = None
        elif element["metadata"]["content_metadata"]["subtype"] == "table" and not enable_tables:
            text = None
    elif element["document_type"] == "image" and enable_images:
        text = element["metadata"]["image_metadata"]["caption"]
    verify_emb = verify_embedding(element)
    if not text or not verify_emb:
        source_name = element["metadata"]["source_metadata"]["source_name"]
        pg_num = element["metadata"]["content_metadata"]["page_number"]
        doc_type = element["document_type"]
        if not verify_emb:
            logger.error(f"failed to find embedding for entity: {source_name} page: {pg_num} type: {doc_type}")
        if not text:
            logger.error(f"failed to find text for entity: {source_name} page: {pg_num} type: {doc_type}")
        # if we do find text but no embedding remove anyway
        text = None
    return text


def _insert_location_into_content_metadata(element, enable_charts: bool, enable_tables: bool, enable_images: bool):
    location = max_dimensions = None
    if element["document_type"] == "structured":
        location = element["metadata"]["table_metadata"]["table_location"]
        max_dimensions = element["metadata"]["table_metadata"]["table_location_max_dimensions"]
        if element["metadata"]["content_metadata"]["subtype"] == "chart" and not enable_charts:
            location = max_dimensions = None
        elif element["metadata"]["content_metadata"]["subtype"] == "table" and not enable_tables:
            location = max_dimensions = None
    elif element["document_type"] == "image" and enable_images:
        location = element["metadata"]["image_metadata"]["image_location"]
        max_dimensions = element["metadata"]["image_metadata"]["image_location_max_dimensions"]
    if (not location) and (element["document_type"] != "text"):
        source_name = element["metadata"]["source_metadata"]["source_name"]
        pg_num = element["metadata"]["content_metadata"]["page_number"]
        doc_type = element["document_type"]
        logger.error(f"failed to find location for entity: {source_name} page: {pg_num} type: {doc_type}")
        location = max_dimensions = None
    element["metadata"]["content_metadata"]["location"] = location
    element["metadata"]["content_metadata"]["max_dimensions"] = max_dimensions


def write_records_minio(
    records,
    writer: RemoteBulkWriter,
    sparse_model=None,
    enable_text: bool = True,
    enable_charts: bool = True,
    enable_tables: bool = True,
    enable_images: bool = True,
    record_func=_record_dict,
) -> RemoteBulkWriter:
    """
    Writes the supplied records to milvus using the supplied writer.
    If a sparse model is supplied, it will be used to generate sparse
    embeddings to allow for hybrid search. Will filter records based on
    type, depending on what types are enabled via the boolean parameters.

    Parameters
    ----------
    records : List
        List of chunks with attached metadata
    writer : RemoteBulkWriter
        The Milvus Remote BulkWriter instance that was created with necessary
        params to access the minio instance corresponding to milvus.
    sparse_model : model,
        Sparse model used to generate sparse embedding in the form of
        scipy.sparse.csr_array
    enable_text : bool, optional
        When true, ensure all text type records are used.
    enable_charts : bool, optional
        When true, ensure all chart type records are used.
    enable_tables : bool, optional
        When true, ensure all table type records are used.
    enable_images : bool, optional
        When true, ensure all image type records are used.
    record_func : function, optional
        This function will be used to parse the records for necessary information.

    Returns
    -------
    RemoteBulkWriter
        Returns the writer supplied, with information related to minio records upload.
    """
    for result in records:
        for element in result:
            text = _pull_text(element, enable_text, enable_charts, enable_tables, enable_images)
            _insert_location_into_content_metadata(element, enable_charts, enable_tables, enable_images)
            if text:
                if sparse_model is not None:
                    writer.append_row(record_func(text, element, sparse_model.encode_documents([text])))
                else:
                    writer.append_row(record_func(text, element))

    writer.commit()
    print(f"Wrote data to: {writer.batch_files}")
    return writer


def bulk_insert_milvus(collection_name: str, writer: RemoteBulkWriter, milvus_uri: str = "http://localhost:19530"):
    """
    This function initialize the bulk ingest of all minio uploaded records, and checks for
    milvus task completion. Once the function is complete all records have been uploaded
    to the milvus collection.

    Parameters
    ----------
    collection_name : str
        Name of the milvus collection.
    writer : RemoteBulkWriter
        The Milvus Remote BulkWriter instance that was created with necessary
        params to access the minio instance corresponding to milvus.
    milvus_uri : str,
        Milvus address with http(s) preffix and port. Can also be a file path, to activate
        milvus-lite.
    """

    connections.connect(uri=milvus_uri)
    t_bulk_start = time.time()
    task_id = utility.do_bulk_insert(collection_name=collection_name, files=writer.batch_files[0])
    state = "Pending"
    while state != "Completed":
        task = utility.get_bulk_insert_state(task_id=task_id)
        state = task.state_name
        if state == "Completed":
            t_bulk_end = time.time()
            print("Start time:", task.create_time_str)
            print("Imported row count:", task.row_count)
            print(f"Bulk {collection_name} upload took {t_bulk_end - t_bulk_start} s")
        if task.state == BulkInsertState.ImportFailed:
            print("Failed reason:", task.failed_reason)
        time.sleep(1)


def create_bm25_model(
    records,
    enable_text: bool = True,
    enable_charts: bool = True,
    enable_tables: bool = True,
    enable_images: bool = True,
) -> BM25EmbeddingFunction:
    """
    This function takes the input records and creates a corpus,
    factoring in filters (i.e. texts, charts, tables) and fits
    a BM25 model with that information.

    Parameters
    ----------
    records : List
        List of chunks with attached metadata
    enable_text : bool, optional
        When true, ensure all text type records are used.
    enable_charts : bool, optional
        When true, ensure all chart type records are used.
    enable_tables : bool, optional
        When true, ensure all table type records are used.
    enable_images : bool, optional
        When true, ensure all image type records are used.

    Returns
    -------
    BM25EmbeddingFunction
        Returns the model fitted to the selected corpus.
    """
    all_text = []
    for result in records:
        for element in result:
            text = _pull_text(element, enable_text, enable_charts, enable_tables, enable_images)
            if text:
                all_text.append(text)

    analyzer = build_default_analyzer(language="en")
    bm25_ef = BM25EmbeddingFunction(analyzer)

    bm25_ef.fit(all_text)
    return bm25_ef


def stream_insert_milvus(
    records,
    client: MilvusClient,
    collection_name: str,
    sparse_model=None,
    enable_text: bool = True,
    enable_charts: bool = True,
    enable_tables: bool = True,
    enable_images: bool = True,
    record_func=_record_dict,
):
    """
    This function takes the input records and creates a corpus,
    factoring in filters (i.e. texts, charts, tables) and fits
    a BM25 model with that information.

    Parameters
    ----------
    records : List
        List of chunks with attached metadata
    collection_name : str
        Milvus Collection to search against
    sparse_model : model,
        Sparse model used to generate sparse embedding in the form of
        scipy.sparse.csr_array
    enable_text : bool, optional
        When true, ensure all text type records are used.
    enable_charts : bool, optional
        When true, ensure all chart type records are used.
    enable_tables : bool, optional
        When true, ensure all table type records are used.
    enable_images : bool, optional
        When true, ensure all image type records are used.
    record_func : function, optional
        This function will be used to parse the records for necessary information.

    """
    data = []
    for result in records:
        for element in result:
            text = _pull_text(element, enable_text, enable_charts, enable_tables, enable_images)
            if text:
                if sparse_model is not None:
                    data.append(record_func(text, element, sparse_model.encode_documents([text])))
                else:
                    data.append(record_func(text, element))
    client.insert(collection_name=collection_name, data=data)


def write_to_nvingest_collection(
    records,
    collection_name: str,
    milvus_uri: str = "http://localhost:19530",
    minio_endpoint: str = "localhost:9000",
    sparse: bool = True,
    enable_text: bool = True,
    enable_charts: bool = True,
    enable_tables: bool = True,
    enable_images: bool = True,
    bm25_save_path: str = "bm25_model.json",
    compute_bm25_stats: bool = True,
    access_key: str = "minioadmin",
    secret_key: str = "minioadmin",
    bucket_name: str = "a-bucket",
    threshold: int = 10,
):
    """
    This function takes the input records and creates a corpus,
    factoring in filters (i.e. texts, charts, tables) and fits
    a BM25 model with that information.

    Parameters
    ----------
    records : List
        List of chunks with attached metadata
    collection_name : str
        Milvus Collection to search against
    milvus_uri : str,
        Milvus address with http(s) preffix and port. Can also be a file path, to activate
        milvus-lite.
    minio_endpoint : str,
        Endpoint for the minio instance attached to your milvus.
    enable_text : bool, optional
        When true, ensure all text type records are used.
    enable_charts : bool, optional
        When true, ensure all chart type records are used.
    enable_tables : bool, optional
        When true, ensure all table type records are used.
    enable_images : bool, optional
        When true, ensure all image type records are used.
    sparse : bool, optional
        When true, incorporates sparse embedding representations for records.
    bm25_save_path : str, optional
        The desired filepath for the sparse model if sparse is True.
    access_key : str, optional
        Minio access key.
    secret_key : str, optional
        Minio secret key.
    bucket_name : str, optional
        Minio bucket name.
    """
    stream = False
    local_index = False
    connections.connect(uri=milvus_uri)
    if urlparse(milvus_uri).scheme:
        server_version = utility.get_server_version()
        if "lite" in server_version:
            stream = True
    else:
        stream = True
    if milvus_uri.endswith(".db"):
        local_index = True
    bm25_ef = None
    if local_index and sparse and compute_bm25_stats:
        bm25_ef = create_bm25_model(
            records,
            enable_text=enable_text,
            enable_charts=enable_charts,
            enable_tables=enable_tables,
            enable_images=enable_images,
        )
        bm25_ef.save(bm25_save_path)
    elif local_index and sparse:
        bm25_ef = BM25EmbeddingFunction(build_default_analyzer(language="en"))
        bm25_ef.load(bm25_save_path)
    client = MilvusClient(milvus_uri)
    schema = Collection(collection_name).schema
    if len(records) < threshold:
        stream = True
    if stream:
        stream_insert_milvus(
            records,
            client,
            collection_name,
            bm25_ef,
            enable_text=enable_text,
            enable_charts=enable_charts,
            enable_tables=enable_tables,
            enable_images=enable_images,
        )
    else:
        # Connections parameters to access the remote bucket
        conn = RemoteBulkWriter.S3ConnectParam(
            endpoint=minio_endpoint,  # the default MinIO service started along with Milvus
            access_key=access_key,
            secret_key=secret_key,
            bucket_name=bucket_name,
            secure=False,
        )
        text_writer = RemoteBulkWriter(
            schema=schema, remote_path="/", connect_param=conn, file_type=BulkFileType.PARQUET
        )
        writer = write_records_minio(
            records,
            text_writer,
            bm25_ef,
            enable_text=enable_text,
            enable_charts=enable_charts,
            enable_tables=enable_tables,
            enable_images=enable_images,
        )
        bulk_insert_milvus(collection_name, writer, milvus_uri)
        # this sleep is required, to ensure atleast this amount of time
        # passes before running a search against the collection.\
    time.sleep(20)


def dense_retrieval(
    queries,
    collection_name: str,
    client: MilvusClient,
    dense_model,
    top_k: int,
    dense_field: str = "vector",
    output_fields: List[str] = ["text"],
):
    """
    This function takes the input queries and conducts a dense
    embedding search against the dense vector and return the top_k
    nearest records in the collection.

    Parameters
    ----------
    queries : List
        List of queries
    collection : Collection
        Milvus Collection to search against
    client : MilvusClient
        Client connected to mivlus instance.
    dense_model : NVIDIAEmbedding
        Dense model to generate dense embeddings for queries.
    top_k : int
        Number of search results to return per query.
    dense_field : str
        The name of the anns_field that holds the dense embedding
        vector the collection.

    Returns
    -------
    List
        Nested list of top_k results per query.
    """
    dense_embeddings = []
    for query in queries:
        dense_embeddings.append(dense_model.get_query_embedding(query))

    results = client.search(
        collection_name=collection_name,
        data=dense_embeddings,
        anns_field=dense_field,
        limit=top_k,
        output_fields=output_fields,
    )
    return results


def hybrid_retrieval(
    queries,
    collection_name: str,
    client: MilvusClient,
    dense_model,
    sparse_model,
    top_k: int,
    dense_field: str = "vector",
    sparse_field: str = "sparse",
    output_fields: List[str] = ["text"],
    gpu_search: bool = True,
    local_index: bool = False,
):
    """
    This function takes the input queries and conducts a hybrid
    embedding search against the dense and sparse vectors, returning
    the top_k nearest records in the collection.

    Parameters
    ----------
    queries : List
        List of queries
    collection : Collection
        Milvus Collection to search against
    client : MilvusClient
        Client connected to mivlus instance.
    dense_model : NVIDIAEmbedding
        Dense model to generate dense embeddings for queries.
    sparse_model : model,
        Sparse model used to generate sparse embedding in the form of
        scipy.sparse.csr_array
    top_k : int
        Number of search results to return per query.
    dense_field : str
        The name of the anns_field that holds the dense embedding
        vector the collection.
    sparse_field : str
        The name of the anns_field that holds the sparse embedding
        vector the collection.

    Returns
    -------
    List
        Nested list of top_k results per query.
    """
    dense_embeddings = []
    sparse_embeddings = []
    for query in queries:
        dense_embeddings.append(dense_model.get_query_embedding(query))
        if sparse_model:
            sparse_embeddings.append(_format_sparse_embedding(sparse_model.encode_queries([query])))
        else:
            sparse_embeddings.append(query)

    s_param_1 = {
        "metric_type": "L2",
    }
    if not gpu_search and not local_index:
        s_param_1["params"] = {"ef": top_k * 2}

    # Create search requests for both vector types
    search_param_1 = {
        "data": dense_embeddings,
        "anns_field": dense_field,
        "param": s_param_1,
        "limit": top_k * 2,
    }

    dense_req = AnnSearchRequest(**search_param_1)
    s_param_2 = {"metric_type": "BM25"}
    if local_index:
        s_param_2 = {"metric_type": "IP", "params": {"drop_ratio_build": 0.0}}

    search_param_2 = {
        "data": sparse_embeddings,
        "anns_field": sparse_field,
        "param": s_param_2,
        "limit": top_k * 2,
    }
    sparse_req = AnnSearchRequest(**search_param_2)

    results = client.hybrid_search(
        collection_name, [sparse_req, dense_req], RRFRanker(), limit=top_k, output_fields=output_fields
    )
    return results


def nvingest_retrieval(
    queries,
    collection_name: str,
    milvus_uri: str = "http://localhost:19530",
    top_k: int = 5,
    hybrid: bool = False,
    dense_field: str = "vector",
    sparse_field: str = "sparse",
    embedding_endpoint=None,
    sparse_model_filepath: str = "bm25_model.json",
    model_name: str = None,
    output_fields: List[str] = ["text", "source", "content_metadata"],
    gpu_search: bool = True,
    nv_ranker: bool = False,
    nv_ranker_endpoint: str = "http://localhost:8015",
    nv_ranker_model_name: str = "nvidia/llama-3.2-nv-rerankqa-1b-v2",
    nv_ranker_nvidia_api_key: str = "",
    nv_ranker_truncate: str = "END",
    nv_ranker_top_k: int = 5,
    nv_ranker_max_batch_size: int = 64,
):
    """
    This function takes the input queries and conducts a hybrid/dense
    embedding search against the vectors, returning the top_k nearest
    records in the collection.

    Parameters
    ----------
    queries : List
        List of queries
    collection : Collection
        Milvus Collection to search against
    milvus_uri : str,
        Milvus address with http(s) preffix and port. Can also be a file path, to activate
        milvus-lite.
    top_k : int
        Number of search results to return per query.
    hybrid: bool, optional
        If True, will calculate distances for both dense and sparse embeddings.
    dense_field : str, optional
        The name of the anns_field that holds the dense embedding
        vector the collection.
    sparse_field : str, optional
        The name of the anns_field that holds the sparse embedding
        vector the collection.
    embedding_endpoint : str, optional
        Number of search results to return per query.
    sparse_model_filepath : str, optional
        The path where the sparse model has been loaded.
    model_name : str, optional
        The name of the dense embedding model available in the NIM embedding endpoint.
    nv_ranker : bool
        Set to True to use the nvidia reranker.
    nv_ranker_endpoint : str
        The endpoint to the nvidia reranker
    nv_ranker_model_name: str
        The name of the model host in the nvidia reranker
    nv_ranker_nvidia_api_key : str,
        The nvidia reranker api key, necessary when using non-local asset
    truncate : str [`END`, `NONE`]
        Truncate the incoming texts if length is longer than the model allows.
    nv_ranker_max_batch_size : int
        Max size for the number of candidates to rerank.
    nv_ranker_top_k : int,
        The number of candidates to return after reranking.
    Returns
    -------
    List
        Nested list of top_k results per query.
    """
    client_config = ClientConfigSchema()
    nvidia_api_key = client_config.nvidia_build_api_key
    # required for NVIDIAEmbedding call if the endpoint is Nvidia build api.
    embedding_endpoint = embedding_endpoint if embedding_endpoint else client_config.embedding_nim_endpoint
    model_name = model_name if model_name else client_config.embedding_nim_model_name
    local_index = False
    embed_model = NVIDIAEmbedding(base_url=embedding_endpoint, model=model_name, nvidia_api_key=nvidia_api_key)
    client = MilvusClient(milvus_uri)
    if milvus_uri.endswith(".db"):
        local_index = True
    if hybrid:
        bm25_ef = None
        if local_index:
            bm25_ef = BM25EmbeddingFunction(build_default_analyzer(language="en"))
            bm25_ef.load(sparse_model_filepath)
        results = hybrid_retrieval(
            queries,
            collection_name,
            client,
            embed_model,
            bm25_ef,
            top_k,
            output_fields=output_fields,
            gpu_search=gpu_search,
            local_index=local_index,
        )
    else:
        results = dense_retrieval(queries, collection_name, client, embed_model, top_k, output_fields=output_fields)
    if nv_ranker:
        rerank_results = []
        for query, candidates in zip(queries, results):
            rerank_results.append(
                nv_rerank(
                    query,
                    candidates,
                    reranker_endpoint=nv_ranker_endpoint,
                    model_name=nv_ranker_model_name,
                    nvidia_api_key=nv_ranker_nvidia_api_key,
                    truncate=nv_ranker_truncate,
                    topk=nv_ranker_top_k,
                    max_batch_size=nv_ranker_max_batch_size,
                )
            )

    return results


def remove_records(source_name: str, collection_name: str, milvus_uri: str = "http://localhost:19530"):
    """
    This function allows a user to remove chunks associated with an ingested file.
    Supply the full path of the file you would like to remove and this function will
    remove all the chunks associated with that file in the target collection.

    Parameters
    ----------
    source_name : str
        The full file path of the file you would like to remove from the collection.
    collection_name : str
        Milvus Collection to query against
    milvus_uri : str,
        Milvus address with http(s) preffix and port. Can also be a file path, to activate
        milvus-lite.

    Returns
    -------
    Dict
        Dictionary with one key, `delete_cnt`. The value represents the number of entities
        removed.
    """
    client = MilvusClient(milvus_uri)
    result_ids = client.delete(
        collection_name=collection_name,
        filter=f'(source["source_name"] == "{source_name}")',
    )
    return result_ids


def nv_rerank(
    query,
    candidates,
    reranker_endpoint: str = "http://localhost:8015/v1/ranking",
    model_name: str = "nvidia/llama-3.2-nv-rerankqa-1b-v2",
    nvidia_api_key: str = "",
    truncate: str = "END",
    max_batch_size: int = 64,
    topk: int = 5,
):
    """
    This function allows a user to rerank a set of candidates using the nvidia reranker nim.

    Parameters
    ----------
    query : str
        Query the candidates are supposed to answer.
    candidates : list
        List of the candidates to rerank.
    reranker_endpoint : str
        The endpoint to the nvidia reranker
    model_name: str
        The name of the model host in the nvidia reranker
    nvidia_api_key : str,
        The nvidia reranker api key, necessary when using non-local asset
    truncate : str [`END`, `NONE`]
        Truncate the incoming texts if length is longer than the model allows.
    max_batch_size : int
        Max size for the number of candidates to rerank.
    topk : int,
        The number of candidates to return after reranking.

    Returns
    -------
    Dict
        Dictionary with top_k reranked candidates.
    """
    # reranker = NVIDIARerank(base_url=reranker_endpoint, nvidia_api_key=nvidia_api_key, top_n=top_k)
    headers = {"accept": "application/json", "Content-Type": "application/json"}
    if nvidia_api_key:
        headers["Authorization"] = f"Bearer {nvidia_api_key}"
    texts = []
    map_candidates = {}
    for idx, candidate in enumerate(candidates):
        map_candidates[idx] = candidate
        texts.append({"text": candidate["entity"]["text"]})
    payload = {"model": model_name, "query": {"text": query}, "passages": texts, "truncate": truncate}
    response = requests.post(f"{reranker_endpoint}", headers=headers, json=payload)
    rank_results = []
    for rank_vals in response.json()["rankings"]:
        idx = rank_vals["index"]
        rank_results.append(map_candidates[idx])
    return rank_results<|MERGE_RESOLUTION|>--- conflicted
+++ resolved
@@ -21,15 +21,12 @@
 import time
 from urllib.parse import urlparse
 from typing import Union, Dict
-<<<<<<< HEAD
 import requests
-=======
 from nv_ingest_client.util.util import ClientConfigSchema
 import logging
 
 
 logger = logging.getLogger(__name__)
->>>>>>> 32a90215
 
 
 def _dict_to_params(collections_dict: dict, write_params: dict):
@@ -580,6 +577,7 @@
                 else:
                     data.append(record_func(text, element))
     client.insert(collection_name=collection_name, data=data)
+    logger.error(f"logged {len(data)} records")
 
 
 def write_to_nvingest_collection(
@@ -660,6 +658,7 @@
         bm25_ef.load(bm25_save_path)
     client = MilvusClient(milvus_uri)
     schema = Collection(collection_name).schema
+    logger.error(f"{len(records)} records to insert to milvus")
     if len(records) < threshold:
         stream = True
     if stream:
@@ -807,14 +806,14 @@
         "metric_type": "L2",
     }
     if not gpu_search and not local_index:
-        s_param_1["params"] = {"ef": top_k * 2}
+        s_param_1["params"] = {"ef": top_k}
 
     # Create search requests for both vector types
     search_param_1 = {
         "data": dense_embeddings,
         "anns_field": dense_field,
         "param": s_param_1,
-        "limit": top_k * 2,
+        "limit": top_k,
     }
 
     dense_req = AnnSearchRequest(**search_param_1)
@@ -826,7 +825,7 @@
         "data": sparse_embeddings,
         "anns_field": sparse_field,
         "param": s_param_2,
-        "limit": top_k * 2,
+        "limit": top_k,
     }
     sparse_req = AnnSearchRequest(**search_param_2)
 
@@ -850,9 +849,9 @@
     output_fields: List[str] = ["text", "source", "content_metadata"],
     gpu_search: bool = True,
     nv_ranker: bool = False,
-    nv_ranker_endpoint: str = "http://localhost:8015",
-    nv_ranker_model_name: str = "nvidia/llama-3.2-nv-rerankqa-1b-v2",
-    nv_ranker_nvidia_api_key: str = "",
+    nv_ranker_endpoint: str = None,
+    nv_ranker_model_name: str = None,
+    nv_ranker_nvidia_api_key: str = None,
     nv_ranker_truncate: str = "END",
     nv_ranker_top_k: int = 5,
     nv_ranker_max_batch_size: int = 64,
@@ -914,6 +913,9 @@
     local_index = False
     embed_model = NVIDIAEmbedding(base_url=embedding_endpoint, model=model_name, nvidia_api_key=nvidia_api_key)
     client = MilvusClient(milvus_uri)
+    nv_ranker_top_k = top_k
+    if nv_ranker:
+        top_k = top_k * 2
     if milvus_uri.endswith(".db"):
         local_index = True
     if hybrid:
@@ -986,9 +988,9 @@
 def nv_rerank(
     query,
     candidates,
-    reranker_endpoint: str = "http://localhost:8015/v1/ranking",
-    model_name: str = "nvidia/llama-3.2-nv-rerankqa-1b-v2",
-    nvidia_api_key: str = "",
+    reranker_endpoint: str = None,
+    model_name: str = None,
+    nvidia_api_key: str = None,
     truncate: str = "END",
     max_batch_size: int = 64,
     topk: int = 5,
@@ -1020,7 +1022,11 @@
     Dict
         Dictionary with top_k reranked candidates.
     """
+    client_config = ClientConfigSchema()
     # reranker = NVIDIARerank(base_url=reranker_endpoint, nvidia_api_key=nvidia_api_key, top_n=top_k)
+    reranker_endpoint = reranker_endpoint if reranker_endpoint else client_config.nv_ranker_nim_endpoint
+    model_name = model_name if model_name else client_config.nv_ranker_nim_model_name
+    nvidia_api_key = nvidia_api_key if nvidia_api_key else client_config.nvidia_build_api_key
     headers = {"accept": "application/json", "Content-Type": "application/json"}
     if nvidia_api_key:
         headers["Authorization"] = f"Bearer {nvidia_api_key}"
