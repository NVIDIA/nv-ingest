--- conflicted
+++ resolved
@@ -681,15 +681,8 @@
 
     connections.connect(uri=milvus_uri)
     t_bulk_start = time.time()
-<<<<<<< HEAD
-    task_id = utility.do_bulk_insert(
-        collection_name=collection_name, files=writer.batch_files[0], consistency_level=CONSISTENCY
-    )
-    # list_bulk_insert_tasks = utility.list_bulk_insert_tasks(collection_name=collection_name)
-=======
     files_to_upload = [_file for file_set in writer.batch_files for _file in file_set]
     task_id = utility.do_bulk_insert(collection_name=collection_name, files=files_to_upload)
->>>>>>> 63760dea
     state = "Pending"
     while state != "Completed":
         task = utility.get_bulk_insert_state(task_id=task_id)
