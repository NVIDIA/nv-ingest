# SPDX-FileCopyrightText: Copyright (c) 2024, NVIDIA CORPORATION & AFFILIATES.
# All rights reserved.
# SPDX-License-Identifier: Apache-2.0


# pylint: disable=too-few-public-methods
# pylint: disable=too-many-arguments

import logging
import os
from typing import Any
from typing import Dict
from typing import Literal
from typing import Optional
from typing import get_args

from pydantic import BaseModel
from pydantic import ConfigDict
from pydantic import field_validator
from pydantic import model_validator

from .task_base import Task

logger = logging.getLogger(__name__)

UNSTRUCTURED_API_KEY = os.environ.get("UNSTRUCTURED_API_KEY", None)
UNSTRUCTURED_URL = os.environ.get("UNSTRUCTURED_URL", "https://api.unstructured.io/general/v0/general")
UNSTRUCTURED_STRATEGY = os.environ.get("UNSTRUCTURED_STRATEGY", "auto")
UNSTRUCTURED_CONCURRENCY_LEVEL = os.environ.get("UNSTRUCTURED_CONCURRENCY_LEVEL", 10)

ADOBE_CLIENT_ID = os.environ.get("ADOBE_CLIENT_ID", None)
ADOBE_CLIENT_SECRET = os.environ.get("ADOBE_CLIENT_SECRET", None)

_DEFAULT_EXTRACTOR_MAP = {
    "csv": "pandas",
    "docx": "python_docx",
    "excel": "openpyxl",
    "html": "beautifulsoup",
    "jpeg": "image",
    "jpg": "image",
    "parquet": "pandas",
    "pdf": "pdfium",
    "png": "image",
    "pptx": "python_pptx",
    "svg": "image",
    "tiff": "image",
    "xml": "lxml",
}

_Type_Extract_Method_PDF = Literal[
    "adobe",
    "nemoretriever_parse",
    "haystack",
    "llama_parse",
    "pdfium",
    "tika",
    "unstructured_io",
]

_Type_Extract_Method_DOCX = Literal["python_docx", "haystack", "unstructured_local", "unstructured_service"]

_Type_Extract_Method_PPTX = Literal["python_pptx", "haystack", "unstructured_local", "unstructured_service"]

_Type_Extract_Method_Image = Literal["image"]

_Type_Extract_Method_Map = {
    "docx": get_args(_Type_Extract_Method_DOCX),
    "jpeg": get_args(_Type_Extract_Method_Image),
    "jpg": get_args(_Type_Extract_Method_Image),
    "pdf": get_args(_Type_Extract_Method_PDF),
    "png": get_args(_Type_Extract_Method_Image),
    "pptx": get_args(_Type_Extract_Method_PPTX),
    "svg": get_args(_Type_Extract_Method_Image),
    "tiff": get_args(_Type_Extract_Method_Image),
}

_Type_Extract_Tables_Method_PDF = Literal["yolox", "pdfium", "nemoretriever_parse"]

_Type_Extract_Tables_Method_DOCX = Literal["python_docx",]

_Type_Extract_Tables_Method_PPTX = Literal["python_pptx",]

_Type_Extract_Tables_Method_Map = {
    "pdf": get_args(_Type_Extract_Tables_Method_PDF),
    "docx": get_args(_Type_Extract_Tables_Method_DOCX),
    "pptx": get_args(_Type_Extract_Tables_Method_PPTX),
}

_Type_Extract_Images_Method = Literal["simple", "group"]


class ExtractTaskSchema(BaseModel):
    document_type: str
    extract_method: str = None  # Initially allow None to set a smart default
    extract_text: bool = True
    extract_images: bool = True
    extract_images_method: str = "group"
    extract_images_params: Optional[Dict[str, Any]] = None
    extract_tables: bool = True
    extract_tables_method: str = "yolox"
    extract_charts: Optional[bool] = None  # Initially allow None to set a smart default
    extract_infographics: bool = (False,)
    text_depth: str = "document"
    paddle_output_format: str = "pseudo_markdown"

    @model_validator(mode="after")
    @classmethod
    def set_default_extract_method(cls, values):
        document_type = values.document_type.lower()  # Ensure case-insensitive comparison
        extract_method = values.extract_method

        if document_type not in _DEFAULT_EXTRACTOR_MAP:
            raise ValueError(
                f"Unsupported document type: {document_type}."
                f" Supported types are: {list(_DEFAULT_EXTRACTOR_MAP.keys())}"
            )

        if extract_method is None:
            values.extract_method = _DEFAULT_EXTRACTOR_MAP[document_type]

        return values

    @field_validator("extract_charts")
    def set_default_extract_charts(cls, v, values):
        # `extract_charts` is initially set to None for backward compatibility.
        # {extract_tables: true, extract_charts: None} or {extract_tables: true, extract_charts: true} enables both
        # table and chart extraction.
        # {extract_tables: true, extract_charts: false} enables only the table extraction and disables chart extraction.
        extract_charts = v
        if extract_charts is None:
            extract_charts = values.data.get("extract_tables")

        return extract_charts

    @field_validator("extract_method")
    def extract_method_must_be_valid(cls, v, values, **kwargs):
        document_type = values.data.get("document_type", "").lower()  # Ensure case-insensitive comparison
        valid_methods = set(_Type_Extract_Method_Map[document_type])
        if v not in valid_methods:
            raise ValueError(f"extract_method must be one of {valid_methods}")

        return v

    @field_validator("document_type")
    def document_type_must_be_supported(cls, v):
        if v.lower() not in _DEFAULT_EXTRACTOR_MAP:
            raise ValueError(
                f"Unsupported document type '{v}'. Supported types are: {', '.join(_DEFAULT_EXTRACTOR_MAP.keys())}"
            )
        return v.lower()

    @field_validator("extract_tables_method")
    def extract_tables_method_must_be_valid(cls, v, values, **kwargs):
        document_type = values.data.get("document_type", "").lower()  # Ensure case-insensitive comparison
        valid_methods = set(_Type_Extract_Tables_Method_Map[document_type])
        if v not in valid_methods:
            raise ValueError(f"extract_method must be one of {valid_methods}")
        return v

    @field_validator("extract_images_method")
    def extract_images_method_must_be_valid(cls, v):
        if v.lower() not in get_args(_Type_Extract_Images_Method):
            raise ValueError(
                f"Unsupported document type '{v}'. Supported types are: {', '.join(_Type_Extract_Images_Method)}"
            )
        return v.lower()

    model_config = ConfigDict(extra="forbid")


class ExtractTask(Task):
    """
    Object for document extraction task
    """

    def __init__(
        self,
        document_type,
        extract_method: _Type_Extract_Method_PDF = "pdfium",
        extract_text: bool = False,
        extract_images: bool = False,
        extract_tables: bool = False,
        extract_charts: Optional[bool] = None,
        extract_images_method: _Type_Extract_Images_Method = "group",
        extract_images_params: Optional[Dict[str, Any]] = None,
        extract_tables_method: _Type_Extract_Tables_Method_PDF = "yolox",
        extract_infographics: bool = False,
        text_depth: str = "document",
        paddle_output_format: str = "pseudo_markdown",
    ) -> None:
        """
        Setup Extract Task Config
        """
        super().__init__()

        self._document_type = document_type
        self._extract_images = extract_images
        self._extract_method = extract_method
        self._extract_tables = extract_tables
        self._extract_images_method = extract_images_method
        self._extract_images_params = extract_images_params
        self._extract_tables_method = extract_tables_method
        # `extract_charts` is initially set to None for backward compatibility.
        # {extract_tables: true, extract_charts: None} or {extract_tables: true, extract-charts: true} enables both
        # table and chart extraction.
        # {extract_tables: true, extract_charts: false} enables only the table extraction and disables chart extraction.
        self._extract_charts = extract_charts if extract_charts is not None else extract_tables
        self._extract_infographics = extract_infographics
        self._extract_text = extract_text
        self._text_depth = text_depth
        self._paddle_output_format = paddle_output_format

    def __str__(self) -> str:
        """
        Returns a string with the object's config and run time state
        """
        info = ""
        info += "Extract Task:\n"
        info += f"  document type: {self._document_type}\n"
        info += f"  extract method: {self._extract_method}\n"
        info += f"  extract text: {self._extract_text}\n"
        info += f"  extract images: {self._extract_images}\n"
        info += f"  extract tables: {self._extract_tables}\n"
        info += f"  extract charts: {self._extract_charts}\n"
<<<<<<< HEAD
        info += f"  extract images method: {self._extract_images_method}\n"
=======
        info += f"  extract infographics: {self._extract_infographics}\n"
>>>>>>> 766f35d1
        info += f"  extract tables method: {self._extract_tables_method}\n"
        info += f"  text depth: {self._text_depth}\n"
        info += f"  paddle_output_format: {self._paddle_output_format}\n"

        if self._extract_images_params:
            info += f"  extract images params: {self._extract_images_params}\n"
        return info

    def to_dict(self) -> Dict:
        """
        Convert to a dict for submission to redis (fixme)
        """
        extract_params = {
            "extract_text": self._extract_text,
            "extract_images": self._extract_images,
            "extract_tables": self._extract_tables,
            "extract_images_method": self._extract_images_method,
            "extract_tables_method": self._extract_tables_method,
            "extract_charts": self._extract_charts,
            "extract_infographics": self._extract_infographics,
            "text_depth": self._text_depth,
            "paddle_output_format": self._paddle_output_format,
        }
        if self._extract_images_params:
            extract_params.update(
                {
                    "extract_images_params": self._extract_images_params,
                }
            )

        task_properties = {
            "method": self._extract_method,
            "document_type": self._document_type,
            "params": extract_params,
        }

        # TODO(Devin): I like the idea of Derived classes augmenting the to_dict method, but its not logically
        #  consistent with how we define tasks, we don't have multiple extract tasks, we have extraction paths based on
        #  the method and the document type.
        if self._extract_method == "unstructured_local":
            unstructured_properties = {
                "api_key": "",  # TODO(Devin): Should be an environment variable or configurable parameter
                "unstructured_url": "",  # TODO(Devin): Should be an environment variable
            }
            task_properties["params"].update(unstructured_properties)
        elif self._extract_method == "unstructured_io":
            unstructured_properties = {
                "unstructured_api_key": os.environ.get("UNSTRUCTURED_API_KEY", UNSTRUCTURED_API_KEY),
                "unstructured_url": os.environ.get("UNSTRUCTURED_URL", UNSTRUCTURED_URL),
                "unstructured_strategy": os.environ.get("UNSTRUCTURED_STRATEGY", UNSTRUCTURED_STRATEGY),
                "unstructured_concurrency_level": os.environ.get(
                    "UNSTRUCTURED_CONCURRENCY_LEVEL", UNSTRUCTURED_CONCURRENCY_LEVEL
                ),
            }
            task_properties["params"].update(unstructured_properties)
        elif self._extract_method == "adobe":
            adobe_properties = {
                "adobe_client_id": os.environ.get("ADOBE_CLIENT_ID", ADOBE_CLIENT_ID),
                "adobe_client_secrect": os.environ.get("ADOBE_CLIENT_SECRET", ADOBE_CLIENT_SECRET),
            }
            task_properties["params"].update(adobe_properties)
        return {"type": "extract", "task_properties": task_properties}

    @property
    def document_type(self):
        return self._document_type<|MERGE_RESOLUTION|>--- conflicted
+++ resolved
@@ -222,11 +222,8 @@
         info += f"  extract images: {self._extract_images}\n"
         info += f"  extract tables: {self._extract_tables}\n"
         info += f"  extract charts: {self._extract_charts}\n"
-<<<<<<< HEAD
+        info += f"  extract infographics: {self._extract_infographics}\n"
         info += f"  extract images method: {self._extract_images_method}\n"
-=======
-        info += f"  extract infographics: {self._extract_infographics}\n"
->>>>>>> 766f35d1
         info += f"  extract tables method: {self._extract_tables_method}\n"
         info += f"  text depth: {self._text_depth}\n"
         info += f"  paddle_output_format: {self._paddle_output_format}\n"
