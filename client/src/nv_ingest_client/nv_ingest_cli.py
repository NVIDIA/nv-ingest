# SPDX-FileCopyrightText: Copyright (c) 2024, NVIDIA CORPORATION & AFFILIATES.
# All rights reserved.
# SPDX-License-Identifier: Apache-2.0


import json
import logging
import time
from io import BytesIO
from typing import List

import click
import pkg_resources
from nv_ingest_client.util.zipkin import collect_traces_from_zipkin, write_results_to_output_directory
from nv_ingest_client.cli.util.click import LogLevel
from nv_ingest_client.cli.util.click import click_match_and_validate_files
from nv_ingest_client.cli.util.click import click_validate_batch_size
from nv_ingest_client.cli.util.click import click_validate_file_exists
from nv_ingest_client.cli.util.click import click_validate_task
from nv_ingest_client.cli.util.processing import create_and_process_jobs
from nv_ingest_client.cli.util.processing import report_statistics
from nv_ingest_client.cli.util.system import configure_logging
from nv_ingest_client.cli.util.system import ensure_directory_with_permissions
from nv_ingest_client.client import NvIngestClient
from nv_ingest_client.message_clients.rest.rest_client import RestClient
from nv_ingest_client.message_clients.simple.simple_client import SimpleClient
from nv_ingest_client.util.dataset import get_dataset_files
from nv_ingest_client.util.dataset import get_dataset_statistics
from pkg_resources import DistributionNotFound
from pkg_resources import VersionConflict

try:
    NV_INGEST_VERSION = pkg_resources.get_distribution("nv_ingest").version
except (DistributionNotFound, VersionConflict):
    NV_INGEST_VERSION = "Unknown -- No Distribution found or Version conflict."

try:
    NV_INGEST_CLIENT_VERSION = pkg_resources.get_distribution("nv_ingest_client").version
except (DistributionNotFound, VersionConflict):
    NV_INGEST_CLIENT_VERSION = "Unknown -- No Distribution found or Version conflict."

logger = logging.getLogger(__name__)


@click.command()
@click.option(
    "--batch_size",
    default=10,
    show_default=True,
    type=int,
    help="Batch size (must be >= 1).",
    callback=click_validate_batch_size,
)
@click.option(
    "--doc",
    multiple=True,
    default=None,
    type=click.Path(exists=False),
    help="Add a new document to be processed (supports multiple).",
    callback=click_match_and_validate_files,
)
@click.option(
    "--dataset",
    type=click.Path(exists=False),
    default=None,
    help="Path to a dataset definition file.",
    callback=click_validate_file_exists,
)
@click.option("--client_host", default="localhost", help="DNS name or URL for the endpoint.")
@click.option("--client_port", default=6397, type=int, help="Port for the client endpoint.")
@click.option("--client_kwargs", help="Additional arguments to pass to the client.", default="{}")
@click.option(
    "--client_type",
    default="rest",
    type=click.Choice(["rest", "simple"], case_sensitive=False),
    help="Client type used to connect to the ingest service.",
)
@click.option(
    "--concurrency_n", default=10, show_default=True, type=int, help="Number of inflight jobs to maintain at one time."
)
@click.option(
    "--document_processing_timeout",
    default=10,
    show_default=True,
    type=int,
    help="Timeout when waiting for a document to be processed.",
)
@click.option("--dry_run", is_flag=True, help="Perform a dry run without executing actions.")
@click.option("--fail_on_error", is_flag=True, help="Fail on error.")
@click.option("--output_directory", type=click.Path(), default=None, help="Output directory for results.")
@click.option(
    "--log_level",
    type=click.Choice([level.value for level in LogLevel], case_sensitive=False),
    default="INFO",
    show_default=True,
    help="Log level.",
)
@click.option(
    "--save_images_separately",
    is_flag=True,
    help="Save images separately from returned metadata. This can make metadata files more human readable",
)
@click.option(
    "--shuffle_dataset", is_flag=True, default=True, show_default=True, help="Shuffle the dataset before processing."
)
@click.option(
    "--task",
    multiple=True,
    callback=click_validate_task,
    help="""
\b
Task definitions in JSON format, allowing multiple tasks to be configured by repeating this option.
Each task must be specified with its type and corresponding options in the '[task_id]:{json_options}' format.

\b
Example:
  --task 'split:{"split_by":"page", "split_length":10}'
  --task 'extract:{"document_type":"pdf", "extract_text":true}'
  --task 'extract:{"document_type":"pdf", "extract_method":"doughnut"}'
  --task 'extract:{"document_type":"pdf", "extract_method":"unstructured_io"}'
  --task 'extract:{"document_type":"docx", "extract_text":true, "extract_images":true}'
  --task 'store:{"content_type":"image", "store_method":"minio", "endpoint":"minio:9000"}'
  --task 'embed:{"text":true, "tables":true}'
  --task 'vdb_upload'
  --task 'caption:{}'

\b
Tasks and Options:
- caption: Attempts to extract captions for unstructured images extracted from documents.
    Options:
      - api_key (str): API key for captioning service.
      Default: os.environ(NVIDIA_BUILD_API_KEY).'
      - endpoint_url (str): Endpoint URL for captioning service.
      Default: 'https://build.nvidia.com/meta/llama-3.2-90b-vision-instruct'.
      - prompt (str): Prompt for captioning service.
      Default: 'Caption the content of this image:'.
\b
- dedup: Identifies and optionally filters duplicate images in extraction.
    Options:
      - content_type (str): Content type to deduplicate ('image').
      - filter (bool): When set to True, duplicates will be filtered, otherwise, an info message will be added.
\b
- embed: Computes embeddings on multimodal extractions.
    Options:
    - filter_errors (bool): Flag to filter embedding errors. Optional.
    - tables (bool): Flag to create embeddings for table extractions. Optional.
    - text (bool): Flag to create embeddings for text extractions. Optional.
\b
- extract: Extracts content from documents, customizable per document type.
    Can be specified multiple times for different 'document_type' values.
    Options:
    - document_type (str): Document format ('pdf', 'docx', 'pptx', 'html', 'xml', 'excel', 'csv', 'parquet'). Required.
    - extract_charts (bool): Enables chart extraction. Default: False.
    - extract_images (bool): Enables image extraction. Default: False.
    - extract_method (str): Extraction technique. Defaults are smartly chosen based on 'document_type'.
    - extract_tables (bool): Enables table extraction. Default: False.
    - extract_text (bool): Enables text extraction. Default: False.
    - text_depth (str): Text extraction granularity ('document', 'page'). Default: 'document'.
        Note: this will affect the granularity of text extraction, and the associated metadata. ie. 'page' will extract
        text per page and you will get page-level metadata, 'document' will extract text for the entire document so
        elements like page numbers will not be associated with individual text elements.
\b
- filter: Identifies and optionally filters images above or below scale thresholds.
    Options:
      - content_type (str): Content type to filter ('image').
      - filter (bool): When set to True, filtered images will be excluded; otherwise, an info message will be added.
      - max_aspect_ratio (Union[float, int]): Maximum allowable aspect ratio of extracted image.
      - min_aspect_ratio (Union[float, int]): Minimum allowable aspect ratio of extracted image.
      - min_size (int): Minimum allowable size of extracted image.
\b
- split: Divides documents according to specified criteria.
    Options:
    - max_character_length (int): Maximum segment character count. No default.
    - sentence_window_size (int): Sentence window size. No default.
    - split_by (str): Criteria ('page', 'size', 'word', 'sentence'). No default.
    - split_length (int): Segment length. No default.
    - split_overlap (int): Segment overlap. No default.
\b
- store: Stores any images extracted from documents.
    Options:
    - images (bool): Flag to write extracted images to object store.
    - structured (bool): Flag to write extracted charts and tables to object store.
    - store_method (str): Storage type ('minio', ). Required.
\b
- vdb_upload: Uploads extraction embeddings to vector database.
\b
Note: The 'extract_method' automatically selects the optimal method based on 'document_type' if not explicitly stated.
""",
)
@click.option(
    "--collect_profiling_traces",
    is_flag=True,
    default=False,
    help="""
\b
If enabled the CLI will collect the 'profile' for each file that was submitted to the
nv-ingest REST endpoint for processing.

\b
Those `trace_id` values will be consolidated and then a subsequent request will be made to
Zipkin to collect the traces for each individual `trace_id`. The trace is rich with information
that can further breakdown the runtimes for each section of the codebase. This is useful
for locating portions of the system that might be bottlenecks for the overall runtimes.    
""",
)
@click.option("--zipkin_host", default="localhost", help="DNS name or Zipkin API.")
@click.option("--zipkin_port", default=9411, type=int, help="Port for the Zipkin trace API")
@click.option("--version", is_flag=True, help="Show version.")
@click.pass_context
def main(
<<<<<<< HEAD
        ctx,
        batch_size: int,
        client_host: str,
        client_kwargs: str,
        client_port: int,
        client_type: str,
        concurrency_n: int,
        dataset: str,
        doc: List[str],
        document_processing_timeout: int,
        dry_run: bool,
        fail_on_error: bool,
        log_level: str,
        output_directory: str,
        save_images_separately: bool,
        shuffle_dataset: bool,
        collect_profiling_traces: bool,
        zipkin_host: str,
        zipkin_port: int,
        task: [str],
        version: [bool],
=======
    ctx,
    batch_size: int,
    client_host: str,
    client_kwargs: str,
    client_port: int,
    client_type: str,
    concurrency_n: int,
    dataset: str,
    doc: List[str],
    document_processing_timeout: int,
    dry_run: bool,
    fail_on_error: bool,
    log_level: str,
    output_directory: str,
    save_images_separately: bool,
    shuffle_dataset: bool,
    task: [str],
    version: [bool],
>>>>>>> 7171bb4e
):
    if version:
        click.echo(f"nv-ingest     : {NV_INGEST_VERSION}")
        click.echo(f"nv-ingest-cli : {NV_INGEST_CLIENT_VERSION}")
        return

    try:
        configure_logging(logger, log_level)
        logging.debug(f"nv-ingest-cli:params:\n{json.dumps(ctx.params, indent=2, default=repr)}")

        docs = list(doc)
        if dataset:
            dataset = dataset[0]
            logger.info(f"Processing dataset: {dataset}")
            with open(dataset, "rb") as file:
                dataset_bytes = BytesIO(file.read())

            logger.debug(get_dataset_statistics(dataset_bytes))
            docs.extend(get_dataset_files(dataset_bytes, shuffle_dataset))

        logger.info(f"Processing {len(docs)} documents.")
        if output_directory:
            _msg = f"Output will be written to: {output_directory}"
            if dry_run:
                _msg = f"[Dry-Run] {_msg}"
            else:
                ensure_directory_with_permissions(output_directory)

            logger.info(_msg)

        if not dry_run:
            logging.debug(f"Creating message client: {client_host} and port: {client_port} -> {client_kwargs}")

            if client_type == "rest":
                client_allocator = RestClient
            elif client_type == "simple":
                client_allocator = SimpleClient
            else:
                raise ValueError(f"Unknown client type: {client_type}")

            ingest_client = NvIngestClient(
                message_client_allocator=client_allocator,
                message_client_hostname=client_host,
                message_client_port=client_port,
                message_client_kwargs=json.loads(client_kwargs),
                worker_pool_size=concurrency_n,
            )

            start_time_ns = time.time_ns()
            (total_files, trace_times, pages_processed, trace_ids) = create_and_process_jobs(
                files=docs,
                client=ingest_client,
                tasks=task,
                output_directory=output_directory,
                batch_size=batch_size,
                timeout=document_processing_timeout,
                fail_on_error=fail_on_error,
                save_images_separately=save_images_separately,
            )

            report_statistics(start_time_ns, trace_times, pages_processed, total_files)
            
            # Gather profiling data after processing has completed.
            if collect_profiling_traces:
                logger.info("Collecting profiling traces ....")
                trace_responses = collect_traces_from_zipkin(zipkin_host, zipkin_port, trace_ids, 1)
                
                # Log the responses to a file in the configured results --output_directory
                write_results_to_output_directory(output_directory, trace_responses)
            

    except Exception as err:
        logging.error(f"Error: {err}")
        raise


if __name__ == "__main__":
    main()<|MERGE_RESOLUTION|>--- conflicted
+++ resolved
@@ -200,7 +200,7 @@
 Those `trace_id` values will be consolidated and then a subsequent request will be made to
 Zipkin to collect the traces for each individual `trace_id`. The trace is rich with information
 that can further breakdown the runtimes for each section of the codebase. This is useful
-for locating portions of the system that might be bottlenecks for the overall runtimes.    
+for locating portions of the system that might be bottlenecks for the overall runtimes.
 """,
 )
 @click.option("--zipkin_host", default="localhost", help="DNS name or Zipkin API.")
@@ -208,29 +208,6 @@
 @click.option("--version", is_flag=True, help="Show version.")
 @click.pass_context
 def main(
-<<<<<<< HEAD
-        ctx,
-        batch_size: int,
-        client_host: str,
-        client_kwargs: str,
-        client_port: int,
-        client_type: str,
-        concurrency_n: int,
-        dataset: str,
-        doc: List[str],
-        document_processing_timeout: int,
-        dry_run: bool,
-        fail_on_error: bool,
-        log_level: str,
-        output_directory: str,
-        save_images_separately: bool,
-        shuffle_dataset: bool,
-        collect_profiling_traces: bool,
-        zipkin_host: str,
-        zipkin_port: int,
-        task: [str],
-        version: [bool],
-=======
     ctx,
     batch_size: int,
     client_host: str,
@@ -247,9 +224,11 @@
     output_directory: str,
     save_images_separately: bool,
     shuffle_dataset: bool,
+    collect_profiling_traces: bool,
+    zipkin_host: str,
+    zipkin_port: int,
     task: [str],
     version: [bool],
->>>>>>> 7171bb4e
 ):
     if version:
         click.echo(f"nv-ingest     : {NV_INGEST_VERSION}")
@@ -311,15 +290,14 @@
             )
 
             report_statistics(start_time_ns, trace_times, pages_processed, total_files)
-            
+
             # Gather profiling data after processing has completed.
             if collect_profiling_traces:
                 logger.info("Collecting profiling traces ....")
                 trace_responses = collect_traces_from_zipkin(zipkin_host, zipkin_port, trace_ids, 1)
-                
+
                 # Log the responses to a file in the configured results --output_directory
                 write_results_to_output_directory(output_directory, trace_responses)
-            
 
     except Exception as err:
         logging.error(f"Error: {err}")
