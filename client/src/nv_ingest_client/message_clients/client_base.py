# SPDX-FileCopyrightText: Copyright (c) 2024, NVIDIA CORPORATION & AFFILIATES.
# All rights reserved.
# SPDX-License-Identifier: Apache-2.0

# NOTE: This code is duplicated from the ingest service:
# src/nv_ingest/util/message_brokers/client_base.py
# Eventually we should move all client wrappers for the message broker into a shared library that both the ingest
# service and the client can use.

from abc import ABC
from abc import abstractmethod
from typing import Any


<<<<<<< HEAD

class MessageClientBase(ABC):
=======
class MessageBrokerClientBase(ABC):
>>>>>>> 187bcfd8
    """
    Abstract base class for a messaging client to interface with various messaging systems.

    Provides a standard interface for sending and receiving messages with connection management
    and retry logic.
    """

    @abstractmethod
    def __init__(
            self,
            host: str,
            port: int,
            db: int = 0,
            max_retries: int = 0,
            max_backoff: int = 32,
            connection_timeout: int = 300,
            max_pool_size: int = 128,
            use_ssl: bool = False,
    ):
        """
        Initialize the messaging client with connection parameters.
        """

    @abstractmethod
    def get_client(self):
        """
        Returns the client instance, reconnecting if necessary.

        Returns:
            The client instance.
        """

    @abstractmethod
    def ping(self) -> bool:
        """
        Checks if the server is responsive.

        Returns:
            True if the server responds to a ping, False otherwise.
        """

    @abstractmethod
    def fetch_message(self, job_index: str, timeout: float = 0) -> Any:
        """
        Fetches a message from the specified queue with retries on failure.

        Parameters:
            job_index (str): The index of the job to fetch the message for.
            timeout (float): The timeout in seconds for blocking until a message is available.

        Returns:
            The fetched message, or None if no message could be fetched.
        """

    @abstractmethod
    def submit_message(self, channel_name: str, message: str, for_nv_ingest: bool = False) -> Any:
        """
        Submits a message to a specified queue with retries on failure.

        Parameters:
            channel_name (str): The name of the queue to submit the message to.
            message (str): The message to submit.
            for_nv_ingest (bool): Whether the message is expected to be consumed by NV Ingest.
        """<|MERGE_RESOLUTION|>--- conflicted
+++ resolved
@@ -12,12 +12,7 @@
 from typing import Any
 
 
-<<<<<<< HEAD
-
-class MessageClientBase(ABC):
-=======
 class MessageBrokerClientBase(ABC):
->>>>>>> 187bcfd8
     """
     Abstract base class for a messaging client to interface with various messaging systems.
 
