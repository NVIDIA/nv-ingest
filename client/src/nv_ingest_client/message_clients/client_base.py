--- conflicted
+++ resolved
@@ -9,12 +9,8 @@
 
 from abc import ABC
 from abc import abstractmethod
-<<<<<<< HEAD
-from typing import Tuple
-=======
 from typing import Any
 
->>>>>>> 6140aaf9
 
 class MessageBrokerClientBase(ABC):
     """
@@ -72,11 +68,7 @@
         """
 
     @abstractmethod
-<<<<<<< HEAD
-    def submit_message(self, channel_name: str, message: str) -> Tuple[str, str]:
-=======
     def submit_message(self, channel_name: str, message: str, for_nv_ingest: bool = False) -> Any:
->>>>>>> 6140aaf9
         """
         Submits a message to a specified queue with retries on failure.
 
