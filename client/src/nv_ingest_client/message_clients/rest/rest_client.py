# SPDX-FileCopyrightText: Copyright (c) 2024 NVIDIA CORPORATION & AFFILIATES. All rights reserved.
# SPDX-License-Identifier: LicenseRef-NvidiaProprietary
#
# NVIDIA CORPORATION, its affiliates and licensors retain all intellectual
# property and proprietary rights in and to this material, related
# documentation and any modifications thereto. Any use, reproduction,
# disclosure or distribution of this material and related documentation
# without an express license agreement from NVIDIA CORPORATION or
# its affiliates is strictly prohibited.

# pylint: skip-file

import logging
import re
import time
from typing import Any

import httpx
import requests
<<<<<<< HEAD
from nv_ingest_client.message_clients import MessageClientBase
=======
import re

from nv_ingest_client.message_clients import MessageBrokerClientBase
from nv_ingest_client.message_clients.simple.simple_client import ResponseSchema
>>>>>>> 187bcfd8

logger = logging.getLogger(__name__)

# HTTP Response Statuses that result in marking submission as failed
# 4XX - Any 4XX status is considered a client derived error and will result in failure
# 5XX - Not all 500's are terminal but most are. Those which are listed below
_TERMINAL_RESPONSE_STATUSES = [
    400,
    401,
    402,
    403,
    404,
    405,
    406,
    407,
    408,
    409,
    410,
    411,
    412,
    413,
    414,
    415,
    416,
    417,
    418,
    421,
    422,
    423,
    424,
    425,
    426,
    428,
    429,
    431,
    451,
    500,
    501,
    503,
    505,
    506,
    507,
    508,
    510,
    511,
]


class RestClient(MessageBrokerClientBase):
    """
    A client for interfacing with the nv-ingest HTTP endpoint, providing mechanisms for sending and receiving messages
    with retry logic and connection management.

    Parameters
    ----------
    host : str
        The hostname of the HTTP server.
    port : int
        The port number of the HTTP server.
    max_retries : int, optional
        The maximum number of retry attempts for operations. Default is 0 (no retries).
    max_backoff : int, optional
        The maximum backoff delay between retries in seconds. Default is 32 seconds.
    connection_timeout : int, optional
        The timeout in seconds for connecting to the HTTP server. Default is 300 seconds.
    http_allocator : Any, optional
        The HTTP client allocator.

    Attributes
    ----------
    client : Any
        The HTTP client instance used for operations.
    """

    def __init__(
        self,
        host: str,
        port: int,
        max_retries: int = 0,
        max_backoff: int = 32,
        connection_timeout: int = 300,
        http_allocator: Any = httpx.AsyncClient,
    ):
        self._host = host
        self._port = port
        self._max_retries = max_retries
        self._max_backoff = max_backoff
        self._connection_timeout = connection_timeout
        self._http_allocator = http_allocator
        self._client = self._http_allocator()
        self._retries = 0

        self._submit_endpoint = "/v1/submit_job"
        self._fetch_endpoint = "/v1/fetch_job"

    def _connect(self) -> None:
        """
        Attempts to reconnect to the HTTP server if the current connection is not responsive.
        """
        ping_result = self.ping()

        if ping_result.response_code != 0:
            logger.debug("Reconnecting to HTTP server")
            self._client = self._http_allocator()

    @property
    def max_retries(self) -> int:
        return self._max_retries

    @max_retries.setter
    def max_retries(self, value: int) -> None:
        self._max_retries = value

    def get_client(self) -> Any:
        """
        Returns a HTTP client instance, reconnecting if necessary.

        Returns
        -------
        Any
            The HTTP client instance.
        """
        if self._client is None:
            self._connect()
        return self._client

    def ping(self) -> ResponseSchema:
        """
        Checks if the HTTP server is responsive.

        Returns
        -------
        bool
            True if the server responds to a ping, False otherwise.
        """
        try:
            # Implement a simple GET request to a health endpoint or root
            self._client.ping()
            return ResponseSchema(response_code=0)
        except (httpx.HTTPError, AttributeError):
            return ResponseSchema(response_code=1, response_reason="Failed to ping HTTP server")

    def generate_url(self, user_provided_url, user_provided_port) -> str:
        """Examines the user defined URL for http*://. If that
        pattern is detected the URL is used as provided by the user.
        If that pattern does not exist then the assumption is made that
        the endpoint is simply `http://` and that is prepended
        to the user supplied endpoint.

        Args:
            user_provided_url str: Endpoint where the Rest service is running

        Returns:
            str: Fully validated URL
        """
<<<<<<< HEAD
        if not re.match(r"^https?://", user_provided_url):
            # Add the default `http://` if its not already present in the URL
=======
        if not re.match(r'^https?://', user_provided_url):
            # Add the default `http://` if it's not already present in the URL
>>>>>>> 187bcfd8
            user_provided_url = f"http://{user_provided_url}:{user_provided_port}"
        else:
            user_provided_url = f"{user_provided_url}:{user_provided_port}"
        return user_provided_url

    def fetch_message(self, job_id: str, timeout: float = 10) -> ResponseSchema:
        """
        Fetches a message from the specified queue with retries on failure.

        Parameters
        ----------
        job_id: str
            The server-side job identifier.
        timeout : float
            The timeout in seconds for blocking until a message is available.

        Returns
        -------
        ResponseSchema
            The fetched message wrapped in a ResponseSchema object.
        """
        retries = 0
        while True:
            try:
                # Fetch via HTTP
                url = f"{self.generate_url(self._host, self._port)}{self._fetch_endpoint}/{job_id}"
                logger.debug(f"Invoking fetch_message http endpoint @ '{url}'")
                result = requests.get(url, timeout=self._connection_timeout)

                response_code = result.status_code
                if response_code in _TERMINAL_RESPONSE_STATUSES:
<<<<<<< HEAD
                    # Any terminal response code results in a RuntimeError
                    raise RuntimeError(
                        f"A terminal response code: {response_code} was received \
                                       when fetching JobSpec: {job_id} with server response \
                                        '{result.text}'"
=======
                    # Terminal response code; return error ResponseSchema
                    return ResponseSchema(
                        response_code=1,
                        response_reason=f"Terminal response code {response_code} received when fetching JobSpec: {job_id}",
                        response=result.text
>>>>>>> 187bcfd8
                    )
                else:
                    # If the result contains a 200 then return the raw JSON string response
                    if response_code == 200:
                        return ResponseSchema(
                            response_code=0,
                            response_reason="OK",
                            response=result.text,
                        )
                    elif response_code == 202:
                        # Job is not ready yet
                        return ResponseSchema(
                            response_code=1,
                            response_reason="Job is not ready yet. Retry later.",
                        )
                    else:
                        try:
                            # Retry the operation
                            retries = self.perform_retry_backoff(retries)
                        except RuntimeError as rte:
                            raise rte

            except requests.HTTPError as err:
                logger.error(f"Error during fetching, retrying... Error: {err}")
                self._client = None  # Invalidate client to force reconnection
                try:
                    retries = self.perform_retry_backoff(retries)
                except RuntimeError as rte:
                    # Max retries reached
                    return ResponseSchema(
                        response_code=1,
                        response_reason=str(rte),
                        response=str(err)
                    )
                except TimeoutError:
                    raise
            except Exception as e:
                # Handle non-http specific exceptions
                logger.error(f"Unexpected error during fetch from {url}: {e}")
                return ResponseSchema(
                    response_code=1,
                    response_reason=f"Unexpected error during fetch: {e}",
                    response=None
                )

    def submit_message(self, channel_name: str, message: str, for_nv_ingest: bool = False) -> ResponseSchema:
        """
        Submits a JobSpec to a specified HTTP endpoint with retries on failure.

        Parameters
        ----------
        channel_name : str
            Not used as part of RestClient but defined in MessageClientBase
        message: str
            The message to submit.
        for_nv_ingest: bool
            Not used as part of RestClient but defined in Message

        Returns
        -------
        ResponseSchema
            The response from the server wrapped in a ResponseSchema object.
        """
        retries = 0
        while True:
            try:
                # Submit via HTTP
                url = f"{self.generate_url(self._host, self._port)}{self._submit_endpoint}"
                result = requests.post(url, json={"payload": message}, headers={"Content-Type": "application/json"})

                response_code = result.status_code
                if response_code in _TERMINAL_RESPONSE_STATUSES:
<<<<<<< HEAD
                    # Any terminal response code results in a RuntimeError
                    raise RuntimeError(
                        f"A terminal response code: {response_code} was received \
                                       when submitting JobSpec: {'TODO'} with server response \
                                        '{result.text}'"
=======
                    # Terminal response code; return error ResponseSchema
                    return ResponseSchema(
                        response_code=1,
                        response_reason=f"Terminal response code {response_code} received when submitting JobSpec",
                        trace_id=result.headers.get('x-trace-id')
>>>>>>> 187bcfd8
                    )
                else:
                    # If 200 we are good, otherwise let's try again
                    if response_code == 200:
<<<<<<< HEAD
                        logger.debug(
                            f"JobSpec successfully submitted to http \
                                     endpoint {self._submit_endpoint}, Resulting JobId: {result.json()}"
                        )
                        # The REST interface returns a JobId, so we capture that here
                        x_trace_id = result.headers["x-trace-id"]
                        return x_trace_id, result.json()
=======
                        logger.debug(f"JobSpec successfully submitted to http endpoint {self._submit_endpoint}")
                        # The REST interface returns a JobId, so we capture that here
                        x_trace_id = result.headers.get('x-trace-id')
                        return ResponseSchema(
                            response_code=0,
                            response_reason="OK",
                            response=result.text,
                            transaction_id=result.text,
                            trace_id=x_trace_id
                        )
>>>>>>> 187bcfd8
                    else:
                        # Retry the operation
                        retries = self.perform_retry_backoff(retries)
            except requests.RequestException as e:
                logger.error(f"Failed to submit job, retrying... Error: {e}")
                self._client = None  # Invalidate client to force reconnection
                try:
                    retries = self.perform_retry_backoff(retries)
                except RuntimeError as rte:
                    # Max retries reached
                    return ResponseSchema(
                        response_code=1,
                        response_reason=str(rte),
                        response=str(e)
                    )
            except Exception as e:
                # Handle non-http specific exceptions
                logger.error(f"Unexpected error during submission of JobSpec to {url}: {e}")
                return ResponseSchema(
                    response_code=1,
                    response_reason=f"Unexpected error during JobSpec submission: {e}",
                    response=None
                )

    def perform_retry_backoff(self, existing_retries) -> int:
        """
        Attempts to perform a backoff retry delay. This function accepts the
        current number of retries that have been attempted and compares
        that with the maximum number of retries allowed. If the current
        number of retries exceeds the max then a RuntimeError is raised.

        Parameters
        ----------
        existing_retries : int
            The number of retries that have been attempted for this operation thus far

        Returns
        -------
        int
            The updated number of retry attempts that have been made for this operation

        Raises
        ------
        RuntimeError
            Raised if the maximum number of retry attempts has been reached.
        """
<<<<<<< HEAD
        backoff_delay = min(2**existing_retries, self._max_backoff)
        logger.debug(
            f"Retry #: {existing_retries} of max_retries: {self.max_retries} \
                        | current backoff_delay: {backoff_delay} of max_backoff: {self._max_backoff}"
        )
=======
        backoff_delay = min(2 ** existing_retries, self._max_backoff)
        logger.debug(
            f"Retry #: {existing_retries} of max_retries: {self.max_retries} | current backoff_delay: {backoff_delay}s of max_backoff: {self._max_backoff}s")
>>>>>>> 187bcfd8

        if self.max_retries > 0 and existing_retries < self.max_retries:
            logger.error(f"Operation failed, retrying in {backoff_delay}s...")
            time.sleep(backoff_delay)
            return existing_retries + 1
        else:
            raise RuntimeError(f"Max retry attempts of {self.max_retries} reached")<|MERGE_RESOLUTION|>--- conflicted
+++ resolved
@@ -17,14 +17,10 @@
 
 import httpx
 import requests
-<<<<<<< HEAD
-from nv_ingest_client.message_clients import MessageClientBase
-=======
 import re
 
 from nv_ingest_client.message_clients import MessageBrokerClientBase
 from nv_ingest_client.message_clients.simple.simple_client import ResponseSchema
->>>>>>> 187bcfd8
 
 logger = logging.getLogger(__name__)
 
@@ -180,13 +176,8 @@
         Returns:
             str: Fully validated URL
         """
-<<<<<<< HEAD
         if not re.match(r"^https?://", user_provided_url):
-            # Add the default `http://` if its not already present in the URL
-=======
-        if not re.match(r'^https?://', user_provided_url):
             # Add the default `http://` if it's not already present in the URL
->>>>>>> 187bcfd8
             user_provided_url = f"http://{user_provided_url}:{user_provided_port}"
         else:
             user_provided_url = f"{user_provided_url}:{user_provided_port}"
@@ -218,19 +209,11 @@
 
                 response_code = result.status_code
                 if response_code in _TERMINAL_RESPONSE_STATUSES:
-<<<<<<< HEAD
-                    # Any terminal response code results in a RuntimeError
-                    raise RuntimeError(
-                        f"A terminal response code: {response_code} was received \
-                                       when fetching JobSpec: {job_id} with server response \
-                                        '{result.text}'"
-=======
                     # Terminal response code; return error ResponseSchema
                     return ResponseSchema(
                         response_code=1,
                         response_reason=f"Terminal response code {response_code} received when fetching JobSpec: {job_id}",
-                        response=result.text
->>>>>>> 187bcfd8
+                        response=result.text,
                     )
                 else:
                     # If the result contains a 200 then return the raw JSON string response
@@ -260,20 +243,14 @@
                     retries = self.perform_retry_backoff(retries)
                 except RuntimeError as rte:
                     # Max retries reached
-                    return ResponseSchema(
-                        response_code=1,
-                        response_reason=str(rte),
-                        response=str(err)
-                    )
+                    return ResponseSchema(response_code=1, response_reason=str(rte), response=str(err))
                 except TimeoutError:
                     raise
             except Exception as e:
                 # Handle non-http specific exceptions
                 logger.error(f"Unexpected error during fetch from {url}: {e}")
                 return ResponseSchema(
-                    response_code=1,
-                    response_reason=f"Unexpected error during fetch: {e}",
-                    response=None
+                    response_code=1, response_reason=f"Unexpected error during fetch: {e}", response=None
                 )
 
     def submit_message(self, channel_name: str, message: str, for_nv_ingest: bool = False) -> ResponseSchema:
@@ -303,43 +280,25 @@
 
                 response_code = result.status_code
                 if response_code in _TERMINAL_RESPONSE_STATUSES:
-<<<<<<< HEAD
-                    # Any terminal response code results in a RuntimeError
-                    raise RuntimeError(
-                        f"A terminal response code: {response_code} was received \
-                                       when submitting JobSpec: {'TODO'} with server response \
-                                        '{result.text}'"
-=======
                     # Terminal response code; return error ResponseSchema
                     return ResponseSchema(
                         response_code=1,
                         response_reason=f"Terminal response code {response_code} received when submitting JobSpec",
-                        trace_id=result.headers.get('x-trace-id')
->>>>>>> 187bcfd8
+                        trace_id=result.headers.get("x-trace-id"),
                     )
                 else:
                     # If 200 we are good, otherwise let's try again
                     if response_code == 200:
-<<<<<<< HEAD
-                        logger.debug(
-                            f"JobSpec successfully submitted to http \
-                                     endpoint {self._submit_endpoint}, Resulting JobId: {result.json()}"
-                        )
-                        # The REST interface returns a JobId, so we capture that here
-                        x_trace_id = result.headers["x-trace-id"]
-                        return x_trace_id, result.json()
-=======
                         logger.debug(f"JobSpec successfully submitted to http endpoint {self._submit_endpoint}")
                         # The REST interface returns a JobId, so we capture that here
-                        x_trace_id = result.headers.get('x-trace-id')
+                        x_trace_id = result.headers.get("x-trace-id")
                         return ResponseSchema(
                             response_code=0,
                             response_reason="OK",
                             response=result.text,
                             transaction_id=result.text,
-                            trace_id=x_trace_id
+                            trace_id=x_trace_id,
                         )
->>>>>>> 187bcfd8
                     else:
                         # Retry the operation
                         retries = self.perform_retry_backoff(retries)
@@ -350,18 +309,12 @@
                     retries = self.perform_retry_backoff(retries)
                 except RuntimeError as rte:
                     # Max retries reached
-                    return ResponseSchema(
-                        response_code=1,
-                        response_reason=str(rte),
-                        response=str(e)
-                    )
+                    return ResponseSchema(response_code=1, response_reason=str(rte), response=str(e))
             except Exception as e:
                 # Handle non-http specific exceptions
                 logger.error(f"Unexpected error during submission of JobSpec to {url}: {e}")
                 return ResponseSchema(
-                    response_code=1,
-                    response_reason=f"Unexpected error during JobSpec submission: {e}",
-                    response=None
+                    response_code=1, response_reason=f"Unexpected error during JobSpec submission: {e}", response=None
                 )
 
     def perform_retry_backoff(self, existing_retries) -> int:
@@ -386,17 +339,10 @@
         RuntimeError
             Raised if the maximum number of retry attempts has been reached.
         """
-<<<<<<< HEAD
         backoff_delay = min(2**existing_retries, self._max_backoff)
         logger.debug(
-            f"Retry #: {existing_retries} of max_retries: {self.max_retries} \
-                        | current backoff_delay: {backoff_delay} of max_backoff: {self._max_backoff}"
+            f"Retry #: {existing_retries} of max_retries: {self.max_retries} | current backoff_delay: {backoff_delay}s of max_backoff: {self._max_backoff}s"
         )
-=======
-        backoff_delay = min(2 ** existing_retries, self._max_backoff)
-        logger.debug(
-            f"Retry #: {existing_retries} of max_retries: {self.max_retries} | current backoff_delay: {backoff_delay}s of max_backoff: {self._max_backoff}s")
->>>>>>> 187bcfd8
 
         if self.max_retries > 0 and existing_retries < self.max_retries:
             logger.error(f"Operation failed, retrying in {backoff_delay}s...")
