# SPDX-FileCopyrightText: Copyright (c) 2024, NVIDIA CORPORATION & AFFILIATES.
# All rights reserved.
# SPDX-License-Identifier: Apache-2.0


import json
import logging
import os
import random
from enum import Enum
from pprint import pprint

import click
from nv_ingest_client.cli.util.processing import check_schema
from nv_ingest_client.primitives.tasks import CaptionTask
from nv_ingest_client.primitives.tasks import DedupTask
from nv_ingest_client.primitives.tasks import EmbedTask
from nv_ingest_client.primitives.tasks import ExtractTask
from nv_ingest_client.primitives.tasks import FilterTask
from nv_ingest_client.primitives.tasks import SplitTask
from nv_ingest_client.primitives.tasks import StoreEmbedTask
from nv_ingest_client.primitives.tasks import StoreTask
from nv_ingest_client.primitives.tasks import VdbUploadTask
from nv_ingest_client.primitives.tasks.caption import CaptionTaskSchema
from nv_ingest_client.primitives.tasks.dedup import DedupTaskSchema
from nv_ingest_client.primitives.tasks.embed import EmbedTaskSchema
from nv_ingest_client.primitives.tasks.extract import ExtractTaskSchema
from nv_ingest_client.primitives.tasks.filter import FilterTaskSchema
from nv_ingest_client.primitives.tasks.infographic_extraction import InfographicExtractionSchema
from nv_ingest_client.primitives.tasks.infographic_extraction import InfographicExtractionTask
from nv_ingest_client.primitives.tasks.split import SplitTaskSchema
from nv_ingest_client.primitives.tasks.store import StoreEmbedTaskSchema
from nv_ingest_client.primitives.tasks.store import StoreTaskSchema
from nv_ingest_client.primitives.tasks.vdb_upload import VdbUploadTaskSchema
from nv_ingest_client.util.util import generate_matching_files

logger = logging.getLogger(__name__)


class LogLevel(str, Enum):
    DEBUG = "DEBUG"
    INFO = "INFO"
    WARNING = "WARNING"
    ERROR = "ERROR"
    CRITICAL = "CRITICAL"


class ClientType(str, Enum):
    REST = "REST"
    REDIS = "REDIS"
    KAFKA = "KAFKA"


# Example TaskId validation set
VALID_TASK_IDS = {"task1", "task2", "task3"}

_MODULE_UNDER_TEST = "nv_ingest_client.cli.util.click"


def debug_print_click_options(ctx):
    """
    Retrieves all options from the Click context and pretty prints them.

    Parameters
    ----------
    ctx : click.Context
        The Click context object from which to retrieve the command options.
    """
    click_options = {}
    for param in ctx.command.params:
        if isinstance(param, click.Option):
            value = ctx.params[param.name]
            click_options[param.name] = value

    pprint(click_options)


def click_validate_file_exists(ctx, param, value):
    if not value:
        return []

    if isinstance(value, str):
        value = [value]
    else:
        value = list(value)

    for filepath in value:
        if not os.path.exists(filepath):
            raise click.BadParameter(f"File does not exist: {filepath}")

    return value


def click_validate_task(ctx, param, value):
    validated_tasks = {}
    validation_errors = []

    for task_str in value:
        task_split = task_str.split(":", 1)
        if len(task_split) != 2:
            task_id, json_options = task_str, "{}"
        else:
            task_id, json_options = task_split

        try:
            options = json.loads(json_options)

            if task_id == "split":
                task_options = check_schema(SplitTaskSchema, options, task_id, json_options)
                new_task_id = f"{task_id}"
                new_task = [(new_task_id, SplitTask(**task_options.model_dump()))]
            elif task_id == "extract":
                task_options = check_schema(ExtractTaskSchema, options, task_id, json_options)
                new_task_id = f"{task_id}_{task_options.document_type}"
                new_task = [(new_task_id, ExtractTask(**task_options.model_dump()))]
<<<<<<< HEAD

                if task_options.extract_tables is True:
                    subtask_options = check_schema(TableExtractionSchema, {}, "table_data_extract", "{}")
                    new_task.append(("table_data_extract", TableExtractionTask(**subtask_options.model_dump())))

                if task_options.extract_charts is True:
                    subtask_options = check_schema(ChartExtractionSchema, {}, "chart_data_extract", "{}")
                    new_task.append(("chart_data_extract", ChartExtractionTask(**subtask_options.model_dump())))

                if task_options.extract_infographics is True:
                    subtask_options = check_schema(InfographicExtractionSchema, {}, "infographic_data_extract", "{}")
                    new_task.append(
                        ("infographic_data_extract", InfographicExtractionTask(**subtask_options.model_dump()))
                    )

=======
>>>>>>> 692620ed
            elif task_id == "store":
                task_options = check_schema(StoreTaskSchema, options, task_id, json_options)
                new_task_id = f"{task_id}"
                new_task = [(new_task_id, StoreTask(**task_options.model_dump()))]
            elif task_id == "store_embedding":
                task_options = check_schema(StoreEmbedTaskSchema, options, task_id, json_options)
                new_task_id = f"{task_id}"
                new_task = [(new_task_id, StoreEmbedTask(**task_options.model_dump()))]
            elif task_id == "caption":
                task_options = check_schema(CaptionTaskSchema, options, task_id, json_options)
                new_task_id = f"{task_id}"
                new_task = [(new_task_id, CaptionTask(**task_options.model_dump()))]
            elif task_id == "dedup":
                task_options = check_schema(DedupTaskSchema, options, task_id, json_options)
                new_task_id = f"{task_id}"
                new_task = [(new_task_id, DedupTask(**task_options.model_dump()))]
            elif task_id == "filter":
                task_options = check_schema(FilterTaskSchema, options, task_id, json_options)
                new_task_id = f"{task_id}"
                new_task = [(new_task_id, FilterTask(**task_options.model_dump()))]
            elif task_id == "embed":
                task_options = check_schema(EmbedTaskSchema, options, task_id, json_options)
                new_task_id = f"{task_id}"
                new_task = [(new_task_id, EmbedTask(**task_options.model_dump()))]
            elif task_id == "vdb_upload":
                task_options = check_schema(VdbUploadTaskSchema, options, task_id, json_options)
                new_task_id = f"{task_id}"
                new_task = [(new_task_id, VdbUploadTask(**task_options.model_dump()))]
            else:
                raise ValueError(f"Unsupported task type: {task_id}")

            if new_task_id in validated_tasks:
                raise ValueError(f"Duplicate task detected: {new_task_id}")

            logger.debug("Adding task: %s", new_task_id)
            for task_tuple in new_task:
                validated_tasks[task_tuple[0]] = task_tuple[1]
        except ValueError as e:
            validation_errors.append(str(e))

    if validation_errors:
        # Aggregate error messages with original values highlighted
        error_message = "\n".join(validation_errors)
        raise click.BadParameter(error_message)

    return validated_tasks


def click_validate_batch_size(ctx, param, value):
    if value < 1:
        raise click.BadParameter("Batch size must be >= 1.")
    return value


def pre_process_dataset(dataset_json: str, shuffle_dataset: bool):
    """
    Loads a dataset from a JSON file and optionally shuffles the list of files contained within.

    Parameters
    ----------
    dataset_json : str
        The path to the dataset JSON file.
    shuffle_dataset : bool, optional
        Whether to shuffle the dataset before processing. Defaults to True.

    Returns
    -------
    list
        The list of files from the dataset, possibly shuffled.
    """
    try:
        with open(dataset_json, "r") as f:
            file_source = json.load(f)
    except FileNotFoundError:
        raise click.BadParameter(f"Dataset JSON file not found: {dataset_json}")
    except json.JSONDecodeError:
        raise click.BadParameter(f"Invalid JSON format in file: {dataset_json}")

    # Extract the list of files and optionally shuffle them
    file_source = file_source.get("sampled_files", [])

    if shuffle_dataset:
        random.shuffle(file_source)

    return file_source


def click_match_and_validate_files(ctx, param, value):
    """
    Matches and validates files based on the provided file source patterns.

    Parameters
    ----------
    value : list of str
        A list containing file source patterns to match against.

    Returns
    -------
    list of str or None
        A list of matching file paths if any matches are found; otherwise, None.
    """

    if not value:
        return []

    matching_files = list(generate_matching_files(value))
    if not matching_files:
        logger.warning("No files found matching the specified patterns.")
        return []

    return matching_files<|MERGE_RESOLUTION|>--- conflicted
+++ resolved
@@ -113,24 +113,6 @@
                 task_options = check_schema(ExtractTaskSchema, options, task_id, json_options)
                 new_task_id = f"{task_id}_{task_options.document_type}"
                 new_task = [(new_task_id, ExtractTask(**task_options.model_dump()))]
-<<<<<<< HEAD
-
-                if task_options.extract_tables is True:
-                    subtask_options = check_schema(TableExtractionSchema, {}, "table_data_extract", "{}")
-                    new_task.append(("table_data_extract", TableExtractionTask(**subtask_options.model_dump())))
-
-                if task_options.extract_charts is True:
-                    subtask_options = check_schema(ChartExtractionSchema, {}, "chart_data_extract", "{}")
-                    new_task.append(("chart_data_extract", ChartExtractionTask(**subtask_options.model_dump())))
-
-                if task_options.extract_infographics is True:
-                    subtask_options = check_schema(InfographicExtractionSchema, {}, "infographic_data_extract", "{}")
-                    new_task.append(
-                        ("infographic_data_extract", InfographicExtractionTask(**subtask_options.model_dump()))
-                    )
-
-=======
->>>>>>> 692620ed
             elif task_id == "store":
                 task_options = check_schema(StoreTaskSchema, options, task_id, json_options)
                 new_task_id = f"{task_id}"
