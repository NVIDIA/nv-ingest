--- conflicted
+++ resolved
@@ -11,11 +11,8 @@
     reconstruct_pages,
     add_metadata,
     pandas_file_reader,
-<<<<<<< HEAD
     _pull_text,
-=======
     create_nvingest_index_params,
->>>>>>> 9f815216
 )
 from nv_ingest_client.util.util import ClientConfigSchema
 import pandas as pd
@@ -271,7 +268,6 @@
     pd.testing.assert_frame_equal(df, metadata)
 
 
-<<<<<<< HEAD
 def test_pull_text_length_limit(caplog):
     """Test that _pull_text handles text longer than 65535 characters correctly."""
     # Create a test element with text longer than 65535 characters
@@ -310,7 +306,8 @@
     assert "text_length: 65536" in caplog.records[0].message
     assert "file_name: test_file.txt" in caplog.records[0].message
     assert "page_number: 1" in caplog.records[0].message
-=======
+
+
 @pytest.mark.parametrize(
     "sparse,gpu_index,gpu_search,local_index,expected_params",
     [
@@ -425,5 +422,4 @@
     # Compare the actual parameters with expected
     assert (
         actual_params == expected_params
-    ), f"Index parameters do not match expected values.\nActual: {actual_params}\nExpected: {expected_params}"
->>>>>>> 9f815216
+    ), f"Index parameters do not match expected values.\nActual: {actual_params}\nExpected: {expected_params}"