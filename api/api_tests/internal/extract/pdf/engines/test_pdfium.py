--- conflicted
+++ resolved
@@ -525,14 +525,6 @@
     with pytest.raises(ValueError, match="Invalid table_output_format: invalid_format"):
         module_under_test.pdfium_extractor(
             io.BytesIO(),
-<<<<<<< HEAD
-            True,
-            True,
-            True,
-            True,
-            True,
-            extractor_config={"row_data": {"source_id": "abc"}, "table_output_format": "invalid_format"},
-=======
             extract_text=True,
             extract_images=True,
             extract_infographics=True,
@@ -540,7 +532,6 @@
             extract_charts=True,
             extract_page_as_image=True,
             extractor_config={"row_data": {"source_id": "abc"}, "paddle_output_format": "invalid_format"},
->>>>>>> 6ce11806
         )
 
 
