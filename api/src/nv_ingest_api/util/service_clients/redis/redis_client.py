--- conflicted
+++ resolved
@@ -29,7 +29,7 @@
 logger = logging.getLogger(__name__)
 
 # Default cache path and TTL (adjust as needed)
-DEFAULT_CACHE_DIR = "/tmp/.nv_ingest/fetch_cache"
+DEFAULT_CACHE_DIR = "/tmp/.fetch_cache"
 DEFAULT_CACHE_TTL_SECONDS = 3600  # 1 hour
 
 
@@ -54,11 +54,7 @@
         redis_allocator: Callable[..., redis.Redis] = redis.Redis,
         fetch_mode: "FetchMode" = None,  # Replace with appropriate default if FetchMode.DESTRUCTIVE is available.
         cache_config: Optional[Dict[str, Any]] = None,
-<<<<<<< HEAD
-        message_ttl_seconds: Optional[int] = None,
-=======
         message_ttl_seconds: Optional[int] = 600,
->>>>>>> d7599f28
     ) -> None:
         """
         Initializes the Redis client with connection pooling, retry/backoff configuration,
@@ -135,11 +131,7 @@
 
         # Configure Cache if mode requires it
         self._cache: Optional[Any] = None
-<<<<<<< HEAD
-        if self._fetch_mode == FetchMode.CACHE_BEFORE_DELETE:
-=======
         if self._fetch_mode == FetchMode.CACHE_BEFORE_DELETE and DISKCACHE_AVAILABLE:
->>>>>>> d7599f28
             cache_dir: str = (cache_config or {}).get("directory", DEFAULT_CACHE_DIR)
             self._cache_ttl: int = (cache_config or {}).get("ttl", DEFAULT_CACHE_TTL_SECONDS)
             try:
@@ -400,13 +392,8 @@
                             raise ValueError(f"Failed to decode message fragment {i + 1}: {e_frag}")
                     else:
                         logger.error(
-<<<<<<< HEAD
-                            f"Unexpected BLPOP response format for fragment {i + 1} on "
-                            f"'{channel_name}': {frag_response}"
-=======
                             f"Unexpected BLPOP response format for fragment {i + 1} "
                             f"on '{channel_name}': {frag_response}"
->>>>>>> d7599f28
                         )
                         raise ValueError(f"Unexpected BLPOP response format for fragment {i + 1}")
                 logger.debug(f"Successfully fetched all {expected_count} fragments destructively.")
@@ -490,8 +477,9 @@
                                     break
                             else:
                                 logger.warning(
-                                    f"Expected fragment 0 but found index {fragment_idx} at LINDEX 0 for "
-                                    f"'{channel_name}'. List state potentially inconsistent. Will keep polling."
+                                    f"Expected fragment 0 but found index {fragment_idx} "
+                                    f"at LINDEX 0 for '{channel_name}'. List state potentially inconsistent. "
+                                    f"Will keep polling."
                                 )
                         except json.JSONDecodeError as e:
                             logger.error(
@@ -623,21 +611,12 @@
             The timeout in seconds for fetching the message. Default is 10 seconds.
         override_fetch_mode : FetchMode, optional
             If provided, overrides the configured fetch mode for this operation.
-<<<<<<< HEAD
 
         Returns
         -------
         dict or None
             The final reconstructed message dictionary if successful, or None if not found.
 
-=======
-
-        Returns
-        -------
-        dict or None
-            The final reconstructed message dictionary if successful, or None if not found.
-
->>>>>>> d7599f28
         Raises
         ------
         TimeoutError
@@ -655,11 +634,7 @@
         else:
             logger.debug(f"{log_prefix}: Using configured mode.")
 
-<<<<<<< HEAD
-        if effective_fetch_mode == FetchMode.CACHE_BEFORE_DELETE:
-=======
         if effective_fetch_mode == FetchMode.CACHE_BEFORE_DELETE and DISKCACHE_AVAILABLE:
->>>>>>> d7599f28
             if not self._cache:
                 raise RuntimeError(f"{log_prefix}: Cache not available.")
             cache_key: str = f"fetch_cache:{channel_name}"
@@ -704,11 +679,7 @@
                 return final_message
 
             except TimeoutError as e:
-<<<<<<< HEAD
-                logger.warning(f"{log_prefix}: Timeout during fetch operation: {e}")
-=======
                 logger.debug(f"{log_prefix}: Timeout during fetch operation: {e}")
->>>>>>> d7599f28
                 raise e
 
             except (redis.RedisError, ConnectionError) as e:
