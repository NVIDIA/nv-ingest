# SPDX-FileCopyrightText: Copyright (c) 2024-25, NVIDIA CORPORATION & AFFILIATES.
# All rights reserved.
# SPDX-License-Identifier: Apache-2.0

import logging
import re
import time
from typing import Any, Union, Tuple, Optional, Dict, Callable
from urllib.parse import urlparse

import requests

from nv_ingest_api.internal.schemas.message_brokers.response_schema import ResponseSchema
from nv_ingest_api.util.service_clients.client_base import MessageBrokerClientBase

logger = logging.getLogger(__name__)

# HTTP Response Statuses that result in marking submission as failed
# 4XX - Any 4XX status is considered a client derived error and will result in failure
# 5XX - Not all 500's are terminal but most are. Those which are listed below
_TERMINAL_RESPONSE_STATUSES = [
    400,
    401,
    402,
    403,
    404,
    405,
    406,
    407,
    408,
    409,
    410,
    411,
    412,
    413,
    414,
    415,
    416,
    417,
    418,
    421,
    422,
    423,
    424,
    425,
    426,
    428,
    429,
    431,
    451,
    500,
    501,
    503,
    505,
    506,
    507,
    508,
    510,
    511,
]


class RestClient(MessageBrokerClientBase):
    """
    A client for interfacing with an HTTP endpoint (e.g., nv-ingest), providing mechanisms for sending
    and receiving messages with retry logic using the `requests` library by default, but allowing a custom
    HTTP client allocator.

    Extends MessageBrokerClientBase for interface compatibility.
    """

    def __init__(
        self,
        host: str,
        port: int,
        max_retries: int = 0,
        max_backoff: int = 32,
        default_connect_timeout: float = 300.0,
        default_read_timeout: Optional[float] = None,
        http_allocator: Optional[Callable[[], Any]] = None,
        **kwargs,
    ) -> None:
        """
        Initializes the RestClient.

        By default, uses `requests.Session`. If `http_allocator` is provided, it will be called to instantiate
        the client. If a custom allocator is used, the internal methods (`fetch_message`, `submit_message`)
        might need adjustments if the allocated client's API differs significantly from `requests.Session`.

        Parameters
        ----------
        host : str
            The hostname or IP address of the HTTP server.
        port : int
            The port number of the HTTP server.
        max_retries : int, optional
            Maximum number of retry attempts for connection errors or specific retryable HTTP statuses. Default is 0.
        max_backoff : int, optional
            Maximum backoff delay between retries, in seconds. Default is 32.
        default_connect_timeout : float, optional
            Default timeout in seconds for establishing a connection. Default is 300.0.
        default_read_timeout : float, optional
            Default timeout in seconds for waiting for data after connection. Default is None.
        http_allocator : Optional[Callable[[], Any]], optional
            A callable that returns an HTTP client instance. If None, `requests.Session()` is used.

        Returns
        -------
        None
        """
        self._host: str = host
        self._port: int = port
        self._max_retries: int = max_retries
        self._max_backoff: int = max_backoff
        self._default_connect_timeout: float = default_connect_timeout
        self._default_read_timeout: Optional[float] = default_read_timeout
        self._http_allocator: Optional[Callable[[], Any]] = http_allocator

        self._timeout: Tuple[float, Optional[float]] = (self._default_connect_timeout, default_read_timeout)

        if self._http_allocator is None:
            self._client: Any = requests.Session()
            logger.debug("RestClient initialized using default requests.Session.")
        else:
            try:
                self._client = self._http_allocator()
                logger.debug(f"RestClient initialized using provided http_allocator: {self._http_allocator.__name__}")
                if not isinstance(self._client, requests.Session):
                    logger.warning(
                        "Provided http_allocator does not create a requests.Session. "
                        "Internal HTTP calls may fail if the client API is incompatible."
                    )
            except Exception as e:
                logger.exception(
                    f"Failed to instantiate client using provided http_allocator: {e}. "
                    f"Falling back to requests.Session."
                )
                self._client = requests.Session()

        self._submit_endpoint: str = "/v1/submit_job"
        self._fetch_endpoint: str = "/v1/fetch_job"
        self._base_url: str = kwargs.get("base_url") or self._generate_url(self._host, self._port)
        self._headers = kwargs.get("headers", {})
        self._auth = kwargs.get("auth", None)

        logger.debug(f"RestClient base URL set to: {self._base_url}")

    @staticmethod
    def _generate_url(host: str, port: int) -> str:
        """
        Constructs a base URL from host and port, intelligently handling schemes and existing ports.

        Parameters
        ----------
        host : str
            Hostname, IP address, or full URL (e.g., "localhost", "192.168.1.100",
            "http://example.com", "https://api.example.com:8443/v1").
        port : int
            The default port number to use if the host string does not explicitly specify one.

        Returns
        -------
        str
            A fully constructed base URL string, including scheme, hostname, port,
            and any original path, without a trailing slash.

        Raises
        ------
        ValueError
            If the host string appears to be a URL but lacks a valid hostname.
        """
        url_str: str = str(host).strip()
        scheme: str = "http"
        parsed_path: Optional[str] = None
        effective_port: int = port
        hostname: Optional[str] = None

        if re.match(r"^https?://", url_str, re.IGNORECASE):
            parsed_url = urlparse(url_str)
            hostname = parsed_url.hostname
            if hostname is None:
                raise ValueError(f"Invalid URL provided in host string: '{url_str}'. Could not parse a valid hostname.")
            scheme = parsed_url.scheme
            if parsed_url.port is not None:
                effective_port = parsed_url.port
            else:
                effective_port = port
            if parsed_url.path and parsed_url.path.strip("/"):
                parsed_path = parsed_url.path
        else:
            hostname = url_str
            effective_port = port

        if not hostname:
            raise ValueError(f"Could not determine a valid hostname from input: '{host}'")

        base_url: str = f"{scheme}://{hostname}:{effective_port}"
        if parsed_path:
            if not parsed_path.startswith("/"):
                parsed_path = "/" + parsed_path
            base_url += parsed_path

        final_url: str = base_url.rstrip("/")
        logger.debug(f"Generated base URL: {final_url}")
        return final_url

    @property
    def max_retries(self) -> int:
        """
        Maximum number of retry attempts configured for operations.

        Returns
        -------
        int
            The maximum number of retries.
        """
        return self._max_retries

    @max_retries.setter
    def max_retries(self, value: int) -> None:
        """
        Sets the maximum number of retry attempts.

        Parameters
        ----------
        value : int
            The new maximum number of retries. Must be a non-negative integer.

        Raises
        ------
        ValueError
            If value is not a non-negative integer.
        """
        if not isinstance(value, int) or value < 0:
            raise ValueError("max_retries must be a non-negative integer.")
        self._max_retries = value

    def get_client(self) -> Any:
        """
        Returns the underlying HTTP client instance.

        Returns
        -------
        Any
            The active HTTP client instance.
        """
        return self._client

    def ping(self) -> "ResponseSchema":
        """
        Checks if the HTTP server endpoint is responsive using an HTTP GET request.

        Returns
        -------
        ResponseSchema
            An object encapsulating the outcome:
            - response_code = 0 indicates success (HTTP status code < 400).
            - response_code = 1 indicates failure, with details in response_reason.
        """
        ping_timeout: Tuple[float, float] = (min(self._default_connect_timeout, 5.0), 10.0)
        logger.debug(f"Attempting to ping server at {self._base_url} with timeout {ping_timeout}")
        try:
            if isinstance(self._client, requests.Session):
                response: requests.Response = self._client.get(self._base_url, timeout=ping_timeout)
                response.raise_for_status()
                logger.debug(f"Ping successful to {self._base_url} (Status: {response.status_code})")
                return ResponseSchema(response_code=0, response_reason="Ping OK")
        except requests.exceptions.RequestException as e:
            error_reason: str = f"Ping failed due to RequestException for {self._base_url}: {e}"
            logger.warning(error_reason)
            return ResponseSchema(response_code=1, response_reason=error_reason)
        except Exception as e:
            error_reason: str = f"Unexpected error during ping to {self._base_url}: {e}"
            logger.exception(error_reason)
            return ResponseSchema(response_code=1, response_reason=error_reason)

    def fetch_message(
        self, job_id: str, timeout: Optional[Union[float, Tuple[float, float]]] = None
    ) -> "ResponseSchema":
        """
        Fetches a job result message from the server's fetch endpoint.

        Handles retries for connection errors and non-terminal HTTP errors based on the max_retries configuration.
        Specific HTTP statuses are treated as immediate failures (terminal) or as job not ready (HTTP 202).

        Parameters
        ----------
        job_id : str
            The server-assigned identifier of the job to fetch.
        timeout : float or tuple of float, optional
            Specific timeout override for this request.

        Returns
        -------
        ResponseSchema
            - response_code = 0: Success (HTTP 200) with the job result.
            - response_code = 1: Terminal failure (e.g., 404, 400, 5xx, or max retries exceeded).
            - response_code = 2: Job not ready (HTTP 202).

        Raises
        ------
        TypeError
            If the configured client does not support the required HTTP GET method.
        """
        # Ensure headers are included
        headers = {"Content-Type": "application/json"}
        headers.update(self._headers)

        retries: int = 0
        url: str = f"{self._base_url}{self._fetch_endpoint}/{job_id}"
        req_timeout: Tuple[float, Optional[float]] = self._timeout

        while True:
            result: Optional[Any] = None
            trace_id: Optional[str] = None
            response_code: int = -1

            try:
                if isinstance(self._client, requests.Session):
                    with self._client.get(
                        url, timeout=req_timeout, headers=headers, stream=True, auth=self._auth
                    ) as result:
                        response_code = result.status_code
                        response_text = result.text

                        if response_code in _TERMINAL_RESPONSE_STATUSES:
                            error_reason: str = f"Terminal response code {response_code} fetching {job_id}."
                            logger.error(f"{error_reason} Response: {response_text[:200]}")
                            return ResponseSchema(
                                response_code=1, response_reason=error_reason, response=response_text, trace_id=trace_id
                            )
                        elif response_code == 200:
                            try:
                                full_response: str = b"".join(c for c in result.iter_content(1024 * 1024) if c).decode(
                                    "utf-8"
                                )
                                return ResponseSchema(
                                    response_code=0, response_reason="OK", response=full_response, trace_id=trace_id
                                )
                            except Exception as e:
                                logger.error(f"Stream processing error for {job_id}: {e}")
                                return ResponseSchema(
                                    response_code=1, response_reason=f"Stream processing error: {e}", trace_id=trace_id
                                )
                        elif response_code == 202:
                            logger.debug(f"Job {job_id} not ready (202)")
                            return ResponseSchema(
                                response_code=2, response_reason="Job not ready yet. Retry later.", trace_id=trace_id
                            )
                        else:
                            logger.warning(f"Unexpected status {response_code} for {job_id}. Retrying if possible.")
                else:
                    raise TypeError(
                        f"Unsupported client type for fetch_message: {type(self._client)}. "
                        f"Requires a requests.Session compatible API."
                    )
            except requests.exceptions.RequestException as err:
                logger.debug(
                    f"RequestException fetching {job_id}: {err}. "
                    f"Attempting retry ({retries + 1}/{self._max_retries})..."
                )
                try:
                    retries = self.perform_retry_backoff(retries)
                    continue
                except RuntimeError as rte:
                    logger.error(f"Max retries hit fetching {job_id} after RequestException: {rte}")
                    return ResponseSchema(response_code=1, response_reason=str(rte), response=str(err))
            except Exception as e:
                logger.exception(f"Unexpected error fetching {job_id}: {e}")
                return ResponseSchema(response_code=1, response_reason=f"Unexpected fetch error: {e}")

            try:
                retries = self.perform_retry_backoff(retries)
                continue
            except RuntimeError as rte:
                logger.error(f"Max retries hit fetching {job_id} after HTTP {response_code}: {rte}")
                resp_text_snippet: Optional[str] = response_text[:500] if "response_text" in locals() else None
                return ResponseSchema(
                    response_code=1,
                    response_reason=f"Max retries after HTTP {response_code}: {rte}",
                    response=resp_text_snippet,
                    trace_id=trace_id,
                )

    def submit_message(
        self,
        channel_name: str,
        message: str,
        for_nv_ingest: bool = False,
        timeout: Optional[Union[float, Tuple[float, float]]] = None,
    ) -> "ResponseSchema":
        """
        Submits a job message payload to the server's submit endpoint.

        Handles retries for connection errors and non-terminal HTTP errors based on the max_retries configuration.
        Specific HTTP statuses are treated as immediate failures.

        Parameters
        ----------
        channel_name : str
            Not used by RestClient; included for interface compatibility.
        message : str
            The JSON string representing the job specification payload.
        for_nv_ingest : bool, optional
            Not used by RestClient. Default is False.
        timeout : float or tuple of float, optional
            Specific timeout override for this request.

        Returns
        -------
        ResponseSchema
            - response_code = 0: Success (HTTP 200) with a successful job submission.
            - response_code = 1: Terminal failure (e.g., 422, 400, 5xx, or max retries exceeded).

        Raises
        ------
        TypeError
            If the configured client does not support the required HTTP POST method.
        """
        retries: int = 0
        url: str = f"{self._base_url}{self._submit_endpoint}"
        headers: Dict[str, str] = {"Content-Type": "application/json"}
        request_payload: Dict[str, str] = {"payload": message}
        req_timeout: Tuple[float, Optional[float]] = self._timeout

        # Ensure content-type is present
        headers = {"Content-Type": "application/json"}
        headers.update(self._headers)

        while True:
            result: Optional[Any] = None
            trace_id: Optional[str] = None
            response_code: int = -1

            try:
                if isinstance(self._client, requests.Session):
                    result = self._client.post(
                        url,
                        json=request_payload,
                        headers=headers,
                        auth=self._auth,
                        timeout=req_timeout,
                    )
                    response_code = result.status_code
                    trace_id = result.headers.get("x-trace-id")
                    response_text: str = result.text

                    if response_code in _TERMINAL_RESPONSE_STATUSES:
                        error_reason: str = f"Terminal response code {response_code} submitting job."
                        logger.error(f"{error_reason} Response: {response_text[:200]}")
                        return ResponseSchema(
                            response_code=1, response_reason=error_reason, response=response_text, trace_id=trace_id
                        )
                    elif response_code == 200:
                        server_job_id_raw: str = response_text
                        cleaned_job_id: str = server_job_id_raw.strip('"')
                        logger.debug(f"Submit successful. Server Job ID: {cleaned_job_id}, Trace: {trace_id}")
                        return ResponseSchema(
                            response_code=0,
                            response_reason="OK",
                            response=server_job_id_raw,
                            transaction_id=cleaned_job_id,
                            trace_id=trace_id,
                        )
                    else:
                        logger.warning(f"Unexpected status {response_code} on submit. Retrying if possible.")
                else:
                    raise TypeError(
                        f"Unsupported client type for submit_message: {type(self._client)}. "
                        f"Requires a requests.Session compatible API."
                    )
            except requests.exceptions.RequestException as err:
<<<<<<< HEAD
                logger.debug(
                    f"RequestException submitting job: {err}. Attempting retry ({retries + 1}/{self.max_retries})..."
=======
                logger.warning(
                    f"RequestException submitting job: {err}. Attempting retry ({retries + 1}/{self._max_retries})..."
>>>>>>> d7599f28
                )
                try:
                    retries = self.perform_retry_backoff(retries)
                    continue
                except RuntimeError as rte:
                    logger.error(f"Max retries hit submitting job after RequestException: {rte}")
                    return ResponseSchema(response_code=1, response_reason=str(rte), response=str(err))
            except Exception as e:
                logger.exception(f"Unexpected error submitting job: {e}")
                return ResponseSchema(response_code=1, response_reason=f"Unexpected submit error: {e}")

            try:
                retries = self.perform_retry_backoff(retries)
                continue
            except RuntimeError as rte:
                logger.error(f"Max retries hit submitting job after HTTP {response_code}: {rte}")
                resp_text_snippet: Optional[str] = response_text[:500] if "response_text" in locals() else None
                return ResponseSchema(
                    response_code=1,
                    response_reason=f"Max retries after HTTP {response_code}: {rte}",
                    response=resp_text_snippet,
                    trace_id=trace_id,
                )

    def perform_retry_backoff(self, existing_retries: int) -> int:
        """
        Performs exponential backoff sleep if retries are permitted.

        Calculates the delay using exponential backoff (2^existing_retries) capped by self._max_backoff.
        Sleeps for the calculated delay if the number of existing_retries is less than max_retries.

        Parameters
        ----------
        existing_retries : int
            The number of retries already attempted for the current operation.

        Returns
        -------
        int
            The incremented retry count (existing_retries + 1).

        Raises
        ------
        RuntimeError
            If existing_retries is greater than or equal to max_retries (when max_retries > 0).
        """
        if self._max_retries > 0 and existing_retries >= self._max_retries:
            raise RuntimeError(f"Max retry attempts ({self._max_retries}) reached")
        backoff_delay: int = min(2**existing_retries, self._max_backoff)
        retry_attempt_num: int = existing_retries + 1
        logger.debug(
            f"Operation failed. Retrying attempt "
            f"{retry_attempt_num}/{self._max_retries if self._max_retries > 0 else 'infinite'} "
            f"in {backoff_delay:.2f}s..."
        )
        time.sleep(backoff_delay)
        return retry_attempt_num<|MERGE_RESOLUTION|>--- conflicted
+++ resolved
@@ -470,13 +470,8 @@
                         f"Requires a requests.Session compatible API."
                     )
             except requests.exceptions.RequestException as err:
-<<<<<<< HEAD
-                logger.debug(
-                    f"RequestException submitting job: {err}. Attempting retry ({retries + 1}/{self.max_retries})..."
-=======
                 logger.warning(
                     f"RequestException submitting job: {err}. Attempting retry ({retries + 1}/{self._max_retries})..."
->>>>>>> d7599f28
                 )
                 try:
                     retries = self.perform_retry_backoff(retries)
