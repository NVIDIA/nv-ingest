# SPDX-FileCopyrightText: Copyright (c) 2024-25, NVIDIA CORPORATION & AFFILIATES.
# All rights reserved.
# SPDX-License-Identifier: Apache-2.0

import logging
import re
import time
from typing import Any, Union, Tuple, Optional, Dict, Callable
from urllib.parse import urlparse

import requests

from nv_ingest_api.internal.schemas.message_brokers.response_schema import ResponseSchema
from nv_ingest_api.util.service_clients.client_base import MessageBrokerClientBase

logger = logging.getLogger(__name__)

# HTTP Response Statuses that result in marking submission as failed
# 4XX - Any 4XX status is considered a client derived error and will result in failure
# 5XX - Not all 500's are terminal but most are. Those which are listed below
_TERMINAL_RESPONSE_STATUSES = [
    400,
    401,
    402,
    403,
    404,
    405,
    406,
    407,
    408,
    409,
    410,
    411,
    412,
    413,
    414,
    415,
    416,
    417,
    418,
    421,
    422,
    423,
    424,
    425,
    426,
    428,
    429,
    431,
    451,
    500,
    501,
    503,
    505,
    506,
    507,
    508,
    510,
    511,
]


class RestClient(MessageBrokerClientBase):
    """
    A client for interfacing with an HTTP endpoint (e.g., nv-ingest), providing mechanisms for sending
    and receiving messages with retry logic using the `requests` library by default, but allowing a custom
    HTTP client allocator.

    Extends MessageBrokerClientBase for interface compatibility.
    """

    def __init__(
        self,
        host: str,
        port: int,
        max_retries: int = 0,
        max_backoff: int = 32,
<<<<<<< HEAD
        default_connect_timeout: float = 300.0,
        default_read_timeout: Optional[float] = None,
        http_allocator: Optional[Callable[[], Any]] = None,
    ) -> None:
=======
        connection_timeout: int = 300,
        http_allocator: Any = httpx.AsyncClient,
        **kwargs,
    ):
        self._host = host
        self._port = port
        self._max_retries = max_retries
        self._max_backoff = max_backoff
        self._connection_timeout = connection_timeout
        self._http_allocator = http_allocator
        self._client = self._http_allocator()
        self._retries = 0

        self._submit_endpoint = "/v1/submit_job"
        self._fetch_endpoint = "/v1/fetch_job"

        if "base_url" in kwargs:
            logger.debug("Using custom base_url; ignoring host and port")

        self._base_url = kwargs.get("base_url") or self.generate_url(self._host, self._port)
        self._headers = kwargs.get("headers", {})
        self._auth = kwargs.get("auth", None)

    def _connect(self) -> None:
>>>>>>> ea228028
        """
        Initializes the RestClient.

        By default, uses `requests.Session`. If `http_allocator` is provided, it will be called to instantiate
        the client. If a custom allocator is used, the internal methods (`fetch_message`, `submit_message`)
        might need adjustments if the allocated client's API differs significantly from `requests.Session`.

        Parameters
        ----------
        host : str
            The hostname or IP address of the HTTP server.
        port : int
            The port number of the HTTP server.
        max_retries : int, optional
            Maximum number of retry attempts for connection errors or specific retryable HTTP statuses. Default is 0.
        max_backoff : int, optional
            Maximum backoff delay between retries, in seconds. Default is 32.
        default_connect_timeout : float, optional
            Default timeout in seconds for establishing a connection. Default is 300.0.
        default_read_timeout : float, optional
            Default timeout in seconds for waiting for data after connection. Default is None.
        http_allocator : Optional[Callable[[], Any]], optional
            A callable that returns an HTTP client instance. If None, `requests.Session()` is used.

        Returns
        -------
        None
        """
        self._host: str = host
        self._port: int = port
        self._max_retries: int = max_retries
        self._max_backoff: int = max_backoff
        self._default_connect_timeout: float = default_connect_timeout
        self._default_read_timeout: Optional[float] = default_read_timeout
        self._http_allocator: Optional[Callable[[], Any]] = http_allocator

        self._timeout: Tuple[float, Optional[float]] = (self._default_connect_timeout, default_read_timeout)

        if self._http_allocator is None:
            self._client: Any = requests.Session()
            logger.debug("RestClient initialized using default requests.Session.")
        else:
            try:
                self._client = self._http_allocator()
                logger.debug(f"RestClient initialized using provided http_allocator: {self._http_allocator.__name__}")
                if not isinstance(self._client, requests.Session):
                    logger.warning(
                        "Provided http_allocator does not create a requests.Session. "
                        "Internal HTTP calls may fail if the client API is incompatible."
                    )
            except Exception as e:
                logger.exception(
                    f"Failed to instantiate client using provided http_allocator: {e}. "
                    f"Falling back to requests.Session."
                )
                self._client = requests.Session()

        self._submit_endpoint: str = "/v1/submit_job"
        self._fetch_endpoint: str = "/v1/fetch_job"
        self._base_url: str = self._generate_url(self._host, self._port)
        logger.debug(f"RestClient base URL set to: {self._base_url}")

    @staticmethod
    def _generate_url(host: str, port: int) -> str:
        """
        Constructs a base URL from host and port, intelligently handling schemes and existing ports.

        Parameters
        ----------
        host : str
            Hostname, IP address, or full URL (e.g., "localhost", "192.168.1.100",
            "http://example.com", "https://api.example.com:8443/v1").
        port : int
            The default port number to use if the host string does not explicitly specify one.

        Returns
        -------
        str
            A fully constructed base URL string, including scheme, hostname, port,
            and any original path, without a trailing slash.

        Raises
        ------
        ValueError
            If the host string appears to be a URL but lacks a valid hostname.
        """
        url_str: str = str(host).strip()
        scheme: str = "http"
        parsed_path: Optional[str] = None
        effective_port: int = port
        hostname: Optional[str] = None

        if re.match(r"^https?://", url_str, re.IGNORECASE):
            parsed_url = urlparse(url_str)
            hostname = parsed_url.hostname
            if hostname is None:
                raise ValueError(f"Invalid URL provided in host string: '{url_str}'. Could not parse a valid hostname.")
            scheme = parsed_url.scheme
            if parsed_url.port is not None:
                effective_port = parsed_url.port
            else:
                effective_port = port
            if parsed_url.path and parsed_url.path.strip("/"):
                parsed_path = parsed_url.path
        else:
            hostname = url_str
            effective_port = port

        if not hostname:
            raise ValueError(f"Could not determine a valid hostname from input: '{host}'")

        base_url: str = f"{scheme}://{hostname}:{effective_port}"
        if parsed_path:
            if not parsed_path.startswith("/"):
                parsed_path = "/" + parsed_path
            base_url += parsed_path

        final_url: str = base_url.rstrip("/")
        logger.debug(f"Generated base URL: {final_url}")
        return final_url

    @property
    def max_retries(self) -> int:
        """
        Maximum number of retry attempts configured for operations.

        Returns
        -------
        int
            The maximum number of retries.
        """
        return self._max_retries

    @max_retries.setter
    def max_retries(self, value: int) -> None:
        """
        Sets the maximum number of retry attempts.

        Parameters
        ----------
        value : int
            The new maximum number of retries. Must be a non-negative integer.

        Raises
        ------
        ValueError
            If value is not a non-negative integer.
        """
        if not isinstance(value, int) or value < 0:
            raise ValueError("max_retries must be a non-negative integer.")
        self._max_retries = value

    def get_client(self) -> Any:
        """
        Returns the underlying HTTP client instance.

        Returns
        -------
        Any
            The active HTTP client instance.
        """
        return self._client

    def ping(self) -> "ResponseSchema":
        """
        Checks if the HTTP server endpoint is responsive using an HTTP GET request.

        Returns
        -------
        ResponseSchema
            An object encapsulating the outcome:
            - response_code = 0 indicates success (HTTP status code < 400).
            - response_code = 1 indicates failure, with details in response_reason.
        """
        ping_timeout: Tuple[float, float] = (min(self._default_connect_timeout, 5.0), 10.0)
        logger.debug(f"Attempting to ping server at {self._base_url} with timeout {ping_timeout}")
        try:
            if isinstance(self._client, requests.Session):
                response: requests.Response = self._client.get(self._base_url, timeout=ping_timeout)
                response.raise_for_status()
                logger.debug(f"Ping successful to {self._base_url} (Status: {response.status_code})")
                return ResponseSchema(response_code=0, response_reason="Ping OK")
        except requests.exceptions.RequestException as e:
            error_reason: str = f"Ping failed due to RequestException for {self._base_url}: {e}"
            logger.warning(error_reason)
            return ResponseSchema(response_code=1, response_reason=error_reason)
        except Exception as e:
            error_reason: str = f"Unexpected error during ping to {self._base_url}: {e}"
            logger.exception(error_reason)
            return ResponseSchema(response_code=1, response_reason=error_reason)

    def fetch_message(
        self, job_id: str, timeout: Optional[Union[float, Tuple[float, float]]] = None
    ) -> "ResponseSchema":
        """
        Fetches a job result message from the server's fetch endpoint.

        Handles retries for connection errors and non-terminal HTTP errors based on the max_retries configuration.
        Specific HTTP statuses are treated as immediate failures (terminal) or as job not ready (HTTP 202).

        Parameters
        ----------
        job_id : str
            The server-assigned identifier of the job to fetch.
        timeout : float or tuple of float, optional
            Specific timeout override for this request.

        Returns
        -------
        ResponseSchema
<<<<<<< HEAD
            - response_code = 0: Success (HTTP 200) with the job result.
            - response_code = 1: Terminal failure (e.g., 404, 400, 5xx, or max retries exceeded).
            - response_code = 2: Job not ready (HTTP 202).
=======
            The fetched message wrapped in a ResponseSchema object.
        """
        retries = 0
        url = f"{self._base_url}{self._fetch_endpoint}/{job_id}"

        # Ensure headers are included
        headers = {"Content-Type": "application/json"}
        headers.update(self._headers)

        while True:
            try:
                logger.debug(f"Invoking fetch_message http endpoint @ '{url}'")

                # Fetch using streaming response
                with requests.get(
                    url,
                    timeout=(30, 600),
                    stream=True,
                    headers=headers,
                    auth=self._auth,
                ) as result:
                    response_code = result.status_code
>>>>>>> ea228028

        Raises
        ------
        TypeError
            If the configured client does not support the required HTTP GET method.
        """
        retries: int = 0
        url: str = f"{self._base_url}{self._fetch_endpoint}/{job_id}"
        req_timeout: Tuple[float, Optional[float]] = self._timeout

        while True:
            result: Optional[Any] = None
            trace_id: Optional[str] = None
            response_code: int = -1

            try:
                if isinstance(self._client, requests.Session):
                    with self._client.get(url, timeout=req_timeout, stream=True) as result:
                        response_code = result.status_code
                        trace_id = result.headers.get("x-trace-id")
                        response_text: str = result.text

                        if response_code in _TERMINAL_RESPONSE_STATUSES:
                            error_reason: str = f"Terminal response code {response_code} fetching {job_id}."
                            logger.error(f"{error_reason} Response: {response_text[:200]}")
                            return ResponseSchema(
                                response_code=1, response_reason=error_reason, response=response_text, trace_id=trace_id
                            )
                        elif response_code == 200:
                            try:
                                full_response: str = b"".join(c for c in result.iter_content(1024 * 1024) if c).decode(
                                    "utf-8"
                                )
                                return ResponseSchema(
                                    response_code=0, response_reason="OK", response=full_response, trace_id=trace_id
                                )
                            except Exception as e:
                                logger.error(f"Stream processing error for {job_id}: {e}")
                                return ResponseSchema(
                                    response_code=1, response_reason=f"Stream processing error: {e}", trace_id=trace_id
                                )
                        elif response_code == 202:
                            logger.debug(f"Job {job_id} not ready (202)")
                            return ResponseSchema(
                                response_code=2, response_reason="Job not ready yet. Retry later.", trace_id=trace_id
                            )
                        else:
                            logger.warning(f"Unexpected status {response_code} for {job_id}. Retrying if possible.")
                else:
                    raise TypeError(
                        f"Unsupported client type for fetch_message: {type(self._client)}. "
                        f"Requires a requests.Session compatible API."
                    )
            except requests.exceptions.RequestException as err:
                logger.debug(
                    f"RequestException fetching {job_id}: {err}. "
                    f"Attempting retry ({retries + 1}/{self._max_retries})..."
                )
                try:
                    retries = self.perform_retry_backoff(retries)
                    continue
                except RuntimeError as rte:
                    logger.error(f"Max retries hit fetching {job_id} after RequestException: {rte}")
                    return ResponseSchema(response_code=1, response_reason=str(rte), response=str(err))
            except Exception as e:
                logger.exception(f"Unexpected error fetching {job_id}: {e}")
                return ResponseSchema(response_code=1, response_reason=f"Unexpected fetch error: {e}")

            try:
                retries = self.perform_retry_backoff(retries)
                continue
            except RuntimeError as rte:
                logger.error(f"Max retries hit fetching {job_id} after HTTP {response_code}: {rte}")
                resp_text_snippet: Optional[str] = response_text[:500] if "response_text" in locals() else None
                return ResponseSchema(
                    response_code=1,
                    response_reason=f"Max retries after HTTP {response_code}: {rte}",
                    response=resp_text_snippet,
                    trace_id=trace_id,
                )

    def submit_message(
        self,
        channel_name: str,
        message: str,
        for_nv_ingest: bool = False,
        timeout: Optional[Union[float, Tuple[float, float]]] = None,
    ) -> "ResponseSchema":
        """
        Submits a job message payload to the server's submit endpoint.

        Handles retries for connection errors and non-terminal HTTP errors based on the max_retries configuration.
        Specific HTTP statuses are treated as immediate failures.

        Parameters
        ----------
        channel_name : str
            Not used by RestClient; included for interface compatibility.
        message : str
            The JSON string representing the job specification payload.
        for_nv_ingest : bool, optional
            Not used by RestClient. Default is False.
        timeout : float or tuple of float, optional
            Specific timeout override for this request.

        Returns
        -------
        ResponseSchema
            - response_code = 0: Success (HTTP 200) with a successful job submission.
            - response_code = 1: Terminal failure (e.g., 422, 400, 5xx, or max retries exceeded).

        Raises
        ------
        TypeError
            If the configured client does not support the required HTTP POST method.
        """
<<<<<<< HEAD
        retries: int = 0
        url: str = f"{self._base_url}{self._submit_endpoint}"
        headers: Dict[str, str] = {"Content-Type": "application/json"}
        request_payload: Dict[str, str] = {"payload": message}
        req_timeout: Tuple[float, Optional[float]] = self._timeout
=======
        retries = 0
        url = f"{self._base_url}{self._submit_endpoint}"

        # Ensure content-type is present
        headers = {"Content-Type": "application/json"}
        headers.update(self._headers)
>>>>>>> ea228028

        while True:
            result: Optional[Any] = None
            trace_id: Optional[str] = None
            response_code: int = -1

            try:
<<<<<<< HEAD
                if isinstance(self._client, requests.Session):
                    result = self._client.post(
                        url,
                        json=request_payload,
                        headers=headers,
                        timeout=req_timeout,
=======
                # Submit via HTTP
                result = requests.post(
                    url,
                    json={"payload": message},
                    headers=headers,
                    auth=self._auth,
                    timeout=self._connection_timeout,
                )

                response_code = result.status_code
                if response_code in _TERMINAL_RESPONSE_STATUSES:
                    # Terminal response code; return error ResponseSchema
                    return ResponseSchema(
                        response_code=1,
                        response_reason=f"Terminal response code {response_code} received when submitting JobSpec",
                        trace_id=result.headers.get("x-trace-id"),
>>>>>>> ea228028
                    )
                    response_code = result.status_code
                    trace_id = result.headers.get("x-trace-id")
                    response_text: str = result.text

                    if response_code in _TERMINAL_RESPONSE_STATUSES:
                        error_reason: str = f"Terminal response code {response_code} submitting job."
                        logger.error(f"{error_reason} Response: {response_text[:200]}")
                        return ResponseSchema(
                            response_code=1, response_reason=error_reason, response=response_text, trace_id=trace_id
                        )
                    elif response_code == 200:
                        server_job_id_raw: str = response_text
                        cleaned_job_id: str = server_job_id_raw.strip('"')
                        logger.debug(f"Submit successful. Server Job ID: {cleaned_job_id}, Trace: {trace_id}")
                        return ResponseSchema(
                            response_code=0,
                            response_reason="OK",
                            response=server_job_id_raw,
                            transaction_id=cleaned_job_id,
                            trace_id=trace_id,
                        )
                    else:
                        logger.warning(f"Unexpected status {response_code} on submit. Retrying if possible.")
                else:
                    raise TypeError(
                        f"Unsupported client type for submit_message: {type(self._client)}. "
                        f"Requires a requests.Session compatible API."
                    )
            except requests.exceptions.RequestException as err:
                logger.warning(
                    f"RequestException submitting job: {err}. Attempting retry ({retries + 1}/{self._max_retries})..."
                )
                try:
                    retries = self.perform_retry_backoff(retries)
                    continue
                except RuntimeError as rte:
                    logger.error(f"Max retries hit submitting job after RequestException: {rte}")
                    return ResponseSchema(response_code=1, response_reason=str(rte), response=str(err))
            except Exception as e:
                logger.exception(f"Unexpected error submitting job: {e}")
                return ResponseSchema(response_code=1, response_reason=f"Unexpected submit error: {e}")

            try:
                retries = self.perform_retry_backoff(retries)
                continue
            except RuntimeError as rte:
                logger.error(f"Max retries hit submitting job after HTTP {response_code}: {rte}")
                resp_text_snippet: Optional[str] = response_text[:500] if "response_text" in locals() else None
                return ResponseSchema(
                    response_code=1,
                    response_reason=f"Max retries after HTTP {response_code}: {rte}",
                    response=resp_text_snippet,
                    trace_id=trace_id,
                )

    def perform_retry_backoff(self, existing_retries: int) -> int:
        """
        Performs exponential backoff sleep if retries are permitted.

        Calculates the delay using exponential backoff (2^existing_retries) capped by self._max_backoff.
        Sleeps for the calculated delay if the number of existing_retries is less than max_retries.

        Parameters
        ----------
        existing_retries : int
            The number of retries already attempted for the current operation.

        Returns
        -------
        int
            The incremented retry count (existing_retries + 1).

        Raises
        ------
        RuntimeError
            If existing_retries is greater than or equal to max_retries (when max_retries > 0).
        """
        if self._max_retries > 0 and existing_retries >= self._max_retries:
            raise RuntimeError(f"Max retry attempts ({self._max_retries}) reached")
        backoff_delay: int = min(2**existing_retries, self._max_backoff)
        retry_attempt_num: int = existing_retries + 1
        logger.debug(
            f"Operation failed. Retrying attempt "
            f"{retry_attempt_num}/{self._max_retries if self._max_retries > 0 else 'infinite'} "
            f"in {backoff_delay:.2f}s..."
        )
        time.sleep(backoff_delay)
        return retry_attempt_num<|MERGE_RESOLUTION|>--- conflicted
+++ resolved
@@ -75,37 +75,11 @@
         port: int,
         max_retries: int = 0,
         max_backoff: int = 32,
-<<<<<<< HEAD
         default_connect_timeout: float = 300.0,
         default_read_timeout: Optional[float] = None,
         http_allocator: Optional[Callable[[], Any]] = None,
+        **kwargs,
     ) -> None:
-=======
-        connection_timeout: int = 300,
-        http_allocator: Any = httpx.AsyncClient,
-        **kwargs,
-    ):
-        self._host = host
-        self._port = port
-        self._max_retries = max_retries
-        self._max_backoff = max_backoff
-        self._connection_timeout = connection_timeout
-        self._http_allocator = http_allocator
-        self._client = self._http_allocator()
-        self._retries = 0
-
-        self._submit_endpoint = "/v1/submit_job"
-        self._fetch_endpoint = "/v1/fetch_job"
-
-        if "base_url" in kwargs:
-            logger.debug("Using custom base_url; ignoring host and port")
-
-        self._base_url = kwargs.get("base_url") or self.generate_url(self._host, self._port)
-        self._headers = kwargs.get("headers", {})
-        self._auth = kwargs.get("auth", None)
-
-    def _connect(self) -> None:
->>>>>>> ea228028
         """
         Initializes the RestClient.
 
@@ -165,7 +139,10 @@
 
         self._submit_endpoint: str = "/v1/submit_job"
         self._fetch_endpoint: str = "/v1/fetch_job"
-        self._base_url: str = self._generate_url(self._host, self._port)
+        self._base_url: str = kwargs.get("base_url") or self._generate_url(self._host, self._port)
+        self._headers = kwargs.get("headers", {})
+        self._auth = kwargs.get("auth", None)
+
         logger.debug(f"RestClient base URL set to: {self._base_url}")
 
     @staticmethod
@@ -316,40 +293,19 @@
         Returns
         -------
         ResponseSchema
-<<<<<<< HEAD
             - response_code = 0: Success (HTTP 200) with the job result.
             - response_code = 1: Terminal failure (e.g., 404, 400, 5xx, or max retries exceeded).
             - response_code = 2: Job not ready (HTTP 202).
-=======
-            The fetched message wrapped in a ResponseSchema object.
-        """
-        retries = 0
-        url = f"{self._base_url}{self._fetch_endpoint}/{job_id}"
-
-        # Ensure headers are included
-        headers = {"Content-Type": "application/json"}
-        headers.update(self._headers)
-
-        while True:
-            try:
-                logger.debug(f"Invoking fetch_message http endpoint @ '{url}'")
-
-                # Fetch using streaming response
-                with requests.get(
-                    url,
-                    timeout=(30, 600),
-                    stream=True,
-                    headers=headers,
-                    auth=self._auth,
-                ) as result:
-                    response_code = result.status_code
->>>>>>> ea228028
 
         Raises
         ------
         TypeError
             If the configured client does not support the required HTTP GET method.
         """
+        # Ensure headers are included
+        headers = {"Content-Type": "application/json"}
+        headers.update(self._headers)
+
         retries: int = 0
         url: str = f"{self._base_url}{self._fetch_endpoint}/{job_id}"
         req_timeout: Tuple[float, Optional[float]] = self._timeout
@@ -361,10 +317,11 @@
 
             try:
                 if isinstance(self._client, requests.Session):
-                    with self._client.get(url, timeout=req_timeout, stream=True) as result:
+                    with self._client.get(
+                        url, timeout=req_timeout, headers=headers, stream=True, auth=self._auth
+                    ) as result:
                         response_code = result.status_code
-                        trace_id = result.headers.get("x-trace-id")
-                        response_text: str = result.text
+                        response_text = result.text
 
                         if response_code in _TERMINAL_RESPONSE_STATUSES:
                             error_reason: str = f"Terminal response code {response_code} fetching {job_id}."
@@ -460,20 +417,15 @@
         TypeError
             If the configured client does not support the required HTTP POST method.
         """
-<<<<<<< HEAD
         retries: int = 0
         url: str = f"{self._base_url}{self._submit_endpoint}"
         headers: Dict[str, str] = {"Content-Type": "application/json"}
         request_payload: Dict[str, str] = {"payload": message}
         req_timeout: Tuple[float, Optional[float]] = self._timeout
-=======
-        retries = 0
-        url = f"{self._base_url}{self._submit_endpoint}"
 
         # Ensure content-type is present
         headers = {"Content-Type": "application/json"}
         headers.update(self._headers)
->>>>>>> ea228028
 
         while True:
             result: Optional[Any] = None
@@ -481,31 +433,13 @@
             response_code: int = -1
 
             try:
-<<<<<<< HEAD
                 if isinstance(self._client, requests.Session):
                     result = self._client.post(
                         url,
                         json=request_payload,
                         headers=headers,
+                        auth=self._auth,
                         timeout=req_timeout,
-=======
-                # Submit via HTTP
-                result = requests.post(
-                    url,
-                    json={"payload": message},
-                    headers=headers,
-                    auth=self._auth,
-                    timeout=self._connection_timeout,
-                )
-
-                response_code = result.status_code
-                if response_code in _TERMINAL_RESPONSE_STATUSES:
-                    # Terminal response code; return error ResponseSchema
-                    return ResponseSchema(
-                        response_code=1,
-                        response_reason=f"Terminal response code {response_code} received when submitting JobSpec",
-                        trace_id=result.headers.get("x-trace-id"),
->>>>>>> ea228028
                     )
                     response_code = result.status_code
                     trace_id = result.headers.get("x-trace-id")
