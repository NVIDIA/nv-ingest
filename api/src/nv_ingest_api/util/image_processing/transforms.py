# SPDX-FileCopyrightText: Copyright (c) 2024, NVIDIA CORPORATION & AFFILIATES.
# All rights reserved.
# SPDX-License-Identifier: Apache-2.0

import logging
from math import ceil
from math import floor
from typing import Optional
from typing import Tuple

import cv2
import numpy as np
from io import BytesIO
from PIL import Image

from nv_ingest_api.util.converters import bytetools

# Configure OpenCV to use a single thread for image processing
cv2.setNumThreads(1)
DEFAULT_MAX_WIDTH = 1024
DEFAULT_MAX_HEIGHT = 1280

logger = logging.getLogger(__name__)


def _resize_image_opencv(
    array: np.ndarray, target_size: Tuple[int, int], interpolation=cv2.INTER_LANCZOS4
) -> np.ndarray:
    """
    Resizes a NumPy array representing an image using OpenCV.

    Parameters
    ----------
    array : np.ndarray
        The input image as a NumPy array.
    target_size : Tuple[int, int]
        The target size as (width, height).
    interpolation : int, optional
        OpenCV interpolation method. Defaults to cv2.INTER_LANCZOS4.

    Returns
    -------
    np.ndarray
        The resized image as a NumPy array.
    """
    return cv2.resize(array, target_size, interpolation=interpolation)


def scale_image_to_encoding_size(
    base64_image: str, max_base64_size: int = 180_000, initial_reduction: float = 0.9, format: str = "PNG", **kwargs
) -> Tuple[str, Tuple[int, int]]:
    """
    Decodes a base64-encoded image, resizes it if needed, and re-encodes it as base64.
    Ensures the final image size is within the specified limit.

    Parameters
    ----------
    base64_image : str
        Base64-encoded image string.
    max_base64_size : int, optional
        Maximum allowable size for the base64-encoded image, by default 180,000 characters.
    initial_reduction : float, optional
        Initial reduction step for resizing, by default 0.9.
    format : str, optional
        The image format to use for encoding. Supported formats are "PNG" and "JPEG".
        Defaults to "PNG".
    **kwargs
        Additional keyword arguments passed to the format-specific encoding function.
        For JPEG: quality (int, default=100) - JPEG quality (1-100).
        For PNG: compression (int, default=3) - PNG compression level (0-9).

    Returns
    -------
    Tuple[str, Tuple[int, int]]
        A tuple containing:
        - Base64-encoded image string in the specified format, resized if necessary.
        - The new size as a tuple (width, height).

    Raises
    ------
    Exception
        If the image cannot be resized below the specified max_base64_size.
    """
    try:
        # Decode the base64 image using OpenCV (returns RGB format)
        img_array = base64_to_numpy(base64_image)

        # Initial image size (height, width, channels) -> (width, height)
        original_size = (img_array.shape[1], img_array.shape[0])

        # Check initial size
        if len(base64_image) <= max_base64_size:
            return base64_image, original_size

        # Initial reduction step
        reduction_step = initial_reduction
        new_size = original_size
        current_img = img_array.copy()
        original_width, original_height = original_size

        while len(base64_image) > max_base64_size:
            new_size = (int(original_width * reduction_step), int(original_height * reduction_step))
            if new_size[0] < 1 or new_size[1] < 1:
                raise ValueError("Image cannot be resized further without becoming too small.")

            # Resize the image using OpenCV
            current_img = _resize_image_opencv(img_array, new_size)

            # Re-encode as base64 using the specified format
            base64_image = numpy_to_base64(current_img, format=format, **kwargs)

            # Adjust the reduction step if necessary
            if len(base64_image) > max_base64_size:
                reduction_step *= 0.95  # Reduce size further if needed

        return base64_image, new_size

    except Exception as e:
        logger.error(f"Error resizing the image: {e}")
        raise


def _detect_base64_image_format(base64_string: str) -> Optional[str]:
    """
    Detects the format of a base64-encoded image using Pillow.

    Parameters
    ----------
    base64_string : str
        Base64-encoded image string.

    Returns
    -------
    The detected format ("PNG", "JPEG", "UNKNOWN")
    """
    try:
        image_bytes = bytetools.bytesfrombase64(base64_string)
    except Exception as e:
        logger.error(f"Invalid base64 string: {e}")
        raise ValueError(f"Invalid base64 string: {e}") from e

    try:
        with Image.open(BytesIO(image_bytes)) as img:
            return img.format.upper()
    except ImportError:
        raise ImportError("Pillow library not available")
    except Exception as e:
        logger.error(f"Error detecting image format: {e}")
        return "UNKNOWN"


def ensure_base64_format(base64_image: str, target_format: str = "PNG", **kwargs) -> str:
    """
    Ensures the given base64-encoded image is in the specified format. Converts if necessary.
    Skips conversion if the image is already in the target format.

    Parameters
    ----------
    base64_image : str
        Base64-encoded image string.
    target_format : str, optional
        The target image format. Supported formats are "PNG" and "JPEG". Defaults to "PNG".
    **kwargs
        Additional keyword arguments passed to the format-specific encoding function.
        For JPEG: quality (int, default=100) - JPEG quality (1-100).
        For PNG: compression (int, default=3) - PNG compression level (0-9).

    Returns
    -------
    str
        Base64-encoded image string in the specified format.

    Raises
    ------
    ValueError
        If there is an error during format conversion.
    """
    target_format = target_format.upper()
    if target_format == "JPG":
        target_format = "JPEG"

    current_format = _detect_base64_image_format(base64_image)
    if current_format == "UNKNOWN":
        raise ValueError(
            f"Unable to decode image from base64 string: {base64_image}, because current format could not be detected."
        )
    if current_format == target_format:
        logger.debug(f"Image already in {target_format} format, skipping conversion")
        return base64_image

    try:
        # Decode the base64 image using OpenCV (returns RGB format)
        img_array = base64_to_numpy(base64_image)
        # Re-encode in the target format
        return numpy_to_base64(img_array, format=target_format, **kwargs)
    except ImportError as e:
        raise e
    except Exception as e:
        logger.error(f"Error converting image to {target_format} format: {e}")
        raise ValueError(f"Failed to convert image to {target_format} format: {e}") from e


def pad_image(
    array: np.ndarray,
    target_width: int = DEFAULT_MAX_WIDTH,
    target_height: int = DEFAULT_MAX_HEIGHT,
    background_color: int = 255,
    dtype=np.uint8,
    how: str = "center",
) -> Tuple[np.ndarray, Tuple[int, int]]:
    """
    Pads a NumPy array representing an image to the specified target dimensions.

    If the target dimensions are smaller than the image dimensions, no padding will be applied
    in that dimension. If the target dimensions are larger, the image will be centered within the
    canvas of the specified target size, with the remaining space filled with white padding.

    The padding can be done around the center (how="center"), or to the bottom right (how="bottom_right").

    Parameters
    ----------
    array : np.ndarray
        The input image as a NumPy array of shape (H, W, C).
    target_width : int, optional
        The desired target width of the padded image. Defaults to DEFAULT_MAX_WIDTH.
    target_height : int, optional
        The desired target height of the padded image. Defaults to DEFAULT_MAX_HEIGHT.
    how : str, optional
        The method to pad the image. Defaults to "center".

    Returns
    -------
    padded_array : np.ndarray
        The padded image as a NumPy array of shape (target_height, target_width, C).
    padding_offsets : Tuple[int, int]
        A tuple containing the horizontal and vertical offsets (pad_width, pad_height) applied to center the image.

    Notes
    -----
    If the target dimensions are smaller than the current image dimensions, no padding will be applied
    in that dimension, and the image will retain its original size in that dimension.

    Examples
    --------
    >>> image = np.random.randint(0, 255, (600, 800, 3), dtype=np.uint8)
    >>> padded_image, offsets = pad_image(image, target_width=1000, target_height=1000)
    >>> padded_image.shape
    (1000, 1000, 3)
    >>> offsets
    (100, 200)
    """
    height, width = array.shape[:2]

    # Determine final canvas size (may be equal to original if target is smaller)
    final_height = max(height, target_height)
    final_width = max(width, target_width)

    # Create the canvas and place the original image on it
    canvas = background_color * np.ones((final_height, final_width, array.shape[2]), dtype=dtype)

    # Determine the padding needed, if any, while ensuring no padding is applied if the target is smaller
    if how == "center":
        pad_height = max((target_height - height) // 2, 0)
        pad_width = max((target_width - width) // 2, 0)

        canvas[pad_height : pad_height + height, pad_width : pad_width + width] = array  # noqa: E203
    elif how == "bottom_right":
        pad_height, pad_width = 0, 0

        canvas[:height, :width] = array  # noqa: E203

    return canvas, (pad_width, pad_height)


def check_numpy_image_size(image: np.ndarray, min_height: int, min_width: int) -> bool:
    """
    Checks if the height and width of the image are larger than the specified minimum values.

    Parameters:
    image (np.ndarray): The image array (assumed to be in shape (H, W, C) or (H, W)).
    min_height (int): The minimum height required.
    min_width (int): The minimum width required.

    Returns:
    bool: True if the image dimensions are larger than or equal to the minimum size, False otherwise.
    """
    # Check if the image has at least 2 dimensions
    if image.ndim < 2:
        raise ValueError("The input array does not have sufficient dimensions for an image.")

    height, width = image.shape[:2]
    return height >= min_height and width >= min_width


def crop_image(
    array: np.array, bbox: Tuple[int, int, int, int], min_width: int = 1, min_height: int = 1
) -> Optional[np.ndarray]:
    """
    Crops a NumPy array representing an image according to the specified bounding box.

    Parameters
    ----------
    array : np.array
        The image as a NumPy array.
    bbox : Tuple[int, int, int, int]
        The bounding box to crop the image to, given as (w1, h1, w2, h2).
    min_width : int, optional
        The minimum allowable width for the cropped image. If the cropped width is smaller than this value,
        the function returns None. Default is 1.
    min_height : int, optional
        The minimum allowable height for the cropped image. If the cropped height is smaller than this value,
        the function returns None. Default is 1.

    Returns
    -------
    Optional[np.ndarray]
        The cropped image as a NumPy array, or None if the bounding box is invalid.
    """
    w1, h1, w2, h2 = bbox
    h1 = max(floor(h1), 0)
    h2 = min(ceil(h2), array.shape[0])
    w1 = max(floor(w1), 0)
    w2 = min(ceil(w2), array.shape[1])

    if (w2 - w1 < min_width) or (h2 - h1 < min_height):
        return None

    # Crop the image using the bounding box
    cropped = array[h1:h2, w1:w2]

    return cropped


def normalize_image(
    array: np.ndarray,
    r_mean: float = 0.485,
    g_mean: float = 0.456,
    b_mean: float = 0.406,
    r_std: float = 0.229,
    g_std: float = 0.224,
    b_std: float = 0.225,
) -> np.ndarray:
    """
    Normalizes an RGB image by applying a mean and standard deviation to each channel.

    Parameters:
    ----------
    array : np.ndarray
        The input image array, which can be either grayscale or RGB. The image should have a shape of
        (height, width, 3) for RGB images, or (height, width) or (height, width, 1) for grayscale images.
        If a grayscale image is provided, it will be converted to RGB format by repeating the grayscale values
        across all three channels (R, G, B).
    r_mean : float, optional
        The mean to be subtracted from the red channel (default is 0.485).
    g_mean : float, optional
        The mean to be subtracted from the green channel (default is 0.456).
    b_mean : float, optional
        The mean to be subtracted from the blue channel (default is 0.406).
    r_std : float, optional
        The standard deviation to divide the red channel by (default is 0.229).
    g_std : float, optional
        The standard deviation to divide the green channel by (default is 0.224).
    b_std : float, optional
        The standard deviation to divide the blue channel by (default is 0.225).

    Returns:
    -------
    np.ndarray
        A normalized image array with the same shape as the input, where the RGB channels have been normalized
        by the given means and standard deviations.

    Notes:
    -----
    The input pixel values should be in the range [0, 255], and the function scales these values to [0, 1]
    before applying normalization.

    If the input image is grayscale, it is converted to an RGB image by duplicating the grayscale values
    across the three color channels.
    """
    # If the input is a grayscale image with shape (height, width) or (height, width, 1),
    # convert it to RGB with shape (height, width, 3).
    if array.ndim == 2 or array.shape[2] == 1:
        array = np.dstack((array, 255 * np.ones_like(array), 255 * np.ones_like(array)))

    height, width = array.shape[:2]

    mean = np.array([r_mean, g_mean, b_mean]).reshape((1, 1, 3)).astype(np.float32)
    std = np.array([r_std, g_std, b_std]).reshape((1, 1, 3)).astype(np.float32)
    output_array = (array.astype("float32") / 255.0 - mean) / std

    return output_array


<<<<<<< HEAD
def numpy_to_base64(array: np.ndarray, quality: int = 100) -> str:
=======
def _preprocess_numpy_array(array: np.ndarray) -> np.ndarray:
    """
    Preprocesses a NumPy array for image encoding by ensuring proper format and data type.
    Also handles color space conversion for OpenCV encoding.

    Parameters
    ----------
    array : np.ndarray
        The input image as a NumPy array.

    Returns
    -------
    np.ndarray
        The preprocessed array in uint8 format, ready for OpenCV encoding (BGR color order for color images).

    Raises
    ------
    ValueError
        If the input array cannot be converted into a valid image format.
    """
    # Check if the array is valid and can be converted to an image
    try:
        # If the array represents a grayscale image, drop the redundant axis in
        # (h, w, 1). cv2 expects (h, w) for grayscale.
        if array.ndim == 3 and array.shape[2] == 1:
            array = np.squeeze(array, axis=2)

        # Ensure uint8 data type
        processed_array = array.astype(np.uint8)

        # OpenCV uses BGR color order, so convert RGB to BGR if needed
        if processed_array.ndim == 3 and processed_array.shape[2] == 3:
            # Assume input is RGB and convert to BGR for OpenCV
            processed_array = cv2.cvtColor(processed_array, cv2.COLOR_RGB2BGR)

        return processed_array
    except Exception as e:
        raise ValueError(f"Failed to preprocess NumPy array for image encoding: {e}")


def _encode_opencv_jpeg(array: np.ndarray, *, quality: int = 100) -> bytes:
    """NumPy array -> JPEG bytes using OpenCV."""
    ok, buf = cv2.imencode(".jpg", array, [int(cv2.IMWRITE_JPEG_QUALITY), quality])
    if not ok:
        raise RuntimeError("cv2.imencode failed")
    return buf.tobytes()


def _encode_opencv_png(array: np.ndarray, *, compression: int = 6) -> bytes:
    """NumPy array -> PNG bytes using OpenCV"""
    encode_params = [
        cv2.IMWRITE_PNG_COMPRESSION,
        compression,
        cv2.IMWRITE_PNG_STRATEGY,
        cv2.IMWRITE_PNG_STRATEGY_DEFAULT,
    ]
    ok, buf = cv2.imencode(".png", array, encode_params)
    if not ok:
        raise RuntimeError("cv2.imencode(.png) failed")
    return buf.tobytes()


def numpy_to_base64_png(array: np.ndarray) -> str:
    """
    Converts a preprocessed NumPy array representing an image to a base64-encoded PNG string using OpenCV.

    Parameters
    ----------
    array : np.ndarray
        The preprocessed input image as a NumPy array. Must have a shape compatible with image data.

    Returns
    -------
    str
        The base64-encoded PNG string representation of the input NumPy array.

    Raises
    ------
    RuntimeError
        If there is an issue during the image conversion or base64 encoding process.
    """
    try:
        # Encode to PNG bytes using OpenCV
        png_bytes = _encode_opencv_png(array)

        # Convert to base64
        base64_img = bytetools.base64frombytes(png_bytes)
    except Exception as e:
        raise RuntimeError(f"Failed to encode image to base64 PNG: {e}")

    return base64_img


def numpy_to_base64_jpeg(array: np.ndarray, quality: int = 100) -> str:
    """
    Converts a preprocessed NumPy array representing an image to a base64-encoded JPEG string using OpenCV.

    Parameters
    ----------
    array : np.ndarray
        The preprocessed input image as a NumPy array. Must have a shape compatible with image data.
    quality : int, optional
        JPEG quality (1-100), by default 100. Higher values mean better quality but larger file size.

    Returns
    -------
    str
        The base64-encoded JPEG string representation of the input NumPy array.

    Raises
    ------
    RuntimeError
        If there is an issue during the image conversion or base64 encoding process.
    """
    try:
        # Encode to JPEG bytes using OpenCV
        jpeg_bytes = _encode_opencv_jpeg(array, quality=quality)

        # Convert to base64
        base64_img = bytetools.base64frombytes(jpeg_bytes)
    except Exception as e:
        raise RuntimeError(f"Failed to encode image to base64 JPEG: {e}")

    return base64_img


def numpy_to_base64(array: np.ndarray, format: str = "PNG", **kwargs) -> str:
>>>>>>> 2d50f38a
    """
    Converts a NumPy array representing an image to a base64-encoded JPEG string using torchvision.

<<<<<<< HEAD
    The function takes a NumPy array, converts it to a torch tensor, and then encodes
    the image as a JPEG in a base64 string format. The input array is expected to be in
    a format that can be converted to a valid image, such as having a shape of (H, W, C)
    where C is the number of channels (e.g., 3 for RGB).
=======
    The function takes a NumPy array, preprocesses it, and then encodes
    the image in the specified format as a base64 string. The input array is expected
    to be in a format that can be converted to a valid image, such as having a shape
    of (H, W, C) where C is the number of channels (e.g., 3 for RGB).
>>>>>>> 2d50f38a

    Parameters
    ----------
    array : np.ndarray
        The input image as a NumPy array. Must have a shape compatible with image data.
<<<<<<< HEAD
        Can be (H, W) for grayscale or (H, W, C) where C∈{1,3,4}. 4-channel images lose alpha.
    quality : int, optional
        JPEG quality (1-100), by default 100
=======
    format : str, optional
        The image format to use for encoding. Supported formats are "PNG" and "JPEG".
        Defaults to "PNG".
    **kwargs
        Additional keyword arguments passed to the format-specific encoding function.
        For JPEG: quality (int, default=100) - JPEG quality (1-100).
>>>>>>> 2d50f38a

    Returns
    -------
    str
<<<<<<< HEAD
        The base64-encoded string representation of the input NumPy array as a JPEG image.
=======
        The base64-encoded string representation of the input NumPy array in the specified format.
>>>>>>> 2d50f38a

    Raises
    ------
    ValueError
        If the input array cannot be converted into a valid image format, or if an
        unsupported format is specified.
    RuntimeError
        If there is an issue during the image conversion or base64 encoding process.

    Examples
    --------
    >>> array = np.random.randint(0, 255, (100, 100, 3), dtype=np.uint8)
    >>> encoded_str = numpy_to_base64(array, format="PNG")
    >>> isinstance(encoded_str, str)
    True
    >>> encoded_str_jpeg = numpy_to_base64(array, format="JPEG", quality=90)
    >>> isinstance(encoded_str_jpeg, str)
    True
    """
<<<<<<< HEAD
    # Handle grayscale images with shape (H, W, 1)
    if array.ndim == 3 and array.shape[2] == 1:
        array = np.squeeze(array, axis=2)

    # Convert to torch tensor with appropriate shape
    if array.ndim == 2:  # grayscale
        array = array.unsqueeze(0)  # (1, H, W)
    elif array.ndim == 3:
        if array.shape[2] == 4:  # drop alpha channel
            array = array[..., :3]
    else:
        raise ValueError(f"Expected (H,W) or (H,W,C); got {array.shape}")

    # Ensure uint8 dtype
    if array.dtype != np.uint8:
        array = array.astype(np.uint8)

    try:
        _, jpeg_bytes = cv2.imencode(".jpg", array, [cv2.IMWRITE_JPEG_QUALITY, quality])
        jpeg_base64 = bytetools.base64frombytes(jpeg_bytes)
    except Exception as e:
        raise RuntimeError(f"Failed to encode JPEG: {e}")

    return jpeg_base64
=======
    # Centralized preprocessing of the numpy array
    processed_array = _preprocess_numpy_array(array)

    format = format.upper()

    if format == "PNG":
        return numpy_to_base64_png(processed_array)
    elif format == "JPEG" or format == "JPG":
        quality = kwargs.get("quality", 100)
        return numpy_to_base64_jpeg(processed_array, quality=quality)
    else:
        raise ValueError(f"Unsupported format: {format}. Supported formats are 'PNG' and 'JPEG'.")
>>>>>>> 2d50f38a


def base64_to_numpy(base64_string: str) -> np.ndarray:
    """
    Convert a base64-encoded image string to a NumPy array using OpenCV.
    Returns images in RGB format for consistency.

    Parameters
    ----------
    base64_string : str
        Base64-encoded string representing an image.

    Returns
    -------
    numpy.ndarray
        NumPy array representation of the decoded image in RGB format (for color images).
        Grayscale images are returned as-is.

    Raises
    ------
    ValueError
        If the base64 string is invalid or cannot be decoded into an image.

    Examples
    --------
    >>> base64_str = '/9j/4AAQSkZJRgABAQAAAQABAAD/2wBD...'
    >>> img_array = base64_to_numpy(base64_str)
    >>> # img_array is now in RGB format (for color images)
    """
    try:
        # Decode the base64 string to bytes using bytetools
        image_bytes = bytetools.bytesfrombase64(base64_string)
    except Exception as e:
        raise ValueError("Invalid base64 string") from e

    # Create numpy buffer from bytes and decode using OpenCV
    buf = np.frombuffer(image_bytes, dtype=np.uint8)
    try:
        img = cv2.imdecode(buf, cv2.IMREAD_UNCHANGED)
        if img is None:
            raise ValueError("OpenCV failed to decode image")

        # Convert BGR to RGB for consistent processing (OpenCV loads as BGR)
        # Only convert if it's a 3-channel color image
        if img.ndim == 3 and img.shape[2] == 3:
            img = cv2.cvtColor(img, cv2.COLOR_BGR2RGB)
    except ImportError:
        raise
    except Exception as e:
        raise ValueError("Unable to decode image from base64 string") from e

    # Convert to numpy array
    img = np.array(img)
    # Assert that 3-channel images are in RGB format after conversion
    assert img.ndim <= 3, f"Image has unexpected number of dimensions: {img.ndim}"
    assert img.ndim != 3 or img.shape[2] == 3, f"3-channel image should have 3 channels, got: {img.shape[2]}"

    return img


def scale_numpy_image(
    img_arr: np.ndarray, scale_tuple: Optional[Tuple[int, int]] = None, interpolation=Image.LANCZOS
) -> np.ndarray:
    """
    Scales a NumPy image array using OpenCV with aspect ratio preservation.

    This function provides OpenCV-based image scaling that mimics PIL's thumbnail behavior
    by maintaining aspect ratio and scaling to fit within the specified dimensions.

    Parameters
    ----------
    img_arr : np.ndarray
        The input image as a NumPy array.
    scale_tuple : Optional[Tuple[int, int]], optional
        A tuple (width, height) to resize the image to. If provided, the image
        will be resized to fit within these dimensions while maintaining aspect ratio
        (similar to PIL's thumbnail method). Defaults to None.
    interpolation : int, optional
        OpenCV interpolation method. Defaults to cv2.INTER_LANCZOS4.

    Returns
    -------
    np.ndarray
        A NumPy array representing the scaled image data.
    """
    # Apply scaling using OpenCV if specified
    # Using PIL for scaling as CV2 seems to lead to different results
    # TODO: Remove when we move to YOLOX Ensemble Models
    if scale_tuple:
        image = Image.fromarray(img_arr)
        image.thumbnail(scale_tuple, interpolation)
        img_arr = np.array(image)
    # Ensure we return a copy
    return img_arr.copy()<|MERGE_RESOLUTION|>--- conflicted
+++ resolved
@@ -391,9 +391,6 @@
     return output_array
 
 
-<<<<<<< HEAD
-def numpy_to_base64(array: np.ndarray, quality: int = 100) -> str:
-=======
 def _preprocess_numpy_array(array: np.ndarray) -> np.ndarray:
     """
     Preprocesses a NumPy array for image encoding by ensuring proper format and data type.
@@ -521,47 +518,29 @@
 
 
 def numpy_to_base64(array: np.ndarray, format: str = "PNG", **kwargs) -> str:
->>>>>>> 2d50f38a
-    """
-    Converts a NumPy array representing an image to a base64-encoded JPEG string using torchvision.
-
-<<<<<<< HEAD
-    The function takes a NumPy array, converts it to a torch tensor, and then encodes
-    the image as a JPEG in a base64 string format. The input array is expected to be in
-    a format that can be converted to a valid image, such as having a shape of (H, W, C)
-    where C is the number of channels (e.g., 3 for RGB).
-=======
+    """
+    Converts a NumPy array representing an image to a base64-encoded string.
+
     The function takes a NumPy array, preprocesses it, and then encodes
     the image in the specified format as a base64 string. The input array is expected
     to be in a format that can be converted to a valid image, such as having a shape
     of (H, W, C) where C is the number of channels (e.g., 3 for RGB).
->>>>>>> 2d50f38a
 
     Parameters
     ----------
     array : np.ndarray
         The input image as a NumPy array. Must have a shape compatible with image data.
-<<<<<<< HEAD
-        Can be (H, W) for grayscale or (H, W, C) where C∈{1,3,4}. 4-channel images lose alpha.
-    quality : int, optional
-        JPEG quality (1-100), by default 100
-=======
     format : str, optional
         The image format to use for encoding. Supported formats are "PNG" and "JPEG".
         Defaults to "PNG".
     **kwargs
         Additional keyword arguments passed to the format-specific encoding function.
         For JPEG: quality (int, default=100) - JPEG quality (1-100).
->>>>>>> 2d50f38a
 
     Returns
     -------
     str
-<<<<<<< HEAD
-        The base64-encoded string representation of the input NumPy array as a JPEG image.
-=======
         The base64-encoded string representation of the input NumPy array in the specified format.
->>>>>>> 2d50f38a
 
     Raises
     ------
@@ -581,32 +560,6 @@
     >>> isinstance(encoded_str_jpeg, str)
     True
     """
-<<<<<<< HEAD
-    # Handle grayscale images with shape (H, W, 1)
-    if array.ndim == 3 and array.shape[2] == 1:
-        array = np.squeeze(array, axis=2)
-
-    # Convert to torch tensor with appropriate shape
-    if array.ndim == 2:  # grayscale
-        array = array.unsqueeze(0)  # (1, H, W)
-    elif array.ndim == 3:
-        if array.shape[2] == 4:  # drop alpha channel
-            array = array[..., :3]
-    else:
-        raise ValueError(f"Expected (H,W) or (H,W,C); got {array.shape}")
-
-    # Ensure uint8 dtype
-    if array.dtype != np.uint8:
-        array = array.astype(np.uint8)
-
-    try:
-        _, jpeg_bytes = cv2.imencode(".jpg", array, [cv2.IMWRITE_JPEG_QUALITY, quality])
-        jpeg_base64 = bytetools.base64frombytes(jpeg_bytes)
-    except Exception as e:
-        raise RuntimeError(f"Failed to encode JPEG: {e}")
-
-    return jpeg_base64
-=======
     # Centralized preprocessing of the numpy array
     processed_array = _preprocess_numpy_array(array)
 
@@ -619,7 +572,6 @@
         return numpy_to_base64_jpeg(processed_array, quality=quality)
     else:
         raise ValueError(f"Unsupported format: {format}. Supported formats are 'PNG' and 'JPEG'.")
->>>>>>> 2d50f38a
 
 
 def base64_to_numpy(base64_string: str) -> np.ndarray:
