# SPDX-FileCopyrightText: Copyright (c) 2024, NVIDIA CORPORATION & AFFILIATES.
# All rights reserved.
# SPDX-License-Identifier: Apache-2.0

<<<<<<< HEAD

import json
=======
import os
>>>>>>> 2d50f38a
import logging
import warnings
from math import log
from typing import Any
from typing import Dict
from typing import List
from typing import Optional
from typing import Tuple

import backoff
import cv2
import numpy as np
import pandas as pd
import torch
import torchvision
<<<<<<< HEAD
import tritonclient.grpc as grpcclient
from nv_ingest_api.internal.primitives.nim import ModelInterface
from nv_ingest_api.internal.primitives.nim.model_interface.decorators import multiprocessing_cache
from nv_ingest_api.util.image_processing.transforms import numpy_to_base64


cv2.setNumThreads(1)
=======

from nv_ingest_api.internal.primitives.nim import ModelInterface
from nv_ingest_api.internal.primitives.nim.model_interface.helpers import get_model_name
from nv_ingest_api.util.image_processing import scale_image_to_encoding_size
from nv_ingest_api.util.image_processing.transforms import numpy_to_base64
>>>>>>> 2d50f38a

logger = logging.getLogger(__name__)

# yolox-page-elements-v1 and v2 common contants
YOLOX_PAGE_CONF_THRESHOLD = 0.01
YOLOX_PAGE_IOU_THRESHOLD = 0.5
YOLOX_PAGE_MIN_SCORE = 0.1
YOLOX_PAGE_NIM_MAX_IMAGE_SIZE = 512_000
YOLOX_PAGE_IMAGE_PREPROC_HEIGHT = 1024
YOLOX_PAGE_IMAGE_PREPROC_WIDTH = 1024
YOLOX_PAGE_IMAGE_FORMAT = os.getenv("YOLOX_PAGE_IMAGE_FORMAT", "PNG")

# yolox-page-elements-v1 contants
YOLOX_PAGE_V1_NUM_CLASSES = 4
YOLOX_PAGE_V1_FINAL_SCORE = {"table": 0.48, "chart": 0.48}
YOLOX_PAGE_V1_CLASS_LABELS = [
    "table",
    "chart",
    "title",
]

# yolox-page-elements-v2 contants
YOLOX_PAGE_V2_NUM_CLASSES = 4
YOLOX_PAGE_V2_FINAL_SCORE = {"table": 0.1, "chart": 0.01, "infographic": 0.01}
YOLOX_PAGE_V2_CLASS_LABELS = [
    "table",
    "chart",
    "title",
    "infographic",
]


# yolox-graphic-elements-v1 contants
YOLOX_GRAPHIC_NUM_CLASSES = 10
YOLOX_GRAPHIC_CONF_THRESHOLD = 0.01
YOLOX_GRAPHIC_IOU_THRESHOLD = 0.25
YOLOX_GRAPHIC_MIN_SCORE = 0.1
YOLOX_GRAPHIC_FINAL_SCORE = 0.0
YOLOX_GRAPHIC_NIM_MAX_IMAGE_SIZE = 512_000

YOLOX_GRAPHIC_IMAGE_PREPROC_HEIGHT = 1024
YOLOX_GRAPHIC_IMAGE_PREPROC_WIDTH = 1024

YOLOX_GRAPHIC_CLASS_LABELS = [
    "chart_title",
    "x_title",
    "y_title",
    "xlabel",
    "ylabel",
    "other",
    "legend_label",
    "legend_title",
    "mark_label",
    "value_label",
]


# yolox-table-structure-v1 contants
YOLOX_TABLE_NUM_CLASSES = 5
YOLOX_TABLE_CONF_THRESHOLD = 0.01
YOLOX_TABLE_IOU_THRESHOLD = 0.25
YOLOX_TABLE_MIN_SCORE = 0.1
YOLOX_TABLE_FINAL_SCORE = 0.0
YOLOX_TABLE_NIM_MAX_IMAGE_SIZE = 512_000

YOLOX_TABLE_IMAGE_PREPROC_HEIGHT = 1024
YOLOX_TABLE_IMAGE_PREPROC_WIDTH = 1024

YOLOX_TABLE_CLASS_LABELS = [
    "border",
    "cell",
    "row",
    "column",
    "header",
]


# YoloxModelInterfaceBase implements methods that are common to yolox-page-elements and yolox-graphic-elements
class YoloxModelInterfaceBase(ModelInterface):
    """
    An interface for handling inference with a Yolox object detection model, supporting both gRPC and HTTP protocols.
    """

    def __init__(
        self,
        image_preproc_width: Optional[int] = None,
        image_preproc_height: Optional[int] = None,
        nim_max_image_size: Optional[int] = None,
        num_classes: Optional[int] = None,
        conf_threshold: Optional[float] = None,
        iou_threshold: Optional[float] = None,
        min_score: Optional[float] = None,
        final_score: Optional[float] = None,
        class_labels: Optional[List[str]] = None,
        yolox_model_name: str = "yolox_ensemble",
    ):
        """
        Initialize the YOLOX model interface.
        Parameters
        ----------
        """
        self.image_preproc_width = image_preproc_width
        self.image_preproc_height = image_preproc_height
        self.nim_max_image_size = nim_max_image_size
        self.num_classes = num_classes
        self.conf_threshold = conf_threshold
        self.iou_threshold = iou_threshold
        self.min_score = min_score
        self.final_score = final_score
        self.class_labels = class_labels
        self.yolox_model_name = yolox_model_name

    def prepare_data_for_inference(self, data: Dict[str, Any]) -> Dict[str, Any]:
        """
        Prepare input data for inference by resizing images and storing their original shapes.

        Parameters
        ----------
        data : dict
            The input data containing a list of images.

        Returns
        -------
        dict
            The updated data dictionary with resized images and original image shapes.
        """
        if (not isinstance(data, dict)) or ("images" not in data):
            raise KeyError("Input data must be a dictionary containing an 'images' key with a list of images.")

        if not all(isinstance(x, np.ndarray) for x in data["images"]):
            raise ValueError("All elements in the 'images' list must be numpy.ndarray objects.")

        original_images = data["images"]
        data["original_image_shapes"] = [image.shape for image in original_images]

        return data

    def format_input(
        self, data: Dict[str, Any], protocol: str, max_batch_size: int, **kwargs
    ) -> Tuple[List[Any], List[Dict[str, Any]]]:
        """
        Format input data for the specified protocol, returning a tuple of:
          (formatted_batches, formatted_batch_data)
        where:
          - For gRPC: formatted_batches is a list of NumPy arrays, each of shape (B, H, W, C)
            with B <= max_batch_size.
          - For HTTP: formatted_batches is a list of JSON-serializable dict payloads.
          - In both cases, formatted_batch_data is a list of dicts that coalesce the original
            images and their original shapes in the same order as provided.

        Parameters
        ----------
        data : dict
            The input data to format. Must include:
              - "images": a list of numpy.ndarray images.
              - "original_image_shapes": a list of tuples with each image's (height, width),
                as set by prepare_data_for_inference.
        protocol : str
            The protocol to use ("grpc" or "http").
        max_batch_size : int
            The maximum number of images per batch.

        Returns
        -------
        tuple
            A tuple (formatted_batches, formatted_batch_data).

        Raises
        ------
        ValueError
            If the protocol is invalid.
        """

        # Helper functions to chunk a list into sublists of length up to chunk_size.
        def chunk_list(lst: list, chunk_size: int) -> List[list]:
            return [lst[i : i + chunk_size] for i in range(0, len(lst), max(1, chunk_size))]

        def chunk_list_geometrically(lst: list, max_size: int) -> List[list]:
            # TRT engine in Yolox NIM (gRPC) only allows a batch size in powers of 2.
            chunks = []
            i = 0
            while i < len(lst):
                chunk_size = max(1, min(2 ** int(log(len(lst) - i, 2)), max_size))
                chunks.append(lst[i : i + chunk_size])
                i += chunk_size
            return chunks

        if protocol == "grpc":
            logger.debug("Formatting input for gRPC Yolox model")

            if self.yolox_model_name == "yolox_ensemble":
                b64_images = []
                for image in data["images"]:
                    # Convert to uint8 if needed.
                    if image.dtype != np.uint8:
                        image = (image * 255).astype(np.uint8)
                    # Convert the numpy array to base64
                    b64_images.append(numpy_to_base64(image))

                b64_chunks = chunk_list_geometrically(b64_images, max_batch_size)
                original_chunks = chunk_list_geometrically(data["images"], max_batch_size)
                shape_chunks = chunk_list_geometrically(data["original_image_shapes"], max_batch_size)

                batched_inputs = []
                formatted_batch_data = []
                for b64_chunk, orig_chunk, shapes in zip(b64_chunks, original_chunks, shape_chunks):
                    input_array = np.array(b64_chunk, dtype=np.object_)
                    current_batch_size = input_array.shape[0]
                    single_threshold_pair = [self.conf_threshold, self.iou_threshold]
                    thresholds = np.tile(single_threshold_pair, (current_batch_size, 1)).astype(np.float32)
                    batched_inputs.append([input_array, thresholds])
                    formatted_batch_data.append({"images": orig_chunk, "original_image_shapes": shapes})

                return batched_inputs, formatted_batch_data

            else:
                # Resize images for model input (Yolox expects 1024x1024).
                resized_images = [
                    resize_image(image, (self.image_preproc_width, self.image_preproc_height))
                    for image in data["images"]
                ]
                # Chunk the resized images, the original images, and their shapes.
                resized_chunks = chunk_list_geometrically(resized_images, max_batch_size)
                original_chunks = chunk_list_geometrically(data["images"], max_batch_size)
                shape_chunks = chunk_list_geometrically(data["original_image_shapes"], max_batch_size)

                batched_inputs = []
                formatted_batch_data = []
                for r_chunk, orig_chunk, shapes in zip(resized_chunks, original_chunks, shape_chunks):
                    # Reorder axes from (B, H, W, C) to (B, C, H, W) as expected by the model.
                    input_array = np.einsum("bijk->bkij", r_chunk).astype(np.float32)
                    batched_inputs.append(input_array)
                    formatted_batch_data.append({"images": orig_chunk, "original_image_shapes": shapes})
                return batched_inputs, formatted_batch_data

        elif protocol == "http":
            logger.debug("Formatting input for HTTP Yolox model")
            content_list: List[Dict[str, Any]] = []
            for image in data["images"]:
                # Convert to uint8 if needed.
                if image.dtype != np.uint8:
                    image = (image * 255).astype(np.uint8)
<<<<<<< HEAD
                # Convert the numpy array to base64
                image_b64 = numpy_to_base64(image)
=======
>>>>>>> 2d50f38a

                # Get original size directly from numpy array (width, height)
                original_size = (image.shape[1], image.shape[0])
                # Convert numpy array directly to base64 using OpenCV
                image_b64 = numpy_to_base64(image, format=YOLOX_PAGE_IMAGE_FORMAT)
                # Scale the image if necessary.
                # scaled_image_b64, new_size = scale_image_to_encoding_size(
                #    image_b64, max_base64_size=self.nim_max_image_size
                # )
                # if new_size != original_size:
                #    logger.debug(f"Image was scaled from {original_size} to {new_size}.")

                # content_list.append({"type": "image_url", "url": f"data:image/png;base64,{scaled_image_b64}"})
                content_list.append({"type": "image_url", "url": f"data:image/png;base64,{image_b64}"})

            # Chunk the payload content, the original images, and their shapes.
            content_chunks = chunk_list(content_list, max_batch_size)
            original_chunks = chunk_list(data["images"], max_batch_size)
            shape_chunks = chunk_list(data["original_image_shapes"], max_batch_size)

            payload_batches = []
            formatted_batch_data = []
            for chunk, orig_chunk, shapes in zip(content_chunks, original_chunks, shape_chunks):
                payload = {"input": chunk}
                payload_batches.append(payload)
                formatted_batch_data.append({"images": orig_chunk, "original_image_shapes": shapes})
            return payload_batches, formatted_batch_data

        else:
            raise ValueError("Invalid protocol specified. Must be 'grpc' or 'http'.")

    def parse_output(self, response: Any, protocol: str, data: Optional[Dict[str, Any]] = None, **kwargs) -> Any:
        """
        Parse the output from the model's inference response.

        Parameters
        ----------
        response : Any
            The response from the model inference.
        protocol : str
            The protocol used ("grpc" or "http").
        data : dict, optional
            Additional input data passed to the function.

        Returns
        -------
        Any
            The parsed output data.

        Raises
        ------
        ValueError
            If an invalid protocol is specified or the response format is unexpected.
        """

        if protocol == "grpc":
            logger.debug("Parsing output from gRPC Yolox model")
            return response  # For gRPC, response is already a numpy array
        elif protocol == "http":
            logger.debug("Parsing output from HTTP Yolox model")

            processed_outputs = []

            batch_results = response.get("data", [])
            for detections in batch_results:
                new_bounding_boxes = {label: [] for label in self.class_labels}

                bounding_boxes = detections.get("bounding_boxes", [])
                for obj_type, bboxes in bounding_boxes.items():
                    for bbox in bboxes:
                        xmin = bbox["x_min"]
                        ymin = bbox["y_min"]
                        xmax = bbox["x_max"]
                        ymax = bbox["y_max"]
                        confidence = bbox["confidence"]

                        new_bounding_boxes[obj_type].append([xmin, ymin, xmax, ymax, confidence])

                processed_outputs.append(new_bounding_boxes)

            return processed_outputs
        else:
            raise ValueError("Invalid protocol specified. Must be 'grpc' or 'http'.")

    def process_inference_results(self, output: Any, protocol: str, **kwargs) -> List[Dict[str, Any]]:
        """
        Process the results of the Yolox model inference and return the final annotations.

        Parameters
        ----------
        output_array : np.ndarray
            The raw output from the Yolox model.
        kwargs : dict
            Additional parameters for processing, including thresholds and number of classes.

        Returns
        -------
        list[dict]
            A list of annotation dictionaries for each image in the batch.
        """
        original_image_shapes = kwargs.get("original_image_shapes", [])

        if protocol == "http":
            # For http, the output already has postprocessing applied. Skip to table/chart expansion.
            results = output

        elif protocol == "grpc":
            if self.yolox_model_name == "yolox_ensemble":
                results = []
                for out in output:
                    if isinstance(out, bytes):
                        out = out.decode("utf-8")
                    if isinstance(out, dict):
                        continue
                    results.append(json.loads(out))
            else:
                # For grpc, apply the same NIM postprocessing.
                pred = postprocess_model_prediction(
                    output,
                    self.num_classes,
                    self.conf_threshold,
                    self.iou_threshold,
                    class_agnostic=False,
                )
                results = postprocess_results(
                    pred,
                    original_image_shapes,
                    self.image_preproc_width,
                    self.image_preproc_height,
                    self.class_labels,
                    min_score=self.min_score,
                )

        inference_results = self.postprocess_annotations(results, **kwargs)

        return inference_results

    def postprocess_annotations(self, annotation_dicts, **kwargs):
        raise NotImplementedError()

    def transform_normalized_coordinates_to_original(self, results, original_image_shapes):
        """ """
        transformed_results = []

        for annotation_dict, shape in zip(results, original_image_shapes):
            new_dict = {}
            for label, bboxes_and_scores in annotation_dict.items():
                new_dict[label] = []
                for bbox_and_score in bboxes_and_scores:
                    bbox = bbox_and_score[:4]
                    transformed_bbox = [
                        bbox[0] * shape[1],
                        bbox[1] * shape[0],
                        bbox[2] * shape[1],
                        bbox[3] * shape[0],
                    ]
                    transformed_bbox += bbox_and_score[4:]
                    new_dict[label].append(transformed_bbox)
            transformed_results.append(new_dict)

        return transformed_results


class YoloxPageElementsModelInterface(YoloxModelInterfaceBase):
    """
    An interface for handling inference with yolox-page-elements model, supporting both gRPC and HTTP protocols.
    """

    def __init__(self, yolox_model_name: str = "yolox"):
        """
        Initialize the yolox-page-elements model interface.
        """
        num_classes = YOLOX_PAGE_V2_NUM_CLASSES
        final_score = YOLOX_PAGE_V2_FINAL_SCORE
        class_labels = YOLOX_PAGE_V2_CLASS_LABELS

        super().__init__(
            image_preproc_width=YOLOX_PAGE_IMAGE_PREPROC_WIDTH,
            image_preproc_height=YOLOX_PAGE_IMAGE_PREPROC_HEIGHT,
            nim_max_image_size=YOLOX_PAGE_NIM_MAX_IMAGE_SIZE,
            num_classes=num_classes,
            conf_threshold=YOLOX_PAGE_CONF_THRESHOLD,
            iou_threshold=YOLOX_PAGE_IOU_THRESHOLD,
            min_score=YOLOX_PAGE_MIN_SCORE,
            final_score=final_score,
            class_labels=class_labels,
            yolox_model_name=yolox_model_name,
        )

    def name(
        self,
    ) -> str:
        """
        Returns the name of the Yolox model interface.

        Returns
        -------
        str
            The name of the model interface.
        """

        return "yolox-page-elements"

    def postprocess_annotations(self, annotation_dicts, **kwargs):
        original_image_shapes = kwargs.get("original_image_shapes", [])

        expected_final_score_keys = [x for x in self.class_labels if x != "title"]
        if (not isinstance(self.final_score, dict)) or (
            sorted(self.final_score.keys()) != sorted(expected_final_score_keys)
        ):
            raise ValueError(
                "yolox-page-elements-v2 requires a dictionary of thresholds per each class: "
                f"{expected_final_score_keys}"
            )

        # Table/chart expansion is "business logic" specific to nv-ingest
        annotation_dicts = [expand_table_bboxes(annotation_dict) for annotation_dict in annotation_dicts]
        annotation_dicts = [expand_chart_bboxes(annotation_dict) for annotation_dict in annotation_dicts]
        inference_results = []

        # Filter out bounding boxes below the final threshold
        # This final thresholding is "business logic" specific to nv-ingest
        for annotation_dict in annotation_dicts:
            new_dict = {}
            if "table" in annotation_dict:
                new_dict["table"] = [bb for bb in annotation_dict["table"] if bb[4] >= self.final_score["table"]]
            if "chart" in annotation_dict:
                new_dict["chart"] = [bb for bb in annotation_dict["chart"] if bb[4] >= self.final_score["chart"]]
            if "infographic" in annotation_dict:
                new_dict["infographic"] = [
                    bb for bb in annotation_dict["infographic"] if bb[4] >= self.final_score["infographic"]
                ]
            if "title" in annotation_dict:
                new_dict["title"] = annotation_dict["title"]
            inference_results.append(new_dict)

        inference_results = self.transform_normalized_coordinates_to_original(inference_results, original_image_shapes)

        return inference_results


class YoloxGraphicElementsModelInterface(YoloxModelInterfaceBase):
    """
    An interface for handling inference with yolox-graphic-elemenents model, supporting both gRPC and HTTP protocols.
    """

    def __init__(self, yolox_model_name: str = "yolox"):
        """
        Initialize the yolox-graphic-elements model interface.
        """
        super().__init__(
            image_preproc_width=YOLOX_GRAPHIC_IMAGE_PREPROC_WIDTH,
            image_preproc_height=YOLOX_GRAPHIC_IMAGE_PREPROC_HEIGHT,
            nim_max_image_size=YOLOX_GRAPHIC_NIM_MAX_IMAGE_SIZE,
            num_classes=YOLOX_GRAPHIC_NUM_CLASSES,
            conf_threshold=YOLOX_GRAPHIC_CONF_THRESHOLD,
            iou_threshold=YOLOX_GRAPHIC_IOU_THRESHOLD,
            min_score=YOLOX_GRAPHIC_MIN_SCORE,
            final_score=YOLOX_GRAPHIC_FINAL_SCORE,
            class_labels=YOLOX_GRAPHIC_CLASS_LABELS,
            yolox_model_name=yolox_model_name,
        )

    def name(
        self,
    ) -> str:
        """
        Returns the name of the Yolox model interface.

        Returns
        -------
        str
            The name of the model interface.
        """

        return "yolox-graphic-elements"

    def postprocess_annotations(self, annotation_dicts, **kwargs):
        original_image_shapes = kwargs.get("original_image_shapes", [])

        annotation_dicts = self.transform_normalized_coordinates_to_original(annotation_dicts, original_image_shapes)

        inference_results = []

        # bbox extraction: additional postprocessing speicifc to nv-ingest
        for pred, shape in zip(annotation_dicts, original_image_shapes):
            bbox_dict = get_bbox_dict_yolox_graphic(
                pred,
                shape,
                self.class_labels,
                self.min_score,
            )
            # convert numpy arrays to list
            bbox_dict = {
                label: array.tolist() if isinstance(array, np.ndarray) else array for label, array in bbox_dict.items()
            }
            inference_results.append(bbox_dict)

        return inference_results


class YoloxTableStructureModelInterface(YoloxModelInterfaceBase):
    """
    An interface for handling inference with yolox-graphic-elemenents model, supporting both gRPC and HTTP protocols.
    """

    def __init__(self, yolox_model_name: str = "yolox"):
        """
        Initialize the yolox-graphic-elements model interface.
        """
        super().__init__(
            image_preproc_width=YOLOX_TABLE_IMAGE_PREPROC_HEIGHT,
            image_preproc_height=YOLOX_TABLE_IMAGE_PREPROC_HEIGHT,
            nim_max_image_size=YOLOX_TABLE_NIM_MAX_IMAGE_SIZE,
            num_classes=YOLOX_TABLE_NUM_CLASSES,
            conf_threshold=YOLOX_TABLE_CONF_THRESHOLD,
            iou_threshold=YOLOX_TABLE_IOU_THRESHOLD,
            min_score=YOLOX_TABLE_MIN_SCORE,
            final_score=YOLOX_TABLE_FINAL_SCORE,
            class_labels=YOLOX_TABLE_CLASS_LABELS,
            yolox_model_name=yolox_model_name,
        )

    def name(
        self,
    ) -> str:
        """
        Returns the name of the Yolox model interface.

        Returns
        -------
        str
            The name of the model interface.
        """

        return "yolox-table-structure"

    def postprocess_annotations(self, annotation_dicts, **kwargs):
        original_image_shapes = kwargs.get("original_image_shapes", [])

        annotation_dicts = self.transform_normalized_coordinates_to_original(annotation_dicts, original_image_shapes)

        inference_results = []

        # bbox extraction: additional postprocessing speicifc to nv-ingest
        for pred, shape in zip(annotation_dicts, original_image_shapes):
            bbox_dict = get_bbox_dict_yolox_table(
                pred,
                shape,
                self.class_labels,
                self.min_score,
            )
            # convert numpy arrays to list
            bbox_dict = {
                label: array.tolist() if isinstance(array, np.ndarray) else array for label, array in bbox_dict.items()
            }
            inference_results.append(bbox_dict)

        return inference_results


def postprocess_model_prediction(prediction, num_classes, conf_thre=0.7, nms_thre=0.45, class_agnostic=False):
    # Convert numpy array to torch tensor
    prediction = torch.from_numpy(prediction.copy())

    # Compute box corners
    box_corner = prediction.new(prediction.shape)
    box_corner[:, :, 0] = prediction[:, :, 0] - prediction[:, :, 2] / 2
    box_corner[:, :, 1] = prediction[:, :, 1] - prediction[:, :, 3] / 2
    box_corner[:, :, 2] = prediction[:, :, 0] + prediction[:, :, 2] / 2
    box_corner[:, :, 3] = prediction[:, :, 1] + prediction[:, :, 3] / 2
    prediction[:, :, :4] = box_corner[:, :, :4]

    output = [None for _ in range(len(prediction))]

    for i, image_pred in enumerate(prediction):
        # If no detections, continue to the next image
        if not image_pred.size(0):
            continue

        # Ensure image_pred is 2D
        if image_pred.ndim == 1:
            image_pred = image_pred.unsqueeze(0)

        # Get score and class with highest confidence
        class_conf, class_pred = torch.max(image_pred[:, 5 : 5 + num_classes], 1, keepdim=True)

        # Confidence mask
        squeezed_conf = class_conf.squeeze(dim=1)
        conf_mask = image_pred[:, 4] * squeezed_conf >= conf_thre

        # Apply confidence mask
        detections = torch.cat((image_pred[:, :5], class_conf, class_pred.float()), 1)
        detections = detections[conf_mask]

        if not detections.size(0):
            continue

        # Apply Non-Maximum Suppression (NMS)
        if class_agnostic:
            nms_out_index = torchvision.ops.nms(
                detections[:, :4],
                detections[:, 4] * detections[:, 5],
                nms_thre,
            )
        else:
            nms_out_index = torchvision.ops.batched_nms(
                detections[:, :4],
                detections[:, 4] * detections[:, 5],
                detections[:, 6],
                nms_thre,
            )
        detections = detections[nms_out_index]

        # Append detections to output
        output[i] = detections

    return output


def postprocess_results(
    results, original_image_shapes, image_preproc_width, image_preproc_height, class_labels, min_score=0.0
):
    """
    For each item (==image) in results, computes annotations in the form

     {"table": [[0.0107, 0.0859, 0.7537, 0.1219, 0.9861], ...],
      "figure": [...],
      "title": [...]
      }
    where each list of 5 floats represents a bounding box in the format [x1, y1, x2, y2, confidence]

    Keep only bboxes with high enough confidence.
    """
    out = []

    for original_image_shape, result in zip(original_image_shapes, results):
        annotation_dict = {label: [] for label in class_labels}

        if result is None:
            out.append(annotation_dict)
            continue

        try:
            result = result.cpu().numpy()
            scores = result[:, 4] * result[:, 5]
            result = result[scores > min_score]

            # ratio is used when image was padded
            ratio = min(
                image_preproc_width / original_image_shape[0],
                image_preproc_height / original_image_shape[1],
            )
            bboxes = result[:, :4] / ratio

            bboxes[:, [0, 2]] /= original_image_shape[1]
            bboxes[:, [1, 3]] /= original_image_shape[0]
            bboxes = np.clip(bboxes, 0.0, 1.0)

            labels = result[:, 6]
            scores = scores[scores > min_score]
        except Exception as e:
            raise ValueError(f"Error in postprocessing {result.shape} and {original_image_shape}: {e}")

        for box, score, label in zip(bboxes, scores, labels):
            # TODO(Devin): Sometimes we get back unexpected class labels?
            if (label < 0) or (label >= len(class_labels)):
                logger.warning(f"Invalid class label {label} found in postprocessing")
                continue
            else:
                class_name = class_labels[int(label)]

            annotation_dict[class_name].append([round(float(x), 4) for x in np.concatenate((box, [score]))])

        out.append(annotation_dict)

    return out


def resize_image(image, target_img_size):
    w, h, _ = np.array(image).shape

    if target_img_size is not None:  # Resize + Pad
        r = min(target_img_size[0] / w, target_img_size[1] / h)
        image = cv2.resize(
            image,
            (int(h * r), int(w * r)),
            interpolation=cv2.INTER_LINEAR,
        ).astype(np.uint8)
        image = np.pad(
            image,
            ((0, target_img_size[0] - image.shape[0]), (0, target_img_size[1] - image.shape[1]), (0, 0)),
            mode="constant",
            constant_values=114,
        )

    return image


def expand_table_bboxes(annotation_dict, labels=None):
    """
    Additional preprocessing for tables: extend the upper bounds to capture titles if any.
    Args:
        annotation_dict: output of postprocess_results, a dictionary with keys "table", "figure", "title"

    Returns:
        annotation_dict: same as input, with expanded bboxes for charts

    """
    if not labels:
        labels = list(annotation_dict.keys())

    if not annotation_dict or len(annotation_dict["table"]) == 0:
        return annotation_dict

    new_annotation_dict = {label: [] for label in labels}

    for label, bboxes in annotation_dict.items():
        for bbox_and_score in bboxes:
            bbox, score = bbox_and_score[:4], bbox_and_score[4]

            if label == "table":
                height = bbox[3] - bbox[1]
                bbox[1] = max(0.0, min(1.0, bbox[1] - height * 0.2))

            new_annotation_dict[label].append([round(float(x), 4) for x in bbox + [score]])

    return new_annotation_dict


def expand_chart_bboxes(annotation_dict, labels=None):
    """
    Expand bounding boxes of charts and titles based on the bounding boxes of the other class.
    Args:
        annotation_dict: output of postprocess_results, a dictionary with keys "table", "figure", "title"

    Returns:
        annotation_dict: same as input, with expanded bboxes for charts

    """
    if not labels:
        labels = list(annotation_dict.keys())

    if not annotation_dict or len(annotation_dict["chart"]) == 0:
        return annotation_dict

    bboxes = []
    confidences = []
    label_idxs = []
    for i, label in enumerate(labels):
        label_annotations = np.array(annotation_dict[label])

        if len(label_annotations) > 0:
            bboxes.append(label_annotations[:, :4])
            confidences.append(label_annotations[:, 4])
            label_idxs.append(np.full(len(label_annotations), i))
    bboxes = np.concatenate(bboxes)
    confidences = np.concatenate(confidences)
    label_idxs = np.concatenate(label_idxs)

    pred_wbf, confidences_wbf, labels_wbf = weighted_boxes_fusion(
        bboxes[:, None],
        confidences[:, None],
        label_idxs[:, None],
        merge_type="biggest",
        conf_type="max",
        iou_thr=0.01,
        class_agnostic=False,
    )
    chart_bboxes = pred_wbf[labels_wbf == 1]
    chart_confidences = confidences_wbf[labels_wbf == 1]
    title_bboxes = pred_wbf[labels_wbf == 2]

    found_title_idxs, no_found_title_idxs = [], []
    for i in range(len(chart_bboxes)):
        match = match_with_title(chart_bboxes[i], title_bboxes, iou_th=0.01)
        if match is not None:
            chart_bboxes[i] = match[0]
            title_bboxes = match[1]
            found_title_idxs.append(i)
        else:
            no_found_title_idxs.append(i)

    chart_bboxes[found_title_idxs] = expand_boxes(chart_bboxes[found_title_idxs], r_x=1.05, r_y=1.1)
    chart_bboxes[no_found_title_idxs] = expand_boxes(chart_bboxes[no_found_title_idxs], r_x=1.1, r_y=1.25)

    annotation_dict = {
        "table": annotation_dict["table"],
        "chart": np.concatenate([chart_bboxes, chart_confidences[:, None]], axis=1).tolist(),
        "title": annotation_dict["title"],
    }
    return annotation_dict


def weighted_boxes_fusion(
    boxes_list,
    scores_list,
    labels_list,
    iou_thr=0.5,
    skip_box_thr=0.0,
    conf_type="avg",
    merge_type="weighted",
    class_agnostic=False,
):
    """
    Custom wbf implementation that supports a class_agnostic mode and a biggest box fusion.
    Boxes are expected to be in normalized (x0, y0, x1, y1) format.

    Args:
        boxes_list (list[np array[n x 4]]): List of boxes. One list per model.
        scores_list (list[np array[n]]): List of confidences.
        labels_list (list[np array[n]]): List of labels
        iou_thr (float, optional): IoU threshold for matching. Defaults to 0.55.
        skip_box_thr (float, optional): Exclude boxes with score < skip_box_thr. Defaults to 0.0.
        conf_type (str, optional): Confidence merging type. Defaults to "avg".
        merge_type (str, optional): Merge type "weighted" or "biggest". Defaults to "weighted".
        class_agnostic (bool, optional): If True, merge boxes from different classes. Defaults to False.

    Returns:
        np array[N x 4]: Merged boxes,
        np array[N]: Merged confidences,
        np array[N]: Merged labels.
    """
    weights = np.ones(len(boxes_list))

    assert conf_type in ["avg", "max"], 'Conf type must be "avg" or "max"'
    assert merge_type in [
        "weighted",
        "biggest",
    ], 'Conf type must be "weighted" or "biggest"'

    filtered_boxes = prefilter_boxes(
        boxes_list,
        scores_list,
        labels_list,
        weights,
        skip_box_thr,
        class_agnostic=class_agnostic,
    )
    if len(filtered_boxes) == 0:
        return np.zeros((0, 4)), np.zeros((0,)), np.zeros((0,))

    overall_boxes = []
    for label in filtered_boxes:
        boxes = filtered_boxes[label]
        np.empty((0, 8))

        clusters = []

        # Clusterize boxes
        for j in range(len(boxes)):
            ids = [i for i in range(len(boxes)) if i != j]
            index, best_iou = find_matching_box_fast(boxes[ids], boxes[j], iou_thr)

            if index != -1:
                index = ids[index]
                cluster_idx = [clust_idx for clust_idx, clust in enumerate(clusters) if (j in clust or index in clust)]
                if len(cluster_idx):
                    cluster_idx = cluster_idx[0]
                    clusters[cluster_idx] = list(set(clusters[cluster_idx] + [index, j]))
                else:
                    clusters.append([index, j])
            else:
                clusters.append([j])

        for j, c in enumerate(clusters):
            if merge_type == "weighted":
                weighted_box = get_weighted_box(boxes[c], conf_type)
            elif merge_type == "biggest":
                weighted_box = get_biggest_box(boxes[c], conf_type)

            if conf_type == "max":
                weighted_box[1] = weighted_box[1] / weights.max()
            else:  # avg
                weighted_box[1] = weighted_box[1] * len(c) / weights.sum()
            overall_boxes.append(weighted_box)

    overall_boxes = np.array(overall_boxes)
    overall_boxes = overall_boxes[overall_boxes[:, 1].argsort()[::-1]]
    boxes = overall_boxes[:, 4:]
    scores = overall_boxes[:, 1]
    labels = overall_boxes[:, 0]
    return boxes, scores, labels


def prefilter_boxes(boxes, scores, labels, weights, thr, class_agnostic=False):
    """
    Reformats and filters boxes.
    Output is a dict of boxes to merge separately.

    Args:
        boxes (list[np array[n x 4]]): List of boxes. One list per model.
        scores (list[np array[n]]): List of confidences.
        labels (list[np array[n]]): List of labels.
        weights (list): Model weights.
        thr (float): Confidence threshold
        class_agnostic (bool, optional): If True, merge boxes from different classes. Defaults to False.

    Returns:
        dict[np array [? x 8]]: Filtered boxes.
    """
    # Create dict with boxes stored by its label
    new_boxes = dict()

    for t in range(len(boxes)):
        if len(boxes[t]) != len(scores[t]):
            print(
                "Error. Length of boxes arrays not equal to length of scores array: {} != {}".format(
                    len(boxes[t]), len(scores[t])
                )
            )
            exit()

        if len(boxes[t]) != len(labels[t]):
            print(
                "Error. Length of boxes arrays not equal to length of labels array: {} != {}".format(
                    len(boxes[t]), len(labels[t])
                )
            )
            exit()

        for j in range(len(boxes[t])):
            score = scores[t][j]
            if score < thr:
                continue
            label = int(labels[t][j])
            box_part = boxes[t][j]
            x1 = float(box_part[0])
            y1 = float(box_part[1])
            x2 = float(box_part[2])
            y2 = float(box_part[3])

            # Box data checks
            if x2 < x1:
                warnings.warn("X2 < X1 value in box. Swap them.")
                x1, x2 = x2, x1
            if y2 < y1:
                warnings.warn("Y2 < Y1 value in box. Swap them.")
                y1, y2 = y2, y1
            if x1 < 0:
                warnings.warn("X1 < 0 in box. Set it to 0.")
                x1 = 0
            if x1 > 1:
                warnings.warn("X1 > 1 in box. Set it to 1. Check that you normalize boxes in [0, 1] range.")
                x1 = 1
            if x2 < 0:
                warnings.warn("X2 < 0 in box. Set it to 0.")
                x2 = 0
            if x2 > 1:
                warnings.warn("X2 > 1 in box. Set it to 1. Check that you normalize boxes in [0, 1] range.")
                x2 = 1
            if y1 < 0:
                warnings.warn("Y1 < 0 in box. Set it to 0.")
                y1 = 0
            if y1 > 1:
                warnings.warn("Y1 > 1 in box. Set it to 1. Check that you normalize boxes in [0, 1] range.")
                y1 = 1
            if y2 < 0:
                warnings.warn("Y2 < 0 in box. Set it to 0.")
                y2 = 0
            if y2 > 1:
                warnings.warn("Y2 > 1 in box. Set it to 1. Check that you normalize boxes in [0, 1] range.")
                y2 = 1
            if (x2 - x1) * (y2 - y1) == 0.0:
                warnings.warn("Zero area box skipped: {}.".format(box_part))
                continue

            # [label, score, weight, model index, x1, y1, x2, y2]
            b = [int(label), float(score) * weights[t], weights[t], t, x1, y1, x2, y2]

            label_k = "*" if class_agnostic else label
            if label_k not in new_boxes:
                new_boxes[label_k] = []
            new_boxes[label_k].append(b)

    # Sort each list in dict by score and transform it to numpy array
    for k in new_boxes:
        current_boxes = np.array(new_boxes[k])
        new_boxes[k] = current_boxes[current_boxes[:, 1].argsort()[::-1]]

    return new_boxes


def find_matching_box_fast(boxes_list, new_box, match_iou):
    """
    Reimplementation of find_matching_box with numpy instead of loops. Gives significant speed up for larger arrays
    (~100x). This was previously the bottleneck since the function is called for every entry in the array.
    """

    def bb_iou_array(boxes, new_box):
        # bb interesection over union
        xA = np.maximum(boxes[:, 0], new_box[0])
        yA = np.maximum(boxes[:, 1], new_box[1])
        xB = np.minimum(boxes[:, 2], new_box[2])
        yB = np.minimum(boxes[:, 3], new_box[3])

        interArea = np.maximum(xB - xA, 0) * np.maximum(yB - yA, 0)

        # compute the area of both the prediction and ground-truth rectangles
        boxAArea = (boxes[:, 2] - boxes[:, 0]) * (boxes[:, 3] - boxes[:, 1])
        boxBArea = (new_box[2] - new_box[0]) * (new_box[3] - new_box[1])

        iou = interArea / (boxAArea + boxBArea - interArea)

        return iou

    if boxes_list.shape[0] == 0:
        return -1, match_iou

    ious = bb_iou_array(boxes_list[:, 4:], new_box[4:])
    # ious[boxes[:, 0] != new_box[0]] = -1

    best_idx = np.argmax(ious)
    best_iou = ious[best_idx]

    if best_iou <= match_iou:
        best_iou = match_iou
        best_idx = -1

    return best_idx, best_iou


def get_biggest_box(boxes, conf_type="avg"):
    """
    Merges boxes by using the biggest box.

    Args:
        boxes (np array [n x 8]): Boxes to merge.
        conf_type (str, optional): Confidence merging type. Defaults to "avg".

    Returns:
        np array [8]: Merged box.
    """
    box = np.zeros(8, dtype=np.float32)
    box[4:] = boxes[0][4:]
    conf_list = []
    w = 0
    for b in boxes:
        box[4] = min(box[4], b[4])
        box[5] = min(box[5], b[5])
        box[6] = max(box[6], b[6])
        box[7] = max(box[7], b[7])
        conf_list.append(b[1])
        w += b[2]

    box[0] = merge_labels(np.array([b[0] for b in boxes]), np.array([b[1] for b in boxes]))
    #     print(box[0], np.array([b[0] for b in boxes]))

    box[1] = np.max(conf_list) if conf_type == "max" else np.mean(conf_list)
    box[2] = w
    box[3] = -1  # model index field is retained for consistency but is not used.
    return box


def merge_labels(labels, confs):
    """
    Custom function for merging labels.
    If all labels are the same, return the unique value.
    Else, return the label of the most confident non-title (class 2) box.

    Args:
        labels (np array [n]): Labels.
        confs (np array [n]): Confidence.

    Returns:
        int: Label.
    """
    if len(np.unique(labels)) == 1:
        return labels[0]
    else:  # Most confident and not a title
        confs = confs[confs != 2]
        labels = labels[labels != 2]
        return labels[np.argmax(confs)]


def match_with_title(chart_bbox, title_bboxes, iou_th=0.01):
    if not len(title_bboxes):
        return None

    dist_above = np.abs(title_bboxes[:, 3] - chart_bbox[1])
    dist_below = np.abs(chart_bbox[3] - title_bboxes[:, 1])

    dist_left = np.abs(title_bboxes[:, 0] - chart_bbox[0])

    ious = bb_iou_array(title_bboxes, chart_bbox)

    matches = None
    if np.max(ious) > iou_th:
        matches = np.where(ious > iou_th)[0]
    else:
        dists = np.min([dist_above, dist_below], 0)
        dists += dist_left
        #         print(dists)
        if np.min(dists) < 0.1:
            matches = [np.argmin(dists)]

    if matches is not None:
        new_bbox = chart_bbox
        for match in matches:
            new_bbox = merge_boxes(new_bbox, title_bboxes[match])
        title_bboxes = title_bboxes[[i for i in range(len(title_bboxes)) if i not in matches]]
        return new_bbox, title_bboxes

    else:
        return None


def bb_iou_array(boxes, new_box):
    # bb interesection over union
    xA = np.maximum(boxes[:, 0], new_box[0])
    yA = np.maximum(boxes[:, 1], new_box[1])
    xB = np.minimum(boxes[:, 2], new_box[2])
    yB = np.minimum(boxes[:, 3], new_box[3])

    interArea = np.maximum(xB - xA, 0) * np.maximum(yB - yA, 0)

    # compute the area of both the prediction and ground-truth rectangles
    boxAArea = (boxes[:, 2] - boxes[:, 0]) * (boxes[:, 3] - boxes[:, 1])
    boxBArea = (new_box[2] - new_box[0]) * (new_box[3] - new_box[1])

    iou = interArea / (boxAArea + boxBArea - interArea)

    return iou


def merge_boxes(b1, b2):
    b = b1.copy()
    b[0] = min(b1[0], b2[0])
    b[1] = min(b1[1], b2[1])
    b[2] = max(b1[2], b2[2])
    b[3] = max(b1[3], b2[3])
    return b


def expand_boxes(boxes, r_x=1, r_y=1):
    dw = (boxes[:, 2] - boxes[:, 0]) / 2 * (r_x - 1)
    boxes[:, 0] -= dw
    boxes[:, 2] += dw

    dh = (boxes[:, 3] - boxes[:, 1]) / 2 * (r_y - 1)
    boxes[:, 1] -= dh
    boxes[:, 3] += dh

    boxes = np.clip(boxes, 0, 1)
    return boxes


def get_weighted_box(boxes, conf_type="avg"):
    """
    Merges boxes by using the weighted fusion.

    Args:
        boxes (np array [n x 8]): Boxes to merge.
        conf_type (str, optional): Confidence merging type. Defaults to "avg".

    Returns:
        np array [8]: Merged box.
    """
    box = np.zeros(8, dtype=np.float32)
    conf = 0
    conf_list = []
    w = 0
    for b in boxes:
        box[4:] += b[1] * b[4:]
        conf += b[1]
        conf_list.append(b[1])
        w += b[2]

    box[0] = merge_labels(np.array([b[0] for b in boxes]), np.array([b[1] for b in boxes]))

    box[1] = np.max(conf_list) if conf_type == "max" else np.mean(conf_list)
    box[2] = w
    box[3] = -1  # model index field is retained for consistency but is not used.
    box[4:] /= conf
    return box


def batched_overlaps(A, B):
    """
    Calculate the Intersection over Union (IoU) between
    two sets of bounding boxes in a batched manner.
    Normalization is modified to only use the area of A boxes, hence computing the overlaps.
    Args:
        A (ndarray): Array of bounding boxes of shape (N, 4) in format [x1, y1, x2, y2].
        B (ndarray): Array of bounding boxes of shape (M, 4) in format [x1, y1, x2, y2].
    Returns:
        ndarray: Array of IoU values of shape (N, M) representing the overlaps
         between each pair of bounding boxes.
    """
    A = A.copy()
    B = B.copy()

    A = A[None].repeat(B.shape[0], 0)
    B = B[:, None].repeat(A.shape[1], 1)

    low = np.s_[..., :2]
    high = np.s_[..., 2:]

    A, B = A.copy(), B.copy()
    A[high] += 1
    B[high] += 1

    intrs = (np.maximum(0, np.minimum(A[high], B[high]) - np.maximum(A[low], B[low]))).prod(-1)
    ious = intrs / (A[high] - A[low]).prod(-1)

    return ious


def find_boxes_inside(boxes, boxes_to_check, threshold=0.9):
    """
    Find all boxes that are inside another box based on
    the intersection area divided by the area of the smaller box,
    and removes them.
    """
    overlaps = batched_overlaps(boxes_to_check, boxes)
    to_keep = (overlaps >= threshold).sum(0) <= 1
    return boxes_to_check[to_keep]


def get_bbox_dict_yolox_graphic(preds, shape, class_labels, threshold_=0.1) -> Dict[str, np.ndarray]:
    """
    Extracts bounding boxes from YOLOX model predictions:
    - Applies thresholding
    - Reformats boxes
    - Cleans the `other` detections: removes the ones that are included  in other detections.
    - If no title is found, the biggest `other` box is used if it is larger than 0.3*img_w.
    Args:
        preds (np.ndarray): YOLOX model predictions including bounding boxes, scores, and labels.
        shape (tuple): Original image shape.
        threshold_ (float): Score threshold to filter bounding boxes.
    Returns:
        Dict[str, np.ndarray]: Dictionary of bounding boxes, organized by class.
    """
    bbox_dict = {label: np.array([]) for label in class_labels}

    for i, label in enumerate(class_labels):
        bboxes_class = np.array(preds[label])

        if bboxes_class.size == 0:
            continue

        # Try to find a chart_title box
        threshold = threshold_ if label != "chart_title" else min(threshold_, bboxes_class[:, -1].max())
        bboxes_class = bboxes_class[bboxes_class[:, -1] >= threshold][:, :4].astype(int)

        sort = ["x0", "y0"] if label != "ylabel" else ["y0", "x0"]
        idxs = (
            pd.DataFrame(
                {
                    "y0": bboxes_class[:, 1],
                    "x0": bboxes_class[:, 0],
                }
            )
            .sort_values(sort, ascending=label != "ylabel")
            .index
        )
        bboxes_class = bboxes_class[idxs]
        bbox_dict[label] = bboxes_class

    # Remove other included
    if len(bbox_dict.get("other", [])):
        other = find_boxes_inside(
            np.concatenate(list([v for v in bbox_dict.values() if len(v)])), bbox_dict["other"], threshold=0.7
        )
        del bbox_dict["other"]
        if len(other):
            bbox_dict["other"] = other

    # Biggest other is title if no title
    if not len(bbox_dict.get("chart_title", [])) and len(bbox_dict.get("other", [])):
        boxes = bbox_dict["other"]
        ws = boxes[:, 2] - boxes[:, 0]
        if np.max(ws) > shape[1] * 0.3:
            bbox_dict["chart_title"] = boxes[np.argmax(ws)][None].copy()
            bbox_dict["other"] = np.delete(boxes, (np.argmax(ws)), axis=0)

    # Make sure other key not lost
    bbox_dict["other"] = bbox_dict.get("other", [])

    return bbox_dict


def get_bbox_dict_yolox_table(preds, shape, class_labels, threshold=0.1, delta=0.0):
    """
    Extracts bounding boxes from YOLOX model predictions:
    - Applies thresholding
    - Reformats boxes
    - Reorders predictions

    Args:
        preds (np.ndarray): YOLOX model predictions including bounding boxes, scores, and labels.
        shape (tuple): Original image shape.
        config: Model configuration, including size for bounding box adjustment.
        threshold (float): Score threshold to filter bounding boxes.
        delta (float): How much the table was cropped upwards.

    Returns:
        dict[str, np.ndarray]: Dictionary of bounding boxes, organized by class.
    """
    bbox_dict = {label: np.array([]) for label in class_labels}

    for i, label in enumerate(class_labels):
        if label not in ["cell", "row", "column"]:
            continue  # Ignore useless classes

        bboxes_class = np.array(preds[label])

        if bboxes_class.size == 0:
            continue

        # Threshold and clip
        bboxes_class = bboxes_class[bboxes_class[:, -1] >= threshold][:, :4].astype(int)
        bboxes_class[:, [0, 2]] = np.clip(bboxes_class[:, [0, 2]], 0, shape[1])
        bboxes_class[:, [1, 3]] = np.clip(bboxes_class[:, [1, 3]], 0, shape[0])

        # Reorder
        sort = ["x0", "y0"] if label != "row" else ["y0", "x0"]
        df = pd.DataFrame(
            {
                "y0": (bboxes_class[:, 1] + bboxes_class[:, 3]) / 2,
                "x0": (bboxes_class[:, 0] + bboxes_class[:, 2]) / 2,
            }
        )
        idxs = df.sort_values(sort).index
        bboxes_class = bboxes_class[idxs]

        bbox_dict[label] = bboxes_class

    # Enforce spanning the entire table
    if len(bbox_dict["row"]):
        bbox_dict["row"][:, 0] = 0
        bbox_dict["row"][:, 2] = shape[1]
    if len(bbox_dict["column"]):
        bbox_dict["column"][:, 1] = 0
        bbox_dict["column"][:, 3] = shape[0]

    # Shift back if cropped
    for k in bbox_dict:
        if len(bbox_dict[k]):
            bbox_dict[k][:, [1, 3]] = np.add(bbox_dict[k][:, [1, 3]], delta, casting="unsafe")

    return bbox_dict


@multiprocessing_cache(max_calls=100)  # Cache results first to avoid redundant retries from backoff
@backoff.on_predicate(backoff.expo, max_time=30)
def get_yolox_model_name(yolox_grpc_endpoint, default_model_name="yolox"):
    try:
        client = grpcclient.InferenceServerClient(yolox_grpc_endpoint)
        model_index = client.get_model_repository_index(as_json=True)
        model_names = [x["name"] for x in model_index.get("models", [])]
        if "yolox_ensemble" in model_names:
            yolox_model_name = "yolox_ensemble"
        else:
            yolox_model_name = default_model_name
    except Exception:
        logger.warning(
            "Failed to get yolox-page-elements version after 30 seconds. " f"Falling back to '{default_model_name}'."
        )
        yolox_model_name = default_model_name

    return yolox_model_name<|MERGE_RESOLUTION|>--- conflicted
+++ resolved
@@ -2,12 +2,9 @@
 # All rights reserved.
 # SPDX-License-Identifier: Apache-2.0
 
-<<<<<<< HEAD
 
 import json
-=======
 import os
->>>>>>> 2d50f38a
 import logging
 import warnings
 from math import log
@@ -23,21 +20,12 @@
 import pandas as pd
 import torch
 import torchvision
-<<<<<<< HEAD
 import tritonclient.grpc as grpcclient
+
 from nv_ingest_api.internal.primitives.nim import ModelInterface
 from nv_ingest_api.internal.primitives.nim.model_interface.decorators import multiprocessing_cache
-from nv_ingest_api.util.image_processing.transforms import numpy_to_base64
-
-
-cv2.setNumThreads(1)
-=======
-
-from nv_ingest_api.internal.primitives.nim import ModelInterface
-from nv_ingest_api.internal.primitives.nim.model_interface.helpers import get_model_name
 from nv_ingest_api.util.image_processing import scale_image_to_encoding_size
 from nv_ingest_api.util.image_processing.transforms import numpy_to_base64
->>>>>>> 2d50f38a
 
 logger = logging.getLogger(__name__)
 
@@ -280,22 +268,17 @@
                 # Convert to uint8 if needed.
                 if image.dtype != np.uint8:
                     image = (image * 255).astype(np.uint8)
-<<<<<<< HEAD
-                # Convert the numpy array to base64
-                image_b64 = numpy_to_base64(image)
-=======
->>>>>>> 2d50f38a
 
                 # Get original size directly from numpy array (width, height)
                 original_size = (image.shape[1], image.shape[0])
                 # Convert numpy array directly to base64 using OpenCV
                 image_b64 = numpy_to_base64(image, format=YOLOX_PAGE_IMAGE_FORMAT)
                 # Scale the image if necessary.
-                # scaled_image_b64, new_size = scale_image_to_encoding_size(
-                #    image_b64, max_base64_size=self.nim_max_image_size
-                # )
-                # if new_size != original_size:
-                #    logger.debug(f"Image was scaled from {original_size} to {new_size}.")
+                scaled_image_b64, new_size = scale_image_to_encoding_size(
+                    image_b64, max_base64_size=self.nim_max_image_size
+                )
+                if new_size != original_size:
+                    logger.debug(f"Image was scaled from {original_size} to {new_size}.")
 
                 # content_list.append({"type": "image_url", "url": f"data:image/png;base64,{scaled_image_b64}"})
                 content_list.append({"type": "image_url", "url": f"data:image/png;base64,{image_b64}"})
