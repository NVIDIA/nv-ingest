# SPDX-FileCopyrightText: Copyright (c) 2024, NVIDIA CORPORATION & AFFILIATES.
# All rights reserved.
# SPDX-License-Identifier: Apache-2.0

# Copyright (c) 2024, NVIDIA CORPORATION.
#
# Licensed under the Apache License, Version 2.0 (the "License");
# you may not use this file except in compliance with the License.
# You may obtain a copy of the License at
#
#     http://www.apache.org/licenses/LICENSE-2.0
#
# Unless required by applicable law or agreed to in writing, software
# distributed under the License is distributed on an "AS IS" BASIS,
# WITHOUT WARRANTIES OR CONDITIONS OF ANY KIND, either express or implied.
# See the License for the specific language governing permissions and
# limitations under the License.

import os
import io
import logging
from datetime import datetime
from typing import Dict, IO, Any
from typing import List
from typing import Optional
from typing import Tuple

import numpy as np
from PIL import Image

# from wand.image import Image as WandImage

from nv_ingest_api.internal.enums.common import AccessLevelEnum
from nv_ingest_api.internal.primitives.nim.model_interface.yolox import (
    YoloxPageElementsModelInterface,
    get_yolox_model_name,
)
from nv_ingest_api.internal.schemas.extract.extract_image_schema import ImageConfigSchema
from nv_ingest_api.util.image_processing.transforms import crop_image, numpy_to_base64
from nv_ingest_api.util.metadata.aggregators import (
    CroppedImageWithContent,
    construct_page_element_metadata,
    construct_image_metadata_from_base64,
)
from nv_ingest_api.util.nim import create_inference_client

logger = logging.getLogger(__name__)

YOLOX_MAX_BATCH_SIZE = 8

RAW_FILE_FORMATS = ["jpeg", "jpg", "png", "tiff", "bmp"]
PREPROC_FILE_FORMATS = ["svg"]

SUPPORTED_FILE_TYPES = RAW_FILE_FORMATS + ["svg"]


def load_and_preprocess_image(image_stream: io.BytesIO) -> np.ndarray:
    """
    Loads and preprocesses a JPEG, JPG, or PNG image from a bytestream.

    Parameters
    ----------
    image_stream : io.BytesIO
        A bytestream of the image file.

    Returns
    -------
    np.ndarray
        Preprocessed image as a numpy array.
    """
    # Load image from the byte stream
    processed_image = Image.open(image_stream).convert("RGB")

<<<<<<< HEAD
    # Convert image to numpy array and normalize pixel values
=======
    # Convert image to numpy uint8 array
>>>>>>> 8abbe106
    image_array = np.asarray(processed_image)

    return image_array


def convert_svg_to_bitmap(image_stream: io.BytesIO) -> np.ndarray:
    """
    Converts an SVG image from a bytestream to a bitmap format.

    Parameters
    ----------
    image_stream : io.BytesIO
        A bytestream of the SVG file.

    Returns
    -------
    np.ndarray
        Preprocessed image as a numpy array in bitmap format.
    """

    pass
    # Convert SVG to PNG using Wand (ImageMagick)
    # with WandImage(blob=image_stream.read(), format="svg") as img:
    #    img.format = "png"
    #    png_data = img.make_blob()

    ## Reload the PNG as a PIL Image
    # processed_image = Image.open(io.BytesIO(png_data)).convert("RGB")

    ## Convert image to numpy array and normalize pixel values
    # image_array = np.asarray(processed_image, dtype=np.float32)

    # return image_array


def extract_page_element_images(
    annotation_dict: Dict[str, List[List[float]]],
    original_image: np.ndarray,
    page_idx: int,
    page_elements: List[Tuple[int, "CroppedImageWithContent"]],
) -> None:
    """
    Handle the extraction of tables and charts from the inference results and run additional model inference.

    Parameters
    ----------
    annotation_dict : dict of {str : list of list of float}
        A dictionary containing detected objects and their bounding boxes. Keys should include "table" and "chart",
        and each key's value should be a list of bounding boxes, with each bounding box represented as a list of floats.
    original_image : np.ndarray
        The original image from which objects were detected, expected to be in RGB format with shape (H, W, 3).
    page_idx : int
        The index of the current page being processed.
    page_elements : list of tuple of (int, CroppedImageWithContent)
        A list to which extracted tables and charts will be appended. Each item in the list is a tuple where the first
        element is the page index, and the second is an instance of CroppedImageWithContent representing a cropped image
        and associated metadata.

    Returns
    -------
    None

    Notes
    -----
    This function iterates over detected objects labeled as "table" or "chart". For each object, it crops the original
    image according to the bounding box coordinates, then creates an instance of `CroppedImageWithContent` containing
    the cropped image and metadata, and appends it to `page_elements`.

    Examples
    --------
    >>> annotation_dict = {"table": [[0.1, 0.1, 0.5, 0.5, 0.8]], "chart": [[0.6, 0.6, 0.9, 0.9, 0.9]]}
    >>> original_image = np.random.rand(1536, 1536, 3)
    >>> page_elements = []
    >>> extract_page_element_images(annotation_dict, original_image, 0, page_elements)
    >>> len(page_elements)
    2
    """

    width, height, *_ = original_image.shape
    for label in ["table", "chart"]:
        if not annotation_dict or label not in annotation_dict:
            continue

        objects = annotation_dict[label]
        for idx, bboxes in enumerate(objects):
            *bbox, _ = bboxes
            h1, w1, h2, w2 = bbox

            cropped_img = crop_image(original_image, (int(h1), int(w1), int(h2), int(w2)))
            base64_img = numpy_to_base64(cropped_img) if cropped_img is not None else None

            table_data = CroppedImageWithContent(
                content="",
                image=base64_img,
                bbox=(int(w1), int(h1), int(w2), int(h2)),
                max_width=width,
                max_height=height,
                type_string=label,
            )
            page_elements.append((page_idx, table_data))


def extract_page_elements_from_images(
    images: List[np.ndarray],
    config: ImageConfigSchema,
    trace_info: Optional[List] = None,
) -> List[Tuple[int, object]]:
    """
    Detect and extract tables/charts from a list of NumPy images using YOLOX.

    Parameters
    ----------
    images : List[np.ndarray]
        List of images in NumPy array format.
    config : ImageConfigSchema
        Configuration object containing YOLOX endpoints, auth token, etc.
    trace_info : Optional[List], optional
        Optional tracing data for debugging/performance profiling.

    Returns
    -------
    List[Tuple[int, object]]
        A list of (image_index, CroppedImageWithContent) representing extracted
        table/chart data from each image.
    """
    page_elements = []
    yolox_client = None

    # Obtain yolox_version
    # Assuming that the http endpoint is at index 1
    yolox_http_endpoint = config.yolox_endpoints[1]
    yolox_model_name = get_yolox_model_name(yolox_http_endpoint)

    try:
        model_interface = YoloxPageElementsModelInterface(yolox_model_name=yolox_model_name)
        yolox_client = create_inference_client(
            config.yolox_endpoints,
            model_interface,
            config.auth_token,
            config.yolox_infer_protocol,
        )

        # Prepare the payload with all images.
        data = {"images": images}

        # Perform inference in a single call. The NimClient handles batching internally.
        inference_results = yolox_client.infer(
            data,
            model_name="yolox",
            max_batch_size=YOLOX_MAX_BATCH_SIZE,
            trace_info=trace_info,
            stage_name="pdf_content_extractor",
        )

        # Process each result along with its corresponding image.
        for i, (annotation_dict, original_image) in enumerate(zip(inference_results, images)):
            extract_page_element_images(
                annotation_dict,
                original_image,
                i,
                page_elements,
            )

    except TimeoutError:
        logger.error("Timeout error during table/chart extraction.")
        raise

    except Exception as e:
        logger.exception(f"Unhandled error during table/chart extraction: {str(e)}")
        raise

    finally:
        if yolox_client:
            yolox_client.close()

    logger.debug(f"Extracted {len(page_elements)} tables and charts from image.")
    return page_elements


def unstructured_image_extractor(
    *,
    image_stream: IO[bytes],
    extract_text: bool,
    extract_images: bool,
    extract_infographics: bool,
    extract_tables: bool,
    extract_charts: bool,
    extraction_config: Dict[str, Any],
    extraction_trace_log: Optional[Dict[str, Any]] = None,
) -> List[Any]:
    """
    Extract primitives from an unstructured image bytestream.

    This helper function processes an image bytestream according to the provided extraction
    configuration. It supports extraction of tables, charts, and infographics from the image.
    (Note: text and additional image extraction are not supported yet for raw images.)

    Parameters
    ----------
    image_stream : IO[bytes]
        A bytestream (e.g. io.BytesIO) containing the image file data.
    image_stream : io.BytesIO
        A bytestream for the image file.
    document_type : str
        Specifies the type of the image document ('png', 'jpeg', 'jpg', 'svg', 'tiff', 'bmp').
    extract_text : bool
        Flag specifying whether to extract text (currently not supported for raw images).
    extract_images : bool
        Flag specifying whether to extract images (currently not supported for raw images).
    extract_infographics : bool
        Flag specifying whether to extract infographics.
    extract_tables : bool
        Flag specifying whether to extract tables.
    extract_charts : bool
        Flag specifying whether to extract charts.
    extraction_config : Dict[str, Any]
        A dictionary containing additional extraction parameters and configurations.
        Expected keys include "document_type", "row_data", "metadata_column", and
        "image_extraction_config".
    extraction_trace_log : Optional[Dict[str, Any]], optional
        An optional dictionary containing trace information for logging or debugging,
        by default None.

    Returns
    -------
    List[Any]
        A list of extracted data items (e.g., metadata dictionaries) from the image.

    Raises
    ------
    ValueError
        If the document type is unsupported.
    Exception
        If an error occurs during extraction.
    """
    # Note: extract_infographics flag is not currently used in extraction
    _ = extract_infographics

    # Determine the type of the document from the extraction config.
    document_type: str = extraction_config.get("document_type", "unknown")
    logger.debug(f"Extracting {document_type.upper()} image with image extractor.")

    # Ensure the document type is supported.
    if document_type not in SUPPORTED_FILE_TYPES:
        raise ValueError(f"Unsupported document type: {document_type}")

    # Retrieve additional row-specific data and source identifier.
    row_data: Dict[str, Any] = extraction_config.get("row_data", {})
    source_id: str = row_data.get("source_id", "unknown_source")

    # Build source metadata based on row data.
    base_unified_metadata: Dict[str, Any] = row_data.get(extraction_config.get("metadata_column", "metadata"), {})
    current_iso_datetime: str = datetime.now().isoformat()
    source_metadata: Dict[str, Any] = {
        "source_name": source_id if os.path.splitext(source_id)[1] else f"{source_id}.{document_type}",
        "source_id": source_id,
        "source_location": row_data.get("source_location", ""),
        "source_type": document_type,
        "collection_id": row_data.get("collection_id", ""),
        "date_created": row_data.get("date_created", current_iso_datetime),
        "last_modified": row_data.get("last_modified", current_iso_datetime),
        "summary": f"Raw {document_type} image extracted from source {source_id}",
        "partition_id": row_data.get("partition_id", -1),
        "access_level": row_data.get("access_level", AccessLevelEnum.UNKNOWN),
    }

    # Optionally update the extract_infographics flag based on extraction_config.
    extract_infographics = extraction_config.get("extract_infographics", False)

    # Log which primitives are requested for extraction.
    logger.debug(f"Extract text: {extract_text} (not supported yet for raw images)")
    logger.debug(f"Extract images: {extract_images} (not supported yet for raw images)")
    logger.debug(f"Extract tables: {extract_tables}")
    logger.debug(f"Extract charts: {extract_charts}")
    logger.debug(f"Extract infographics: {extract_infographics}")

    # Preprocess the image based on the document type.
    if document_type in RAW_FILE_FORMATS:
        logger.debug(f"Loading and preprocessing {document_type} image.")
        image_array = load_and_preprocess_image(image_stream)
    elif document_type in PREPROC_FILE_FORMATS:
        logger.debug(f"Converting {document_type} to bitmap.")
        image_array = convert_svg_to_bitmap(image_stream)
    else:
        raise ValueError(f"Unsupported document type: {document_type}")

    extracted_data: List[Any] = []

    # Text extraction stub (not supported for raw images)
    if extract_text:
        logger.warning("Text extraction is not supported for raw images.")

    # Extract tables, charts, or infographics if requested.
    if extract_tables or extract_charts or extract_infographics:
        try:
            page_elements = extract_page_elements_from_images(
                [image_array],
                config=extraction_config.get("image_extraction_config"),
                trace_info=extraction_trace_log,
            )
            for item in page_elements:
                table_chart_data = item[1]
                extracted_data.append(
                    construct_page_element_metadata(
                        table_chart_data,
                        page_idx=0,  # Treat single image as one page.
                        page_count=1,
                        source_metadata=source_metadata,
                        base_unified_metadata=base_unified_metadata,
                    )
                )
        except Exception as e:
            logger.error(f"Error extracting tables/charts from image: {e}")
            raise

    # Image extraction stub: if no structured elements were extracted and image extraction is requested.
    if extract_images and not extracted_data:
        extracted_data.append(
            construct_image_metadata_from_base64(
                numpy_to_base64(image_array),
                page_idx=0,  # Treat single image as one page.
                page_count=1,
                source_metadata=source_metadata,
                base_unified_metadata=base_unified_metadata,
            )
        )

    logger.debug(f"Extracted {len(extracted_data)} items from the image.")
    return extracted_data<|MERGE_RESOLUTION|>--- conflicted
+++ resolved
@@ -71,11 +71,7 @@
     # Load image from the byte stream
     processed_image = Image.open(image_stream).convert("RGB")
 
-<<<<<<< HEAD
-    # Convert image to numpy array and normalize pixel values
-=======
     # Convert image to numpy uint8 array
->>>>>>> 8abbe106
     image_array = np.asarray(processed_image)
 
     return image_array
