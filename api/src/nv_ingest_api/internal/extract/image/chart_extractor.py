# SPDX-FileCopyrightText: Copyright (c) 2024-25, NVIDIA CORPORATION & AFFILIATES.
# All rights reserved.
# SPDX-License-Identifier: Apache-2.0

import logging
from concurrent.futures import ThreadPoolExecutor
from typing import Any, Union
from typing import Dict
from typing import List
from typing import Optional
from typing import Tuple

import numpy as np
import pandas as pd

from nv_ingest_api.internal.schemas.extract.extract_chart_schema import ChartExtractorSchema
from nv_ingest_api.internal.schemas.meta.ingest_job_schema import IngestTaskChartExtraction
from nv_ingest_api.util.image_processing.table_and_chart import join_yolox_graphic_elements_and_ocr_output
from nv_ingest_api.util.image_processing.table_and_chart import process_yolox_graphic_elements
from nv_ingest_api.internal.primitives.nim.model_interface.ocr import OCRModelInterface
from nv_ingest_api.internal.primitives.nim.model_interface.ocr import get_ocr_model_name
from nv_ingest_api.internal.primitives.nim import NimClient
from nv_ingest_api.internal.primitives.nim.model_interface.yolox import YoloxGraphicElementsModelInterface
from nv_ingest_api.util.image_processing.transforms import base64_to_numpy
from nv_ingest_api.util.nim import create_inference_client

PADDLE_MIN_WIDTH = 32
PADDLE_MIN_HEIGHT = 32

logger = logging.getLogger(f"ray.{__name__}")


def _filter_valid_chart_images(
    base64_images: List[str],
) -> Tuple[List[str], List[np.ndarray], List[int], List[Tuple[str, Optional[Dict]]]]:
    """
    Filter base64-encoded images based on minimum dimensions for chart extraction.

    Returns:
      - valid_images: Base64 strings meeting size requirements.
      - valid_arrays: Corresponding numpy arrays.
      - valid_indices: Original indices of valid images.
      - results: Initial results list where invalid images are set to (img, None).
    """
    results: List[Tuple[str, Optional[Dict]]] = [("", None)] * len(base64_images)
    valid_images: List[str] = []
    valid_arrays: List[np.ndarray] = []
    valid_indices: List[int] = []

    for i, img in enumerate(base64_images):
        array = base64_to_numpy(img)
        height, width = array.shape[0], array.shape[1]
        if width >= PADDLE_MIN_WIDTH and height >= PADDLE_MIN_HEIGHT:
            valid_images.append(img)
            valid_arrays.append(array)
            valid_indices.append(i)
        else:
            # Image is too small; mark as skipped.
            results[i] = (img, None)
    return valid_images, valid_arrays, valid_indices, results


def _run_chart_inference(
    yolox_client: Any,
    ocr_client: Any,
    ocr_model_name: str,
    valid_arrays: List[np.ndarray],
    valid_images: List[str],
    trace_info: Dict,
) -> Tuple[List[Any], List[Any]]:
    """
    Run concurrent inference for chart extraction using YOLOX and Paddle.

    Returns a tuple of (yolox_results, ocr_results).
    """
    data_yolox = {"images": valid_arrays}
    data_ocr = {"base64_images": valid_images}

<<<<<<< HEAD
    with ThreadPoolExecutor(max_workers=2) as executor:
        future_yolox = executor.submit(
            yolox_client.infer,
            data=data_yolox,
            model_name="yolox_ensemble",
            stage_name="chart_extraction",
            input_names=["INPUT_IMAGES", "THRESHOLDS"],
            dtypes=["BYTES", "FP32"],
            output_names=["OUTPUT"],
            trace_info=trace_info,
            max_batch_size=8,
        )
        future_paddle = executor.submit(
            paddle_client.infer,
            data=data_paddle,
=======
    future_yolox_kwargs = dict(
        data=data_yolox,
        model_name="yolox",
        stage_name="chart_extraction",
        max_batch_size=8,
        trace_info=trace_info,
    )
    future_ocr_kwargs = dict(
        data=data_ocr,
        stage_name="chart_extraction",
        max_batch_size=1 if ocr_client.protocol == "grpc" else 2,
        trace_info=trace_info,
    )
    if ocr_model_name == "paddle":
        future_ocr_kwargs.update(
>>>>>>> a2b05037
            model_name="paddle",
        )
    else:
        future_ocr_kwargs.update(
            model_name="scene_text",
            input_names=["input", "merge_levels"],
            dtypes=["FP32", "BYTES"],
            merge_level="paragraph",
        )

    with ThreadPoolExecutor(max_workers=2) as executor:
        future_yolox = executor.submit(yolox_client.infer, **future_yolox_kwargs)
        future_ocr = executor.submit(ocr_client.infer, **future_ocr_kwargs)

        try:
            yolox_results = future_yolox.result()
        except Exception as e:
            logger.error(f"Error calling yolox_client.infer: {e}", exc_info=True)
            raise

        try:
            ocr_results = future_ocr.result()
        except Exception as e:
            logger.error(f"Error calling ocr_client.infer: {e}", exc_info=True)
            raise

    return yolox_results, ocr_results


def _validate_chart_inference_results(
    yolox_results: Any, ocr_results: Any, valid_arrays: List[Any], valid_images: List[str]
) -> Tuple[List[Any], List[Any]]:
    """
    Ensure inference results are lists and have expected lengths.

    Raises:
      ValueError if results do not match expected types or lengths.
    """
    if not (isinstance(yolox_results, list) and isinstance(ocr_results, list)):
        raise ValueError("Expected list results from both yolox_client and ocr_client infer calls.")

    if len(yolox_results) != len(valid_arrays):
        raise ValueError(f"Expected {len(valid_arrays)} yolox results, got {len(yolox_results)}")
    if len(ocr_results) != len(valid_images):
        raise ValueError(f"Expected {len(valid_images)} ocr results, got {len(ocr_results)}")
    return yolox_results, ocr_results


def _merge_chart_results(
    base64_images: List[str],
    valid_indices: List[int],
    yolox_results: List[Any],
    ocr_results: List[Any],
    initial_results: List[Tuple[str, Optional[Dict]]],
) -> List[Tuple[str, Optional[Dict]]]:
    """
    Merge inference results into the initial results list using the original indices.

    For each valid image, processes the results from both inference calls and updates the
    corresponding entry in the results list.
    """
    for idx, (yolox_res, ocr_res) in enumerate(zip(yolox_results, ocr_results)):
        # Unpack ocr result into bounding boxes and text predictions.
        bounding_boxes, text_predictions, _ = ocr_res
        yolox_elements = join_yolox_graphic_elements_and_ocr_output(yolox_res, bounding_boxes, text_predictions)
        chart_content = process_yolox_graphic_elements(yolox_elements)
        original_index = valid_indices[idx]
        initial_results[original_index] = (base64_images[original_index], chart_content)
    return initial_results


def _update_chart_metadata(
    base64_images: List[str],
    yolox_client: Any,
    ocr_client: Any,
    ocr_model_name: str,
    trace_info: Dict,
    worker_pool_size: int = 8,  # Not currently used.
) -> List[Tuple[str, Optional[Dict]]]:
    """
    Given a list of base64-encoded chart images, concurrently call both YOLOX and Paddle
    inference services to extract chart data.

    For each base64-encoded image, returns:
      (original_image_str, joined_chart_content_dict)

    Images that do not meet minimum size requirements are marked as skipped.
    """
    logger.debug("Running chart extraction using updated concurrency handling.")

    # Initialize results with placeholders and filter valid images.
    valid_images, valid_arrays, valid_indices, results = _filter_valid_chart_images(base64_images)

    # Run concurrent inference only for valid images.
    yolox_results, ocr_results = _run_chart_inference(
        yolox_client=yolox_client,
        ocr_client=ocr_client,
        ocr_model_name=ocr_model_name,
        valid_arrays=valid_arrays,
        valid_images=valid_images,
        trace_info=trace_info,
    )

    # Validate that the returned inference results are lists of the expected length.
    yolox_results, ocr_results = _validate_chart_inference_results(
        yolox_results, ocr_results, valid_arrays, valid_images
    )

    # Merge the inference results into the results list.
    return _merge_chart_results(base64_images, valid_indices, yolox_results, ocr_results, results)


def _create_clients(
    yolox_endpoints: Tuple[str, str],
    yolox_protocol: str,
    ocr_endpoints: Tuple[str, str],
    ocr_protocol: str,
    auth_token: str,
) -> Tuple[NimClient, NimClient]:
<<<<<<< HEAD
    yolox_model_interface = YoloxGraphicElementsModelInterface()
    paddle_model_interface = PaddleOCRModelInterface()
=======
    # Obtain yolox_version
    # Assuming that the grpc endpoint is at index 0
    yolox_http_endpoint = yolox_endpoints[1]

    try:
        yolox_version = get_version(yolox_http_endpoint)
        if not yolox_version:
            logger.warning(
                "Failed to obtain yolox-page-elements version from the endpoint. Falling back to the latest version."
            )
            yolox_version = None  # Default to the latest version
    except Exception:
        logger.warning(
            "Failed to get yolox-page-elements version after 30 seconds. Falling back to the latest version."
        )
        yolox_version = None  # Default to the latest version

    yolox_model_interface = YoloxGraphicElementsModelInterface(yolox_version=yolox_version)
    ocr_model_interface = OCRModelInterface()
>>>>>>> a2b05037

    logger.debug(f"Inference protocols: yolox={yolox_protocol}, ocr={ocr_protocol}")

    yolox_client = create_inference_client(
        endpoints=yolox_endpoints,
        model_interface=yolox_model_interface,
        auth_token=auth_token,
        infer_protocol=yolox_protocol,
    )

    ocr_client = create_inference_client(
        endpoints=ocr_endpoints,
        model_interface=ocr_model_interface,
        auth_token=auth_token,
        infer_protocol=ocr_protocol,
    )

    return yolox_client, ocr_client


def extract_chart_data_from_image_internal(
    df_extraction_ledger: pd.DataFrame,
    task_config: Union[IngestTaskChartExtraction, Dict[str, Any]],
    extraction_config: ChartExtractorSchema,
    execution_trace_log: Optional[Dict] = None,
) -> Tuple[pd.DataFrame, Dict]:
    """
    Extracts chart data from a DataFrame in a bulk fashion rather than row-by-row.

    Parameters
    ----------
    df_extraction_ledger : pd.DataFrame
        DataFrame containing the content from which chart data is to be extracted.
    task_config : Dict[str, Any]
        Dictionary containing task properties and configurations.
    extraction_config : Any
        The validated configuration object for chart extraction.
    execution_trace_log : Optional[Dict], optional
        Optional trace information for debugging or logging. Defaults to None.

    Returns
    -------
    Tuple[pd.DataFrame, Dict]
        A tuple containing the updated DataFrame and the trace information.

    Raises
    ------
    Exception
        If any error occurs during the chart data extraction process.
    """
    _ = task_config  # Unused variable

    if execution_trace_log is None:
        execution_trace_log = {}
        logger.debug("No trace_info provided. Initialized empty trace_info dictionary.")

    if df_extraction_ledger.empty:
        return df_extraction_ledger, execution_trace_log

    endpoint_config = extraction_config.endpoint_config
    yolox_client, ocr_client = _create_clients(
        endpoint_config.yolox_endpoints,
        endpoint_config.yolox_infer_protocol,
        endpoint_config.ocr_endpoints,
        endpoint_config.ocr_infer_protocol,
        endpoint_config.auth_token,
    )

    # Get the grpc endpoint to determine the model if needed
    ocr_grpc_endpoint = endpoint_config.ocr_endpoints[0]
    ocr_model_name = get_ocr_model_name(ocr_grpc_endpoint)

    try:
        # 1) Identify rows that meet criteria in a single pass
        #    - metadata exists
        #    - content_metadata.type == "structured"
        #    - content_metadata.subtype == "chart"
        #    - table_metadata not None
        #    - base64_image not None or ""
        def meets_criteria(row):
            m = row.get("metadata", {})
            if not m:
                return False

            content_md = m.get("content_metadata", {})
            if (
                content_md.get("type") == "structured"
                and content_md.get("subtype") == "chart"
                and m.get("table_metadata") is not None
                and m.get("content") not in [None, ""]
            ):
                return True

            return False

        mask = df_extraction_ledger.apply(meets_criteria, axis=1)
        valid_indices = df_extraction_ledger[mask].index.tolist()

        # If no rows meet the criteria, just return.
        if not valid_indices:
            return df_extraction_ledger, {"trace_info": execution_trace_log}

        # 2) Extract base64 images + keep track of row -> image mapping.
        base64_images = []
        for idx in valid_indices:
            meta = df_extraction_ledger.at[idx, "metadata"]
            base64_images.append(meta["content"])  # guaranteed by meets_criteria

        # 3) Call our bulk _update_metadata to get all results.
        bulk_results = _update_chart_metadata(
            base64_images=base64_images,
            yolox_client=yolox_client,
            ocr_client=ocr_client,
            ocr_model_name=ocr_model_name,
            worker_pool_size=endpoint_config.workers_per_progress_engine,
            trace_info=execution_trace_log,
        )

        # 4) Write the results back to each row’s table_metadata
        #    The order of base64_images in bulk_results should match their original
        #    indices if we process them in the same order.
        for row_id, idx in enumerate(valid_indices):
            _, chart_content = bulk_results[row_id]
            df_extraction_ledger.at[idx, "metadata"]["table_metadata"]["table_content"] = chart_content

        return df_extraction_ledger, {"trace_info": execution_trace_log}

    except Exception:
        logger.error("Error occurred while extracting chart data.", exc_info=True)

        raise

    finally:
        try:
            if ocr_client is not None:
                ocr_client.close()
            if yolox_client is not None:
                yolox_client.close()

        except Exception as close_err:
            logger.error(f"Error closing clients: {close_err}", exc_info=True)<|MERGE_RESOLUTION|>--- conflicted
+++ resolved
@@ -76,29 +76,15 @@
     data_yolox = {"images": valid_arrays}
     data_ocr = {"base64_images": valid_images}
 
-<<<<<<< HEAD
-    with ThreadPoolExecutor(max_workers=2) as executor:
-        future_yolox = executor.submit(
-            yolox_client.infer,
-            data=data_yolox,
-            model_name="yolox_ensemble",
-            stage_name="chart_extraction",
-            input_names=["INPUT_IMAGES", "THRESHOLDS"],
-            dtypes=["BYTES", "FP32"],
-            output_names=["OUTPUT"],
-            trace_info=trace_info,
-            max_batch_size=8,
-        )
-        future_paddle = executor.submit(
-            paddle_client.infer,
-            data=data_paddle,
-=======
     future_yolox_kwargs = dict(
         data=data_yolox,
-        model_name="yolox",
+        model_name="yolox_ensemble",
         stage_name="chart_extraction",
+        input_names=["INPUT_IMAGES", "THRESHOLDS"],
+        dtypes=["BYTES", "FP32"],
+        output_names=["OUTPUT"],
+        trace_info=trace_info,
         max_batch_size=8,
-        trace_info=trace_info,
     )
     future_ocr_kwargs = dict(
         data=data_ocr,
@@ -108,7 +94,6 @@
     )
     if ocr_model_name == "paddle":
         future_ocr_kwargs.update(
->>>>>>> a2b05037
             model_name="paddle",
         )
     else:
@@ -228,30 +213,8 @@
     ocr_protocol: str,
     auth_token: str,
 ) -> Tuple[NimClient, NimClient]:
-<<<<<<< HEAD
     yolox_model_interface = YoloxGraphicElementsModelInterface()
-    paddle_model_interface = PaddleOCRModelInterface()
-=======
-    # Obtain yolox_version
-    # Assuming that the grpc endpoint is at index 0
-    yolox_http_endpoint = yolox_endpoints[1]
-
-    try:
-        yolox_version = get_version(yolox_http_endpoint)
-        if not yolox_version:
-            logger.warning(
-                "Failed to obtain yolox-page-elements version from the endpoint. Falling back to the latest version."
-            )
-            yolox_version = None  # Default to the latest version
-    except Exception:
-        logger.warning(
-            "Failed to get yolox-page-elements version after 30 seconds. Falling back to the latest version."
-        )
-        yolox_version = None  # Default to the latest version
-
-    yolox_model_interface = YoloxGraphicElementsModelInterface(yolox_version=yolox_version)
     ocr_model_interface = OCRModelInterface()
->>>>>>> a2b05037
 
     logger.debug(f"Inference protocols: yolox={yolox_protocol}, ocr={ocr_protocol}")
 
