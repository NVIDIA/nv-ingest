# SPDX-FileCopyrightText: Copyright (c) 2024, NVIDIA CORPORATION & AFFILIATES.
# All rights reserved.
# SPDX-License-Identifier: Apache-2.0

# Copyright (c) 2024, NVIDIA CORPORATION.
#
# Licensed under the Apache License, Version 2.0 (the "License");
# you may not use this file except in compliance with the License.
# You may obtain a copy of the License at
#
#     http://www.apache.org/licenses/LICENSE-2.0
#
# Unless required by applicable law or agreed to in writing, software
# distributed under the License is distributed on an "AS IS" BASIS,
# WITHOUT WARRANTIES OR CONDITIONS OF ANY KIND, either express or implied.
# See the License for the specific language governing permissions and
# limitations under the License.

import concurrent.futures
import logging
from typing import List, Tuple, Optional, Any

import numpy as np
import pandas as pd
import pypdfium2 as libpdfium

from nv_ingest_api.internal.primitives.nim.default_values import YOLOX_MAX_BATCH_SIZE
from nv_ingest_api.internal.primitives.nim.model_interface.yolox import (
    YOLOX_PAGE_IMAGE_PREPROC_WIDTH,
    YOLOX_PAGE_IMAGE_PREPROC_HEIGHT,
<<<<<<< HEAD
=======
    YOLOX_PAGE_IMAGE_FORMAT,
    get_yolox_model_name,
>>>>>>> 2d50f38a
    YoloxPageElementsModelInterface,
)
from nv_ingest_api.internal.schemas.extract.extract_pdf_schema import PDFiumConfigSchema
from nv_ingest_api.internal.enums.common import TableFormatEnum, TextTypeEnum, AccessLevelEnum
from nv_ingest_api.util.metadata.aggregators import (
    construct_image_metadata_from_pdf_image,
    extract_pdf_metadata,
    construct_text_metadata,
    construct_page_element_metadata,
    CroppedImageWithContent,
)
from nv_ingest_api.util.nim import create_inference_client
from nv_ingest_api.util.pdf.pdfium import (
    extract_nested_simple_images_from_pdfium_page,
    extract_image_like_objects_from_pdfium_page,
)
from nv_ingest_api.util.pdf.pdfium import pdfium_pages_to_numpy
from nv_ingest_api.util.image_processing.transforms import numpy_to_base64, crop_image

logger = logging.getLogger(__name__)


def _extract_page_elements_using_image_ensemble(
    pages: List[Tuple[int, np.ndarray, Tuple[int, int]]],
    yolox_client,
    yolox_model_name: str = "yolox_ensemble",
    execution_trace_log: Optional[List] = None,
) -> List[Tuple[int, object]]:
    """
    Given a list of (page_index, image) tuples and a YOLOX client, this function performs
    inference to extract page element annotations from all pages.

    Parameters
    ----------
    pages : List[Tuple[int, np.ndarray, Tuple[int, int]]]
        List of tuples containing page index, image data as numpy array,
        and optional padding offset information.
    yolox_client : object
        A pre-configured client instance for the YOLOX inference service.
    yolox_model_name : str, default="yolox"
        The name of the YOLOX model to use for inference.
    execution_trace_log : Optional[List], default=None
        List for accumulating execution trace information.

    Returns
    -------
    List[Tuple[int, object]]
        For each page, returns (page_index, joined_content) where joined_content
        is the result of combining annotations from the inference.
    """
    page_elements = []

    try:
        # Collect all page indices and images in order.
        # Optionally, collect padding offsets if present.
        image_page_indices = []
        original_images = []
        padding_offsets = []
        for page in pages:
            image_page_indices.append(page[0])
            original_images.append(page[1])
            if len(pages[0]) > 2:
                padding_offset = page[2]
            else:
                padding_offset = 0
            padding_offsets.append(padding_offset)

        # Prepare the data payload with all images.
        data = {"images": original_images}

        # Perform inference using the NimClient.
        inference_results = yolox_client.infer(
            data,
            model_name=yolox_model_name,
            max_batch_size=YOLOX_MAX_BATCH_SIZE,
            trace_info=execution_trace_log,
            stage_name="pdf_extraction",
            input_names=["INPUT_IMAGES", "THRESHOLDS"],
            dtypes=["BYTES", "FP32"],
            output_names=["OUTPUT"],
        )

        # Process results: iterate over each image's inference output.
        for annotation_dict, page_index, original_image, padding_offset in zip(
            inference_results, image_page_indices, original_images, padding_offsets
        ):
            _extract_page_element_images(
                annotation_dict,
                original_image,
                page_index,
                page_elements,
                padding_offset,
            )

    except TimeoutError:
        logger.error("Timeout error during page element extraction.")
        raise
    except Exception as e:
        logger.exception(f"Unhandled error during page element extraction: {str(e)}")
        raise

    logger.debug(f"Extracted {len(page_elements)} page elements.")
    return page_elements


# Handle individual page element extraction and model inference
def _extract_page_element_images(
    annotation_dict,
    original_image,
    page_idx,
    page_elements,
    padding_offset=(0, 0),
):
    """
    Handle the extraction of page elements from the inference results and run additional model inference.

    Parameters
    ----------
    annotation_dict : dict/
        A dictionary containing detected objects and their bounding boxes.
    original_image : np.ndarray
        The original image from which objects were detected.
    page_idx : int
        The index of the current page being processed.
    page_elements : List[Tuple[int, ImageTable]]
        A list to which extracted page elements will be appended.

    Notes
    -----
    This function iterates over detected objects, crops the original image to the bounding boxes,
    and runs additional inference on the cropped images to extract detailed information about page
    elements.

    Examples
    --------
    >>> annotation_dict = {"table": [], "chart": []}
    >>> original_image = np.random.rand(1536, 1536, 3)
    >>> page_elements = []
    >>> _extract_page_element_images(annotation_dict, original_image, 0, page_elements)
    """
    orig_width, orig_height, *_ = original_image.shape
    pad_width, pad_height = padding_offset

    for label in ["table", "chart", "infographic"]:
        if not annotation_dict:
            continue

        if label not in annotation_dict:
            continue

        objects = annotation_dict[label]

        for idx, bboxes in enumerate(objects):
            *bbox, _ = bboxes
            w1, h1, w2, h2 = bbox

            cropped = crop_image(original_image, (int(w1), int(h1), int(w2), int(h2)))
            if cropped is None:
                continue

            base64_img = numpy_to_base64(cropped, format=YOLOX_PAGE_IMAGE_FORMAT)

            bbox_in_orig_coord = (
                int(w1) - pad_width,
                int(h1) - pad_height,
                int(w2) - pad_width,
                int(h2) - pad_height,
            )
            max_width = orig_width - 2 * pad_width
            max_height = orig_height - 2 * pad_height

            page_element_data = CroppedImageWithContent(
                content="",
                image=base64_img,
                bbox=bbox_in_orig_coord,
                max_width=max_width,
                max_height=max_height,
                type_string=label,
            )
            page_elements.append((page_idx, page_element_data))


def _extract_page_text(page) -> str:
    """
    Always extract text from the given page and return it as a raw string.
    The caller decides whether to use per-page or doc-level logic.
    """
    textpage = page.get_textpage()
    return textpage.get_text_bounded()


def _extract_page_images(
    extract_images_method: str,
    page,
    page_idx: int,
    page_width: float,
    page_height: float,
    page_count: int,
    source_metadata: dict,
    base_unified_metadata: dict,
    **extract_images_params,
) -> list:
    """
    Always extract images from the given page and return a list of image metadata items.
    The caller decides whether to call this based on a flag.
    """
    if extract_images_method == "simple":
        extracted_image_data = extract_nested_simple_images_from_pdfium_page(page)
    else:  # if extract_images_method == "group"
        extracted_image_data = extract_image_like_objects_from_pdfium_page(page, merge=True, **extract_images_params)

    extracted_images = []
    for image_data in extracted_image_data:
        try:
            image_meta = construct_image_metadata_from_pdf_image(
                image_data,
                page_idx,
                page_count,
                source_metadata,
                base_unified_metadata,
            )
            extracted_images.append(image_meta)
        except Exception as e:
            logger.error(f"Unhandled error extracting image on page {page_idx}: {e}")
            # continue extracting other images

    return extracted_images


def _extract_page_elements(
    pages: list,
    page_count: int,
    source_metadata: dict,
    base_unified_metadata: dict,
    extract_tables: bool,
    extract_charts: bool,
    extract_infographics: bool,
    paddle_output_format: str,
    yolox_endpoints: Tuple[Optional[str], Optional[str]],
    yolox_infer_protocol: str = "http",
    auth_token: Optional[str] = None,
    yolox_model_name: str = "yolox_ensemble",
    execution_trace_log=None,
) -> list:
    """
    Extract page elements from the given pages using YOLOX-based inference.

    This function creates a YOLOX client using the provided parameters, extracts elements
    from pages, and builds metadata for each extracted element based on the specified
    extraction flags.

    Parameters
    ----------
    pages : list
        List of page images to process.
    page_count : int
        Total number of pages in the document.
    source_metadata : dict
        Metadata about the source document.
    base_unified_metadata : dict
        Base metadata to include in all extracted elements.
    extract_tables : bool
        Flag indicating whether to extract tables.
    extract_charts : bool
        Flag indicating whether to extract charts.
    extract_infographics : bool
        Flag indicating whether to extract infographics.
    paddle_output_format : str
        Format to use for table content.
    yolox_endpoints : Tuple[Optional[str], Optional[str]]
        A tuple containing the gRPC and HTTP endpoints for the YOLOX service.
    yolox_infer_protocol : str, default="http"
        Protocol to use for inference (either "http" or "grpc").
    auth_token : Optional[str], default=None
        Authentication token for the inference service.
    yolox_model_name : str, default="yolox"
        The name of the YOLOX model to use for inference.
    execution_trace_log : optional
        List for accumulating execution trace information.

    Returns
    -------
    list
        List of extracted page elements with their metadata.
    """
    extracted_page_elements = []
    yolox_client = None

    try:
        # Create the model interface
        model_interface = YoloxPageElementsModelInterface(yolox_model_name=yolox_model_name)

        # Create the inference client
        yolox_client = create_inference_client(
            yolox_endpoints,
            model_interface,
            auth_token,
            yolox_infer_protocol,
        )

        # Extract page elements using the client
        page_element_results = _extract_page_elements_using_image_ensemble(
            pages, yolox_client, yolox_model_name, execution_trace_log=execution_trace_log
        )

        # Process each extracted element based on extraction flags
        for page_idx, page_element in page_element_results:
            # Skip elements that shouldn't be extracted based on flags
            if (not extract_tables) and (page_element.type_string == "table"):
                continue
            if (not extract_charts) and (page_element.type_string == "chart"):
                continue
            if (not extract_infographics) and (page_element.type_string == "infographic"):
                continue

            # Set content format for tables
            if page_element.type_string == "table":
                page_element.content_format = paddle_output_format

            # Construct metadata for the page element
            page_element_meta = construct_page_element_metadata(
                page_element,
                page_idx,
                page_count,
                source_metadata,
                base_unified_metadata,
            )
            extracted_page_elements.append(page_element_meta)

    except Exception as e:
        logger.exception(f"Error in page element extraction: {str(e)}")
        raise
    finally:
        # Ensure client is closed properly
        if yolox_client:
            try:
                yolox_client.close()
            except Exception as e:
                logger.warning(f"Error closing YOLOX client: {str(e)}")

    return extracted_page_elements


def pdfium_extractor(
    pdf_stream,
    extract_text: bool,
    extract_images: bool,
    extract_infographics: bool,
    extract_tables: bool,
    extract_charts: bool,
    extractor_config: dict,
    execution_trace_log: Optional[List[Any]] = None,
) -> pd.DataFrame:
    # --- Extract and validate extractor_config ---
    if extractor_config is None or not isinstance(extractor_config, dict):
        raise ValueError("`extractor_config` must be provided as a dictionary.")

    # Validate and extract row_data
    row_data = extractor_config.get("row_data")
    if row_data is None:
        raise ValueError("`extractor_config` must include a valid 'row_data' dictionary.")
    if "source_id" not in row_data:
        raise ValueError("The 'row_data' dictionary must contain the 'source_id' key.")

    # Validate and extract text_depth
    text_depth_str = extractor_config.get("text_depth", "page")
    try:
        text_depth = TextTypeEnum[text_depth_str.upper()]
    except KeyError:
        raise ValueError(
            f"Invalid text_depth: {text_depth_str}. Valid options: {list(TextTypeEnum.__members__.keys())}"
        )

    # Validate and extract paddle_output_format
    paddle_output_format_str = extractor_config.get("paddle_output_format", "pseudo_markdown")
    try:
        paddle_output_format = TableFormatEnum[paddle_output_format_str.upper()]
    except KeyError:
        raise ValueError(
            f"Invalid paddle_output_format: {paddle_output_format_str}. "
            f"Valid options: {list(TableFormatEnum.__members__.keys())}"
        )

    extract_images_method = extractor_config.get("extract_images_method", "group")
    extract_images_params = extractor_config.get("extract_images_params", {})

    # Extract metadata_column
    metadata_column = extractor_config.get("metadata_column", "metadata")

    # Process pdfium_config
    pdfium_config_raw = extractor_config.get("pdfium_config", {})
    if isinstance(pdfium_config_raw, dict):
        pdfium_config = PDFiumConfigSchema(**pdfium_config_raw)
    elif isinstance(pdfium_config_raw, PDFiumConfigSchema):
        pdfium_config = pdfium_config_raw
    else:
        raise ValueError("`pdfium_config` must be a dictionary or a PDFiumConfigSchema instance.")
    # --- End extractor_config extraction ---

    logger.debug("Extracting PDF with pdfium backend.")
    source_id = row_data["source_id"]

    # Retrieve unified metadata robustly (supporting pandas Series or dict)
    if hasattr(row_data, "index"):
        base_unified_metadata = row_data[metadata_column] if metadata_column in row_data.index else {}
    else:
        base_unified_metadata = row_data.get(metadata_column, {})

    base_source_metadata = base_unified_metadata.get("source_metadata", {})
    source_location = base_source_metadata.get("source_location", "")
    collection_id = base_source_metadata.get("collection_id", "")
    partition_id = base_source_metadata.get("partition_id", -1)
    access_level = base_source_metadata.get("access_level", AccessLevelEnum.UNKNOWN)

    doc = libpdfium.PdfDocument(pdf_stream)
    pdf_metadata = extract_pdf_metadata(doc, source_id)
    page_count = pdf_metadata.page_count

    source_metadata = {
        "source_name": pdf_metadata.filename,
        "source_id": source_id,
        "source_location": source_location,
        "source_type": pdf_metadata.source_type,
        "collection_id": collection_id,
        "date_created": pdf_metadata.date_created,
        "last_modified": pdf_metadata.last_modified,
        "summary": "",
        "partition_id": partition_id,
        "access_level": access_level,
    }

    logger.debug(f"PDF has {page_count} pages.")
    logger.debug(
        f"extract_text={extract_text}, extract_images={extract_images}, "
        f"extract_tables={extract_tables}, extract_charts={extract_charts}, "
        f"extract_infographics={extract_infographics}"
    )

    # Decide if text extraction should be done at the PAGE or DOCUMENT level
    if text_depth != TextTypeEnum.PAGE:
        text_depth = TextTypeEnum.DOCUMENT

    extracted_data = []
    accumulated_text = []

    # Prepare for table/chart extraction
    pages_for_tables = []  # Accumulate tuples of (page_idx, np_image)
    futures = []  # To track asynchronous table/chart extraction tasks

    with concurrent.futures.ThreadPoolExecutor(max_workers=pdfium_config.workers_per_progress_engine) as executor:
        # PAGE LOOP
        for page_idx in range(page_count):
            page = doc.get_page(page_idx)
            page_width, page_height = page.get_size()

            # Text extraction
            if extract_text:
                page_text = _extract_page_text(page)
                if text_depth == TextTypeEnum.PAGE:
                    text_meta = construct_text_metadata(
                        [page_text],
                        pdf_metadata.keywords,
                        page_idx,
                        -1,
                        -1,
                        -1,
                        page_count,
                        text_depth,
                        source_metadata,
                        base_unified_metadata,
                    )
                    extracted_data.append(text_meta)
                else:
                    accumulated_text.append(page_text)

            # Image extraction
            if extract_images:
                image_data = _extract_page_images(
                    extract_images_method,
                    page,
                    page_idx,
                    page_width,
                    page_height,
                    page_count,
                    source_metadata,
                    base_unified_metadata,
                    **extract_images_params,
                )
                extracted_data.extend(image_data)

            # If we want tables or charts, rasterize the page and store it
            if extract_tables or extract_charts or extract_infographics:
                image, padding_offsets = pdfium_pages_to_numpy(
                    [page],
                    scale_tuple=(YOLOX_PAGE_IMAGE_PREPROC_WIDTH, YOLOX_PAGE_IMAGE_PREPROC_HEIGHT),
                    padding_tuple=(YOLOX_PAGE_IMAGE_PREPROC_WIDTH, YOLOX_PAGE_IMAGE_PREPROC_HEIGHT),
                    trace_info=execution_trace_log,
                )
                pages_for_tables.append((page_idx, image[0], padding_offsets[0]))

                # Whenever pages_for_tables hits YOLOX_MAX_BATCH_SIZE, submit a job
                if len(pages_for_tables) >= YOLOX_MAX_BATCH_SIZE:
                    future = executor.submit(
                        _extract_page_elements,
                        pages_for_tables[:],  # pass a copy
                        page_count,
                        source_metadata,
                        base_unified_metadata,
                        extract_tables,
                        extract_charts,
                        extract_infographics,
                        paddle_output_format,
                        pdfium_config.yolox_endpoints,
                        pdfium_config.yolox_infer_protocol,
                        pdfium_config.auth_token,
                        execution_trace_log=execution_trace_log,
                    )
                    futures.append(future)
                    pages_for_tables.clear()

            page.close()

        # After page loop, if we still have leftover pages_for_tables, submit one last job
        if (extract_tables or extract_charts or extract_infographics) and pages_for_tables:
            future = executor.submit(
                _extract_page_elements,
                pages_for_tables[:],
                page_count,
                source_metadata,
                base_unified_metadata,
                extract_tables,
                extract_charts,
                extract_infographics,
                paddle_output_format,
                pdfium_config.yolox_endpoints,
                pdfium_config.yolox_infer_protocol,
                pdfium_config.auth_token,
                execution_trace_log=execution_trace_log,
            )
            futures.append(future)
            pages_for_tables.clear()

        # Wait for all asynchronous jobs to complete.
        for fut in concurrent.futures.as_completed(futures):
            table_chart_items = fut.result()  # Blocks until the job is finished
            extracted_data.extend(table_chart_items)

    # For document-level text extraction, combine the accumulated text.
    if extract_text and text_depth == TextTypeEnum.DOCUMENT and accumulated_text:
        doc_text_meta = construct_text_metadata(
            accumulated_text,
            pdf_metadata.keywords,
            -1,
            -1,
            -1,
            -1,
            page_count,
            text_depth,
            source_metadata,
            base_unified_metadata,
        )
        extracted_data.append(doc_text_meta)

    doc.close()

    logger.debug(f"Extracted {len(extracted_data)} items from PDF.")
    return extracted_data<|MERGE_RESOLUTION|>--- conflicted
+++ resolved
@@ -28,11 +28,7 @@
 from nv_ingest_api.internal.primitives.nim.model_interface.yolox import (
     YOLOX_PAGE_IMAGE_PREPROC_WIDTH,
     YOLOX_PAGE_IMAGE_PREPROC_HEIGHT,
-<<<<<<< HEAD
-=======
     YOLOX_PAGE_IMAGE_FORMAT,
-    get_yolox_model_name,
->>>>>>> 2d50f38a
     YoloxPageElementsModelInterface,
 )
 from nv_ingest_api.internal.schemas.extract.extract_pdf_schema import PDFiumConfigSchema
