--- conflicted
+++ resolved
@@ -21,13 +21,10 @@
     "pandas>=2.0",
     "pydantic>2.0.0",
     "pydantic-settings>2.0.0",
-<<<<<<< HEAD
     "fsspec>=2025.5.1",
     "universal_pathlib>=0.2.6",
     "ffmpeg-python==0.2.0",
-=======
     "tritonclient",
->>>>>>> 2d50f38a
 ]
 
 [project.urls]
