# SPDX-FileCopyrightText: Copyright (c) 2024, NVIDIA CORPORATION & AFFILIATES.
# All rights reserved.
# SPDX-License-Identifier: Apache-2.0

services:
  redis:
    image: "redis/redis-stack"
    ports:
      - "6379:6379"

  yolox:
    image: ${YOLOX_IMAGE:-nvcr.io/nvidia/nemo-microservices/nv-yolox-page-elements-v1}:${YOLOX_TAG:-1.0.0}
    ports:
      - "8000:8000"
      - "8001:8001"
      - "8002:8002"
    user: root
    environment:
      - NIM_HTTP_API_PORT=8000
      - NIM_TRITON_LOG_VERBOSE=1
      - NGC_API_KEY=${NIM_NGC_API_KEY:-${NGC_API_KEY:-ngcapikey}}
      - CUDA_VISIBLE_DEVICES=0
      # NIM OpenTelemetry Settings
      - NIM_OTEL_SERVICE_NAME=yolox
      - NIM_OTEL_TRACES_EXPORTER=otlp
      - NIM_OTEL_METRICS_EXPORTER=console
      - NIM_OTEL_EXPORTER_OTLP_ENDPOINT=http://otel-collector:4318
      - NIM_ENABLE_OTEL=true
      # Triton OpenTelemetry Settings
      - TRITON_OTEL_URL=http://otel-collector:4318/v1/traces
      - TRITON_OTEL_RATE=1
    deploy:
      resources:
        reservations:
          devices:
            - driver: nvidia
              device_ids: ["0"]
              capabilities: [gpu]
    runtime: nvidia

  yolox-graphic-elements:
    image: ${YOLOX_GRAPHIC_ELEMENTS_IMAGE:-nvcr.io/nvidia/nemo-microservices/nemoretriever-graphic-elements-v1}:${YOLOX_GRAPHIC_ELEMENTS_TAG:-1.1}
    ports:
      - "8003:8000"
      - "8004:8001"
      - "8005:8002"
    user: root
    environment:
      - NIM_HTTP_API_PORT=8000
      - NIM_TRITON_LOG_VERBOSE=1
      - NGC_API_KEY=${NIM_NGC_API_KEY:-${NGC_API_KEY:-ngcapikey}}
      - CUDA_VISIBLE_DEVICES=0
    deploy:
      resources:
        reservations:
          devices:
            - driver: nvidia
              device_ids: ["0"]
              capabilities: [gpu]
    runtime: nvidia

  yolox-table-structure:
    image: ${YOLOX_TABLE_STRUCTURE_IMAGE:-set-image-name-in-dot-env}:${YOLOX_TABLE_STRUCTURE_TAG:-set-image-tag-in-dot-env}
    ports:
      - "8006:8000"
      - "8007:8001"
      - "8008:8002"
    user: root
    environment:
      - NIM_HTTP_API_PORT=8000
      - NIM_TRITON_LOG_VERBOSE=1
      - NGC_API_KEY=${STAGING_NIM_NGC_API_KEY}
      - CUDA_VISIBLE_DEVICES=0
    deploy:
      resources:
        reservations:
          devices:
            - driver: nvidia
              device_ids: ["1"]
              capabilities: [gpu]
    runtime: nvidia
    profiles:
      - yolox-table-structure

  paddle:
    image: ${PADDLE_IMAGE:-nvcr.io/nvidia/nemo-microservices/paddleocr}:${PADDLE_TAG:-1.0.0}
    shm_size: 2gb
    ports:
      - "8009:8000"
      - "8010:8001"
      - "8011:8002"
    user: root
    environment:
      - NIM_HTTP_API_PORT=8000
      - NIM_TRITON_LOG_VERBOSE=1
      - NGC_API_KEY=${NIM_NGC_API_KEY:-${NGC_API_KEY:-ngcapikey}}
      - CUDA_VISIBLE_DEVICES=0
    deploy:
      resources:
        reservations:
          devices:
            - driver: nvidia
              device_ids: ["0"]
              capabilities: [gpu]
    runtime: nvidia

  embedding:
    # NIM ON
    image: ${EMBEDDING_IMAGE:-nvcr.io/nim/nvidia/llama-3.2-nv-embedqa-1b-v2}:${EMBEDDING_TAG:-1.3.0}
    shm_size: 16gb
    ports:
      - "8012:8000"
      - "8013:8001"
      - "8014:8002"
    environment:
      - NIM_HTTP_API_PORT=8000
      - NIM_TRITON_LOG_VERBOSE=1
      - NGC_API_KEY=${NIM_NGC_API_KEY:-${NGC_API_KEY:-ngcapikey}}
      - CUDA_VISIBLE_DEVICES=0
    deploy:
      resources:
        reservations:
          devices:
            - driver: nvidia
              device_ids: ["0"]
              capabilities: [gpu]
    runtime: nvidia

<<<<<<< HEAD
  reranker:
    # NIM ON
    image: ${RERANKER_IMAGE:-nvcr.io/nim/nvidia/llama-3.2-nv-rerankqa-1b-v2}:${RERANKER_TAG:-1.3.0}
    shm_size: 16gb
    ports:
      - "8015:8000"
=======
  nemoretriever-parse:
    image: ${NEMORETRIEVER_PARSE_IMAGE:-nvcr.io/nvidia/nemo-microservices/nemoretriever-parse}:${NEMORETRIEVER_PARSE_TAG:-1.2.0ea}
    ports:
      - "8015:8000"
      - "8016:8001"
      - "8017:8002"
    user: root
>>>>>>> 5864b92d
    environment:
      - NIM_HTTP_API_PORT=8000
      - NIM_TRITON_LOG_VERBOSE=1
      - NGC_API_KEY=${NIM_NGC_API_KEY:-${NGC_API_KEY:-ngcapikey}}
      - CUDA_VISIBLE_DEVICES=0
    deploy:
      resources:
        reservations:
          devices:
            - driver: nvidia
              device_ids: ["1"]
              capabilities: [gpu]
    runtime: nvidia
    profiles:
<<<<<<< HEAD
      - retrieval
=======
      - nemoretriever-parse
>>>>>>> 5864b92d

  nv-ingest-ms-runtime:
    image: nvcr.io/nvidia/nemo-microservices/nv-ingest:24.12
    build:
      context: ${NV_INGEST_ROOT:-.}
      dockerfile: "./Dockerfile"
      target: runtime
    volumes:
      - ${DATASET_ROOT:-./data}:/workspace/data
    ports:
      # HTTP API
      - "7670:7670"
      # Simple Broker
      - "7671:7671"
    cap_add:
      - sys_nice
    environment:
      - CUDA_VISIBLE_DEVICES=0
      - EMBEDDING_NIM_MODEL_NAME=${EMBEDDING_NIM_MODEL_NAME:-nvidia/llama-3.2-nv-embedqa-1b-v2}
      - INGEST_LOG_LEVEL=DEFAULT
      # Message client for development
      #- MESSAGE_CLIENT_HOST=0.0.0.0
      #- MESSAGE_CLIENT_PORT=7671
      #- MESSAGE_CLIENT_TYPE=simple # Configure the ingest service to use the simple broker
      # Message client for production
      - MESSAGE_CLIENT_HOST=redis
      - MESSAGE_CLIENT_PORT=6379
      - MESSAGE_CLIENT_TYPE=redis
      - MINIO_BUCKET=${MINIO_BUCKET:-nv-ingest}
      - MRC_IGNORE_NUMA_CHECK=1
      # build.nvidia.com hosted nemoretriever-parse
      - NEMORETRIEVER_PARSE_HTTP_ENDPOINT=http://nemoretriever-parse:8000/v1/chat/completions
      - NEMORETRIEVER_PARSE_INFER_PROTOCOL=http
      - NGC_API_KEY=${NGC_API_KEY:-ngcapikey}
      - NVIDIA_BUILD_API_KEY=${NVIDIA_BUILD_API_KEY:-${NGC_API_KEY:-ngcapikey}}
      - OTEL_EXPORTER_OTLP_ENDPOINT=otel-collector:4317
      # Self-hosted paddle endpoints.
      - PADDLE_GRPC_ENDPOINT=paddle:8001
      - PADDLE_HTTP_ENDPOINT=http://paddle:8000/v1/infer
      - PADDLE_INFER_PROTOCOL=grpc
      # build.nvidia.com hosted paddle endpoints.
      #- PADDLE_HTTP_ENDPOINT=https://ai.api.nvidia.com/v1/cv/baidu/paddleocr
      #- PADDLE_INFER_PROTOCOL=http
      - READY_CHECK_ALL_COMPONENTS=True
      - REDIS_MORPHEUS_TASK_QUEUE=morpheus_task_queue
      # Self-hosted redis endpoints.
      - YOLOX_GRPC_ENDPOINT=yolox:8001
      - YOLOX_HTTP_ENDPOINT=http://yolox:8000/v1/infer
      - YOLOX_INFER_PROTOCOL=grpc
      # build.nvidia.com hosted yolox endpoints.
      #- YOLOX_HTTP_ENDPOINT=https://ai.api.nvidia.com/v1/cv/nvidia/nv-yolox-page-elements-v1
      #- YOLOX_INFER_PROTOCOL=http
      - YOLOX_GRAPHIC_ELEMENTS_GRPC_ENDPOINT=yolox-graphic-elements:8001
      - YOLOX_GRAPHIC_ELEMENTS_HTTP_ENDPOINT=http://yolox-graphic-elements:8000/v1/infer
      - YOLOX_GRAPHIC_ELEMENTS_INFER_PROTOCOL=grpc
      - YOLOX_TABLE_STRUCTURE_GRPC_ENDPOINT=yolox-table-structure:8001
      - YOLOX_TABLE_STRUCTURE_HTTP_ENDPOINT=http://yolox-table-structure:8000/v1/infer
      - YOLOX_TABLE_STRUCTURE_INFER_PROTOCOL=grpc
      - VLM_CAPTION_ENDPOINT=https://ai.api.nvidia.com/v1/gr/meta/llama-3.2-11b-vision-instruct/chat/completions
      - VLM_CAPTION_MODEL_NAME=meta/llama-3.2-11b-vision-instruct
    healthcheck:
      test: curl --fail http://nv-ingest-ms-runtime:7670/v1/health/ready || exit 1
      interval: 10s
      timeout: 5s
      retries: 20
    deploy:
      resources:
        reservations:
          devices:
            - driver: nvidia
              device_ids: ["0"]
              capabilities: [gpu]

  otel-collector:
    image: otel/opentelemetry-collector-contrib:0.91.0
    hostname: otel-collector
    command: ["--config=/etc/otel-collector-config.yaml"]
    volumes:
      - ./config/otel-collector-config.yaml:/etc/otel-collector-config.yaml
    ports:
      - "9988:9988" # Prometheus metrics exposed by the collector
      - "8889:8889" # Prometheus exporter metrics
      - "13133:13133" # health_check extension
      - "9411" # Zipkin receiver
      - "4317:4317" # OTLP gRPC receiver
      - "4318:4318" # OTLP/HTTP receiver
      - "55680:55679" # zpages extension
    depends_on:
      - zipkin

  zipkin:
    image: openzipkin/zipkin
    environment:
      JAVA_OPTS: "-Xms4g -Xmx8g -XX:+ExitOnOutOfMemoryError"
    ports:
      - "9411:9411" # Zipkin UI and API

  prometheus:
    image: prom/prometheus:latest
    command:
      - --web.console.templates=/etc/prometheus/consoles
      - --web.console.libraries=/etc/prometheus/console_libraries
      - --storage.tsdb.retention.time=1h
      - --config.file=/etc/prometheus/prometheus-config.yaml
      - --storage.tsdb.path=/prometheus
      - --web.enable-lifecycle
      - --web.route-prefix=/
      - --enable-feature=exemplar-storage
      - --enable-feature=otlp-write-receiver
    volumes:
      - ./config/prometheus.yaml:/etc/prometheus/prometheus-config.yaml
    ports:
      - "9090:9090"

  grafana:
    container_name: grafana-service
    image: grafana/grafana
    ports:
      - "3000:3000"

  etcd:
    # Turn on to leverage the `vdb_upload` task
    restart: always
    container_name: milvus-etcd
    image: quay.io/coreos/etcd:v3.5.5
    environment:
      - ETCD_AUTO_COMPACTION_MODE=revision
      - ETCD_AUTO_COMPACTION_RETENTION=1000
      - ETCD_QUOTA_BACKEND_BYTES=4294967296
      - ETCD_SNAPSHOT_COUNT=50000
    volumes:
      - ./.volumes/etcd:/etcd
    command: etcd -advertise-client-urls=http://127.0.0.1:2379 -listen-client-urls http://0.0.0.0:2379 --data-dir /etcd
    healthcheck:
      test: [ "CMD", "etcdctl", "endpoint", "health" ]
      interval: 30s
      timeout: 20s
      retries: 3
    profiles:
      - retrieval

  minio:
    # Turn on to leverage the `store` and `vdb_upload` task
    restart: always
    container_name: minio
    hostname: minio
    image: minio/minio:RELEASE.2023-03-20T20-16-18Z
    environment:
      MINIO_ACCESS_KEY: ${MINIO_ACCESS_KEY:-minioadmin}
      MINIO_SECRET_KEY: ${MINIO_SECRET_KEY:-minioadmin}
    ports:
      - "9001:9001"
      - "9000:9000"
    volumes:
      - ./.volumes/minio:/minio_data
    command: minio server /minio_data --console-address ":9001"
    healthcheck:
      test: [ "CMD", "curl", "-f", "http://localhost:9000/minio/health/live" ]
      interval: 30s
      timeout: 20s
      retries: 3
    profiles:
      - retrieval

  milvus:
    # Turn on to leverage the `vdb_upload` task
    restart: always
    container_name: milvus-standalone
    image: milvusdb/milvus:v2.5.3-gpu
    command: [ "milvus", "run", "standalone" ]
    hostname: milvus
    security_opt:
      - seccomp:unconfined
    environment:
      ETCD_ENDPOINTS: etcd:2379
      MINIO_ADDRESS: minio:9000
    volumes:
      - ./.volumes/milvus:/var/lib/milvus
    healthcheck:
      test: [ "CMD", "curl", "-f", "http://localhost:9091/healthz" ]
      interval: 30s
      start_period: 90s
      timeout: 20s
      retries: 3
    ports:
      - "19530:19530"
      - "9091:9091"
    deploy:
      resources:
        reservations:
          devices:
            - driver: nvidia
              device_ids: ["0"]
              capabilities: [gpu]
    depends_on:
      - "etcd"
      - "minio"
    profiles:
      - retrieval

  attu:
    # Turn on to leverage the `vdb_upload` task
    restart: always
    container_name: milvus-attu
    image: zilliz/attu:v2.3.5
    hostname: attu
    environment:
      MILVUS_URL: http://milvus:19530
    ports:
      - "3001:3000"
    depends_on:
      - "milvus"
    profiles:
      - retrieval<|MERGE_RESOLUTION|>--- conflicted
+++ resolved
@@ -126,14 +126,28 @@
               capabilities: [gpu]
     runtime: nvidia
 
-<<<<<<< HEAD
   reranker:
     # NIM ON
     image: ${RERANKER_IMAGE:-nvcr.io/nim/nvidia/llama-3.2-nv-rerankqa-1b-v2}:${RERANKER_TAG:-1.3.0}
     shm_size: 16gb
     ports:
-      - "8015:8000"
-=======
+      - "8020:8000"
+    environment:
+      - NIM_HTTP_API_PORT=8000
+      - NIM_TRITON_LOG_VERBOSE=1
+      - NGC_API_KEY=${NIM_NGC_API_KEY:-${NGC_API_KEY:-ngcapikey}}
+      - CUDA_VISIBLE_DEVICES=0
+    deploy:
+      resources:
+        reservations:
+          devices:
+            - driver: nvidia
+              device_ids: ["1"]
+              capabilities: [gpu]
+    runtime: nvidia
+    profiles:
+      - retrieval
+
   nemoretriever-parse:
     image: ${NEMORETRIEVER_PARSE_IMAGE:-nvcr.io/nvidia/nemo-microservices/nemoretriever-parse}:${NEMORETRIEVER_PARSE_TAG:-1.2.0ea}
     ports:
@@ -141,7 +155,6 @@
       - "8016:8001"
       - "8017:8002"
     user: root
->>>>>>> 5864b92d
     environment:
       - NIM_HTTP_API_PORT=8000
       - NIM_TRITON_LOG_VERBOSE=1
@@ -156,11 +169,7 @@
               capabilities: [gpu]
     runtime: nvidia
     profiles:
-<<<<<<< HEAD
-      - retrieval
-=======
       - nemoretriever-parse
->>>>>>> 5864b92d
 
   nv-ingest-ms-runtime:
     image: nvcr.io/nvidia/nemo-microservices/nv-ingest:24.12
