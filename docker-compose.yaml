# SPDX-FileCopyrightText: Copyright (c) 2024, NVIDIA CORPORATION & AFFILIATES.
# All rights reserved.
# SPDX-License-Identifier: Apache-2.0

services:
  redis:
    image: "redis/redis-stack"
    ports:
      - "6379:6379"

  page-elements:
    image: ${YOLOX_IMAGE:-nvcr.io/nim/nvidia/nemoretriever-page-elements-v2}:${YOLOX_TAG:-latest}
    shm_size: 16gb
    ports:
      - "8000:8000"
      - "8001:8001"
      - "8002:8002"
    user: root
    environment:
      - NIM_HTTP_API_PORT=8000
      - NIM_TRITON_LOG_VERBOSE=1
      - NGC_API_KEY=${NIM_NGC_API_KEY:-${NGC_API_KEY:-ngcapikey}}
      - CUDA_VISIBLE_DEVICES=0
      - NIM_TRITON_MAX_BATCH_SIZE=${PAGE_ELEMENTS_BATCH_SIZE:-32}
      - NIM_TRITON_CUDA_MEMORY_POOL_MB=${PAGE_ELEMENTS_CUDA_MEMORY_POOL_MB:-2048}
      - NIM_TRITON_CPU_THREADS_PRE_PROCESSOR=${PAGE_ELEMENTS_CPU_THREADS_PRE_PROCESSOR:-2}
      - NIM_TRITON_CPU_THREADS_POST_PROCESSOR=${PAGE_ELEMENTS_CPU_THREADS_POST_PROCESSOR:-1}
      - OMP_NUM_THREADS=2
      # NIM OpenTelemetry Settings
      - NIM_ENABLE_OTEL=0
      - NIM_OTEL_SERVICE_NAME=page-elements
      - NIM_OTEL_TRACES_EXPORTER=otlp
      - NIM_OTEL_METRICS_EXPORTER=console
      - NIM_OTEL_EXPORTER_OTLP_ENDPOINT=http://otel-collector:4318
      - NIM_ENABLE_OTEL=true
      # Triton OpenTelemetry Settings
      - TRITON_OTEL_URL=http://otel-collector:4318/v1/traces
      - TRITON_OTEL_RATE=1
    deploy:
      resources:
        reservations:
          devices:
            - driver: nvidia
              device_ids: ["0"]
              capabilities: [gpu]
    runtime: nvidia

  graphic-elements:
    image: ${YOLOX_GRAPHIC_ELEMENTS_IMAGE:-nvcr.io/nim/nvidia/nemoretriever-graphic-elements-v1}:${YOLOX_GRAPHIC_ELEMENTS_TAG:-latest}
    shm_size: 16gb
    ports:
      - "8003:8000"
      - "8004:8001"
      - "8005:8002"
    user: root
    environment:
      - NIM_HTTP_API_PORT=8000
      - NIM_TRITON_LOG_VERBOSE=1
      - NGC_API_KEY=${NIM_NGC_API_KEY:-${NGC_API_KEY:-ngcapikey}}
      - CUDA_VISIBLE_DEVICES=0
      - NIM_TRITON_MAX_BATCH_SIZE=${GRAPHIC_ELEMENTS_BATCH_SIZE:-32}
      - NIM_TRITON_CUDA_MEMORY_POOL_MB=${GRAPHIC_ELEMENTS_CUDA_MEMORY_POOL_MB:-2048}
      - OMP_NUM_THREADS=1
    deploy:
      resources:
        reservations:
          devices:
            - driver: nvidia
              device_ids: ["0"]
              capabilities: [gpu]
    runtime: nvidia

  table-structure:
    image: ${YOLOX_TABLE_STRUCTURE_IMAGE:-nvcr.io/nim/nvidia/nemoretriever-table-structure-v1}:${YOLOX_TABLE_STRUCTURE_TAG:-latest}
    shm_size: 16gb
    ports:
      - "8006:8000"
      - "8007:8001"
      - "8008:8002"
    user: root
    environment:
      - NIM_HTTP_API_PORT=8000
      - NIM_TRITON_LOG_VERBOSE=1
      - NGC_API_KEY=${NIM_NGC_API_KEY:-${NGC_API_KEY:-ngcapikey}}
      - CUDA_VISIBLE_DEVICES=0
      - NIM_TRITON_MAX_BATCH_SIZE=${TABLE_STRUCTURE_BATCH_SIZE:-32}
      - NIM_TRITON_CUDA_MEMORY_POOL_MB=${TABLE_STRUCTURE_CUDA_MEMORY_POOL_MB:-2048}
      - OMP_NUM_THREADS=1
    deploy:
      resources:
        reservations:
          devices:
            - driver: nvidia
              device_ids: ["0"]
              capabilities: [gpu]
    runtime: nvidia
    profiles:
      - table-structure

  ocr:
    image: ${OCR_IMAGE:-nvcr.io/nim/baidu/paddleocr}:${OCR_TAG:-latest}
    shm_size: 16gb
    ports:
      - "8009:8000"
      - "8010:8001"
      - "8011:8002"
    user: root
    environment:
      - OMP_NUM_THREADS=${OCR_OMP_NUM_THREADS:-8}
      - NIM_HTTP_API_PORT=8000
      - NIM_TRITON_LOG_VERBOSE=1
      - NGC_API_KEY=${NIM_NGC_API_KEY:-${NGC_API_KEY:-ngcapikey}}
      - CUDA_VISIBLE_DEVICES=0
    deploy:
      resources:
        reservations:
          devices:
            - driver: nvidia
              device_ids: ["0"]
              capabilities: [gpu]
    runtime: nvidia

  embedding:
    # NIM ON
    image: ${EMBEDDING_IMAGE:-nvcr.io/nim/nvidia/llama-3.2-nv-embedqa-1b-v2}:${EMBEDDING_TAG:-latest}
    shm_size: 16gb
    ports:
      - "8012:8000"
      - "8013:8001"
      - "8014:8002"
    environment:
      - CUDA_VISIBLE_DEVICES=0
      - NIM_HTTP_API_PORT=8000
      - NIM_TRITON_LOG_VERBOSE=1
      - NGC_API_KEY=${NIM_NGC_API_KEY:-${NGC_API_KEY:-ngcapikey}}
      # NOTE: The default EMBEDDER_BATCH_SIZE of 30 is optimized for A100 and H100 hardware.
      # The ONNX profile, which is used on some hardware, such as RTX 6000, only supports a maximum batch size of 3.
      - NIM_TRITON_MAX_BATCH_SIZE=${EMBEDDER_BATCH_SIZE:-3}
      - OMP_NUM_THREADS=1
      # NOTE: NIM_TRITON_PERFORMANCE_MODE does not work for llama-3.2-nemoretriever-1b-vlm-embed-v1 and must be commented out.
      - NIM_TRITON_PERFORMANCE_MODE=throughput
    deploy:
      resources:
        reservations:
          devices:
            - driver: nvidia
              device_ids: ["0"]
              capabilities: [gpu]
    runtime: nvidia

  reranker:
    # NIM ON
    image: ${RERANKER_IMAGE:-nvcr.io/nim/nvidia/llama-3.2-nv-rerankqa-1b-v2}:${RERANKER_TAG:-latest}
    shm_size: 16gb
    ports:
      - "8020:8000"
    environment:
      - NIM_HTTP_API_PORT=8000
      - NIM_TRITON_LOG_VERBOSE=1
      - NGC_API_KEY=${NIM_NGC_API_KEY:-${NGC_API_KEY:-ngcapikey}}
      - CUDA_VISIBLE_DEVICES=0
    deploy:
      resources:
        reservations:
          devices:
            - driver: nvidia
              device_ids: ["0"]
              capabilities: [gpu]
    runtime: nvidia
    profiles:
      - reranker

  nemoretriever-parse:
    image: ${NEMORETRIEVER_PARSE_IMAGE:-nvcr.io/nvidia/nemo-microservices/nemoretriever-parse}:${NEMORETRIEVER_PARSE_TAG:-latest}
    ports:
      - "8015:8000"
      - "8016:8001"
      - "8017:8002"
    user: root
    environment:
      - NIM_HTTP_API_PORT=8000
      - NIM_TRITON_LOG_VERBOSE=1
      - NGC_API_KEY=${NIM_NGC_API_KEY:-${NGC_API_KEY:-ngcapikey}}
      - CUDA_VISIBLE_DEVICES=0
    deploy:
      resources:
        reservations:
          devices:
            - driver: nvidia
              device_ids: ["0"]
              capabilities: [gpu]
    runtime: nvidia
    profiles:
      - nemoretriever-parse

  vlm:
    image: ${VLM_IMAGE:-nvcr.io/nim/nvidia/llama-3.1-nemotron-nano-vl-8b-v1}:${VLM_TAG:-latest}
    ports:
      - "8018:8000"
    user: root
    environment:
      - NIM_HTTP_API_PORT=8000
      - NIM_TRITON_LOG_VERBOSE=1
      - NGC_API_KEY=${NIM_NGC_API_KEY:-${NGC_API_KEY:-ngcapikey}}
      - CUDA_VISIBLE_DEVICES=0
      # VLM will use all available VRAM on device
      # For more info
      # https://docs.nvidia.com/nim/vision-language-models/latest/configuration.html
      #- NIM_KVCACHE_PERCENT=.25
    deploy:
      resources:
        reservations:
          devices:
            - driver: nvidia
              device_ids: ["0"]
              capabilities: [gpu]
    runtime: nvidia
    profiles:
      - vlm

  audio:
    image: ${AUDIO_IMAGE:-nvcr.io/nim/nvidia/riva-asr}:${AUDIO_TAG:-latest}
    shm_size: 2gb
    ports:
      - "8021:50051"  # grpc
      - "8022:9000"  # http
    user: root
    environment:
      - NIM_TAGS_SELECTOR=name=parakeet-1-1b-ctc-riva-en-us,mode=ofl
      - NIM_TRITON_LOG_VERBOSE=1
      - NGC_API_KEY=${NIM_NGC_API_KEY:-${NGC_API_KEY:-ngcapikey}}
      - CUDA_VISIBLE_DEVICES=0
    deploy:
      resources:
        reservations:
          devices:
            - driver: nvidia
              device_ids: ["0"]
              capabilities: [gpu]
    runtime: nvidia
    profiles:
      - audio

  nv-ingest-ms-runtime:
    image: nvcr.io/nvidia/nemo-microservices/nv-ingest:25.6.2
    shm_size: 40gb # Should be at minimum 30% of assigned memory per Ray documentation
    build:
      context: ${NV_INGEST_ROOT:-.}
      dockerfile: "./Dockerfile"
      target: runtime
      args:
        DOWNLOAD_LLAMA_TOKENIZER: ${DOWNLOAD_LLAMA_TOKENIZER:-False}
        HF_ACCESS_TOKEN: ${HF_ACCESS_TOKEN:-hfaccesstoken}
        MODEL_PREDOWNLOAD_PATH: ${MODEL_PREDOWNLOAD_PATH:-/workspace/models/}
    volumes:
      - ${DATASET_ROOT:-./data}:/workspace/data
    ports:
      # HTTP API
      - "7670:7670"
      # Simple Broker -- Uncomment if running SimpleBroker in the container
      #- "7671:7671"
      # Ray Dashboards
      - "8265:8265"
    cap_add:
      - sys_nice
    environment:
      #- ARROW_DEFAULT_MEMORY_POOL=system
      - OMP_NUM_THREADS=1
      - AUDIO_GRPC_ENDPOINT=audio:50051
      - AUDIO_INFER_PROTOCOL=grpc
      - CUDA_VISIBLE_DEVICES=-1
      - MAX_INGEST_PROCESS_WORKERS=${MAX_INGEST_PROCESS_WORKERS:-16}
      - EMBEDDING_NIM_ENDPOINT=${EMBEDDING_NIM_ENDPOINT:-http://embedding:8000/v1}
      - EMBEDDING_NIM_MODEL_NAME=${EMBEDDING_NIM_MODEL_NAME:-nvidia/llama-3.2-nv-embedqa-1b-v2}
      - INGEST_LOG_LEVEL=DEFAULT
      - INGEST_RAY_LOG_LEVEL=DEVELOPMENT
      - INGEST_DYNAMIC_MEMORY_THRESHOLD=0.80
      - INGEST_DISABLE_DYNAMIC_SCALING=${INGEST_DISABLE_DYNAMIC_SCALING:-false}
      # Ray internals configuration
      - RAY_num_grpc_threads=1
<<<<<<< HEAD
      - RAY_memory_monitor_refresh_ms=0
=======
      - RAY_num_server_call_thread=1
      - RAY_worker_num_grpc_internal_threads=1
>>>>>>> 5a4f8042
      # Dynamic Memory Scaling Configuration
      # - INGEST_DISABLE_DYNAMIC_SCALING=true # Disable dynamic scaling and use static worker count
      # - INGEST_DYNAMIC_MEMORY_KP=0.2
      # - INGEST_DYNAMIC_MEMORY_KI=0.01
      # - INGEST_DYNAMIC_MEMORY_EMA_ALPHA=0.1
      # - INGEST_DYNAMIC_MEMORY_TARGET_QUEUE_DEPTH=0
      # - INGEST_DYNAMIC_MEMORY_PENALTY_FACTOR=0.1
      # - INGEST_DYNAMIC_MEMORY_ERROR_BOOST_FACTOR=1.5
      # - INGEST_DYNAMIC_MEMORY_RCM_MEMORY_SAFETY_BUFFER_FRACTION=0.15
      # NOTE: To enable audio ingestion, INSTALL_AUDIO_EXTRACTION_DEPS must be set to true.
      # - INSTALL_AUDIO_EXTRACTION_DEPS=true
      # Message client for development
      #- MESSAGE_CLIENT_HOST=0.0.0.0
      #- MESSAGE_CLIENT_PORT=7671
      #- MESSAGE_CLIENT_TYPE=simple # Configure the ingest service to use the simple broker
      # Message client for production
      - MESSAGE_CLIENT_HOST=redis
      - MESSAGE_CLIENT_PORT=6379
      - MESSAGE_CLIENT_TYPE=redis
      - MINIO_BUCKET=${MINIO_BUCKET:-nv-ingest}
      # build.nvidia.com hosted nemoretriever-parse
      # - NEMORETRIEVER_PARSE_HTTP_ENDPOINT=https://integrate.api.nvidia.com/v1/chat/completions
      - NEMORETRIEVER_PARSE_HTTP_ENDPOINT=http://nemoretriever-parse:8000/v1/chat/completions
      - NEMORETRIEVER_PARSE_INFER_PROTOCOL=http
      #- NEMORETRIEVER_PARSE_MODEL_NAME=nvidia/nemoretriever-parse
      - NGC_API_KEY=${NGC_API_KEY:-ngcapikey}
      - NVIDIA_API_KEY=${NVIDIA_API_KEY:-${NGC_API_KEY:-ngcapikey}}
      - NV_INGEST_MAX_UTIL=${NV_INGEST_MAX_UTIL:-48}
      - OTEL_EXPORTER_OTLP_ENDPOINT=otel-collector:4317
      # Self-hosted ocr endpoints.
      - OCR_GRPC_ENDPOINT=ocr:8001
      - OCR_HTTP_ENDPOINT=http://ocr:8000/v1/infer
      - OCR_INFER_PROTOCOL=grpc
      - OCR_MODEL_NAME=${OCR_MODEL_NAME:-paddle}
      # build.nvidia.com hosted ocr endpoints.
      #- OCR_HTTP_ENDPOINT=https://ai.api.nvidia.com/v1/cv/baidu/paddleocr
      #- OCR_INFER_PROTOCOL=http
      - REDIS_INGEST_TASK_QUEUE=ingest_task_queue
      # Self-hosted redis endpoints.
      - YOLOX_PAGE_IMAGE_FORMAT=JPEG # JPG is faster than PNG
      - YOLOX_GRPC_ENDPOINT=page-elements:8001
      - YOLOX_HTTP_ENDPOINT=http://page-elements:8000/v1/infer
      - YOLOX_INFER_PROTOCOL=grpc
      # build.nvidia.com hosted endpoints.
      #- YOLOX_HTTP_ENDPOINT=https://ai.api.nvidia.com/v1/cv/nvidia/nv-yolox-page-elements-v1
      #- YOLOX_INFER_PROTOCOL=http
      - YOLOX_GRAPHIC_ELEMENTS_GRPC_ENDPOINT=graphic-elements:8001
      - YOLOX_GRAPHIC_ELEMENTS_HTTP_ENDPOINT=http://graphic-elements:8000/v1/infer
      - YOLOX_GRAPHIC_ELEMENTS_INFER_PROTOCOL=grpc
      - YOLOX_TABLE_STRUCTURE_GRPC_ENDPOINT=table-structure:8001
      - YOLOX_TABLE_STRUCTURE_HTTP_ENDPOINT=http://table-structure:8000/v1/infer
      - YOLOX_TABLE_STRUCTURE_INFER_PROTOCOL=grpc
      - VLM_CAPTION_ENDPOINT=http://vlm:8000/v1/chat/completions
      - VLM_CAPTION_MODEL_NAME=nvidia/llama-3.1-nemotron-nano-vl-8b-v1
      - MODEL_PREDOWNLOAD_PATH=${MODEL_PREDOWNLOAD_PATH:-/workspace/models/}
      # "ready" check configuration.
      # 1. COMPONENTS_TO_READY_CHECK= to disable and readiness checking
      # 2. COMPONENTS_TO_READY_CHECK=ALL for checking all services
      # 3. COMPONENTS_TO_READY_CHECK=YOLOX_HTTP_ENDPOINT, OCR_HTTP_ENDPOINT
      #    comma separated list of HTTP environment variables for specific services to check for ready
      - COMPONENTS_TO_READY_CHECK=ALL
    healthcheck:
      test: curl --fail http://nv-ingest-ms-runtime:7670/v1/health/ready || exit 1
      interval: 10s
      timeout: 5s
      retries: 20
    deploy:
      resources:
        reservations:
          devices:
            - driver: nvidia
              device_ids: ["0"]
              capabilities: [gpu]

  otel-collector:
    image: otel/opentelemetry-collector-contrib:0.91.0
    hostname: otel-collector
    command: ["--config=/etc/otel-collector-config.yaml"]
    user: "${UID}:${GID}"
    volumes:
      - ./config/otel-collector-config.yaml:/etc/otel-collector-config.yaml
    ports:
      - "9988:9988" # Prometheus metrics exposed by the collector
      - "8889:8889" # Prometheus exporter metrics
      - "13133:13133" # health_check extension
      - "9411" # Zipkin receiver
      - "4317:4317" # OTLP gRPC receiver
      - "4318:4318" # OTLP/HTTP receiver
      - "55680:55679" # zpages extension
    depends_on:
      - zipkin

  zipkin:
    image: openzipkin/zipkin
    environment:
      JAVA_OPTS: "-Xms4g -Xmx8g -XX:+ExitOnOutOfMemoryError"
    ports:
      - "9411:9411" # Zipkin UI and API

  prometheus:
    image: prom/prometheus:latest
    command:
      - --web.console.templates=/etc/prometheus/consoles
      - --web.console.libraries=/etc/prometheus/console_libraries
      - --storage.tsdb.retention.time=1h
      - --config.file=/etc/prometheus/prometheus-config.yaml
      - --storage.tsdb.path=/prometheus
      - --web.enable-lifecycle
      - --web.route-prefix=/
      - --enable-feature=exemplar-storage
      - --enable-feature=otlp-write-receiver
    volumes:
      - ./config/prometheus.yaml:/etc/prometheus/prometheus-config.yaml
    ports:
      - "9090:9090"

  grafana:
    container_name: grafana-service
    image: grafana/grafana
    ports:
      - "3000:3000"

  etcd:
    # Turn on to leverage the `vdb_upload` task
    restart: always
    container_name: milvus-etcd
    image: quay.io/coreos/etcd:v3.5.5
    environment:
      - ETCD_AUTO_COMPACTION_MODE=revision
      - ETCD_AUTO_COMPACTION_RETENTION=1000
      - ETCD_QUOTA_BACKEND_BYTES=4294967296
      - ETCD_SNAPSHOT_COUNT=50000
    volumes:
      - ./.volumes/etcd:/etcd
    command: etcd -advertise-client-urls=http://127.0.0.1:2379 -listen-client-urls http://0.0.0.0:2379 --data-dir /etcd
    healthcheck:
      test: [ "CMD", "etcdctl", "endpoint", "health" ]
      interval: 30s
      timeout: 20s
      retries: 3
    profiles:
      - retrieval

  minio:
    # Turn on to leverage the `store` and `vdb_upload` task
    restart: always
    container_name: minio
    hostname: minio
    image: minio/minio:RELEASE.2023-03-20T20-16-18Z
    environment:
      MINIO_ACCESS_KEY: ${MINIO_ACCESS_KEY:-minioadmin}
      MINIO_SECRET_KEY: ${MINIO_SECRET_KEY:-minioadmin}
    ports:
      - "9001:9001"
      - "9000:9000"
    volumes:
      - ./.volumes/minio:/minio_data
    command: minio server /minio_data --console-address ":9001"
    healthcheck:
      test: [ "CMD", "curl", "-f", "http://localhost:9000/minio/health/live" ]
      interval: 30s
      timeout: 20s
      retries: 3
    profiles:
      - retrieval

  milvus:
    # Turn on to leverage the `vdb_upload` task
    restart: always
    container_name: milvus-standalone
    image: milvusdb/milvus:v2.5.3-gpu
    command: [ "milvus", "run", "standalone" ]
    hostname: milvus
    security_opt:
      - seccomp:unconfined
    environment:
      ETCD_ENDPOINTS: etcd:2379
      MINIO_ADDRESS: minio:9000
    volumes:
      - ./.volumes/milvus:/var/lib/milvus
    healthcheck:
      test: [ "CMD", "curl", "-f", "http://localhost:9091/healthz" ]
      interval: 30s
      start_period: 90s
      timeout: 20s
      retries: 3
    ports:
      - "19530:19530"
      - "9091:9091"
    deploy:
      resources:
        reservations:
          devices:
            - driver: nvidia
              device_ids: ["0"]
              capabilities: [gpu]
    depends_on:
      - "etcd"
      - "minio"
    profiles:
      - retrieval

  attu:
    # Turn on to leverage the `vdb_upload` task
    restart: always
    container_name: milvus-attu
    image: zilliz/attu:v2.3.5
    hostname: attu
    environment:
      MILVUS_URL: http://milvus:19530
    ports:
      - "3001:3000"
    depends_on:
      - "milvus"
    profiles:
      - retrieval<|MERGE_RESOLUTION|>--- conflicted
+++ resolved
@@ -135,7 +135,7 @@
       - NGC_API_KEY=${NIM_NGC_API_KEY:-${NGC_API_KEY:-ngcapikey}}
       # NOTE: The default EMBEDDER_BATCH_SIZE of 30 is optimized for A100 and H100 hardware.
       # The ONNX profile, which is used on some hardware, such as RTX 6000, only supports a maximum batch size of 3.
-      - NIM_TRITON_MAX_BATCH_SIZE=${EMBEDDER_BATCH_SIZE:-3}
+      - NIM_TRITON_MAX_BATCH_SIZE=${EMBEDDER_BATCH_SIZE:-30}
       - OMP_NUM_THREADS=1
       # NOTE: NIM_TRITON_PERFORMANCE_MODE does not work for llama-3.2-nemoretriever-1b-vlm-embed-v1 and must be commented out.
       - NIM_TRITON_PERFORMANCE_MODE=throughput
@@ -264,7 +264,7 @@
     cap_add:
       - sys_nice
     environment:
-      #- ARROW_DEFAULT_MEMORY_POOL=system
+      - ARROW_DEFAULT_MEMORY_POOL=system
       - OMP_NUM_THREADS=1
       - AUDIO_GRPC_ENDPOINT=audio:50051
       - AUDIO_INFER_PROTOCOL=grpc
@@ -278,12 +278,9 @@
       - INGEST_DISABLE_DYNAMIC_SCALING=${INGEST_DISABLE_DYNAMIC_SCALING:-false}
       # Ray internals configuration
       - RAY_num_grpc_threads=1
-<<<<<<< HEAD
-      - RAY_memory_monitor_refresh_ms=0
-=======
       - RAY_num_server_call_thread=1
       - RAY_worker_num_grpc_internal_threads=1
->>>>>>> 5a4f8042
+      - RAY_memory_monitor_refresh_ms=0
       # Dynamic Memory Scaling Configuration
       # - INGEST_DISABLE_DYNAMIC_SCALING=true # Disable dynamic scaling and use static worker count
       # - INGEST_DYNAMIC_MEMORY_KP=0.2
