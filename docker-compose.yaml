# SPDX-FileCopyrightText: Copyright (c) 2024, NVIDIA CORPORATION & AFFILIATES.
# All rights reserved.
# SPDX-License-Identifier: Apache-2.0

services:
  redis:
    image: "redis/redis-stack"
    ports:
      - "6379:6379"

  yolox:
    image: ${YOLOX_IMAGE:-nvcr.io/nvidia/nemo-microservices/nv-yolox-page-elements-v1}:${YOLOX_TAG:-1.0.0}
    ports:
      - "8000:8000"
      - "8001:8001"
      - "8002:8002"
    user: root
    environment:
      - NIM_HTTP_API_PORT=8000
      - NIM_TRITON_LOG_VERBOSE=1
      - NGC_API_KEY=${NIM_NGC_API_KEY:-${NGC_API_KEY:-ngcapikey}}
      - CUDA_VISIBLE_DEVICES=0
      # NIM OpenTelemetry Settings
      - NIM_OTEL_SERVICE_NAME=yolox
      - NIM_OTEL_TRACES_EXPORTER=otlp
      - NIM_OTEL_METRICS_EXPORTER=console
      - NIM_OTEL_EXPORTER_OTLP_ENDPOINT=http://otel-collector:4318
      - NIM_ENABLE_OTEL=true
      # Triton OpenTelemetry Settings
      - TRITON_OTEL_URL=http://otel-collector:4318/v1/traces
      - TRITON_OTEL_RATE=1
    deploy:
      resources:
        reservations:
          devices:
            - driver: nvidia
              device_ids: ["1"]
              capabilities: [gpu]
    runtime: nvidia

<<<<<<< HEAD
  yolox-graphic-elements:
    image: ${YOLOX_GRAPHIC_ELEMENTS_IMAGE:-nvcr.io/ohlfw0olaadg/ea-participants/nv-yolox-graphic-elements-v1}:${YOLOX_GRAPHIC_ELEMENTS_TAG:-1.1.0}
=======
  deplot:
    image: ${DEPLOT_IMAGE:-nvcr.io/nvidia/nemo-microservices/deplot}:${DEPLOT_TAG:-1.0.0}
>>>>>>> 6187c903
    ports:
      - "8003:8000"
      - "8004:8001"
      - "8005:8002"
    user: root
    environment:
      - NIM_HTTP_API_PORT=8000
      - NIM_TRITON_LOG_VERBOSE=1
      - NGC_API_KEY=${STAGING_NIM_NGC_API_KEY}
      - CUDA_VISIBLE_DEVICES=0
    deploy:
      resources:
        reservations:
          devices:
            - driver: nvidia
              device_ids: ["0"]
              capabilities: [gpu]
    runtime: nvidia

<<<<<<< HEAD
=======
  cached:
    image: ${CACHED_IMAGE:-nvcr.io/nvidia/nemo-microservices/cached}:${CACHED_TAG:-0.2.1}
    shm_size: 2gb
    ports:
      - "8006:8000"
      - "8007:8001"
      - "8008:8002"
    user: root
    environment:
      - NIM_HTTP_API_PORT=8000
      - NIM_TRITON_LOG_VERBOSE=1
      - NGC_API_KEY=${NIM_NGC_API_KEY:-${NGC_API_KEY:-ngcapikey}}
      - CUDA_VISIBLE_DEVICES=0
    deploy:
      resources:
        reservations:
          devices:
            - driver: nvidia
              device_ids: ["1"]
              capabilities: [gpu]
    runtime: nvidia

>>>>>>> 6187c903
  paddle:
    image: ${PADDLE_IMAGE:-nvcr.io/nvidia/nemo-microservices/paddleocr}:${PADDLE_TAG:-1.0.0}
    shm_size: 2gb
    ports:
      - "8009:8000"
      - "8010:8001"
      - "8011:8002"
    user: root
    environment:
      - NIM_HTTP_API_PORT=8000
      - NIM_TRITON_LOG_VERBOSE=1
      - NGC_API_KEY=${NIM_NGC_API_KEY:-${NGC_API_KEY:-ngcapikey}}
      - CUDA_VISIBLE_DEVICES=0
    deploy:
      resources:
        reservations:
          devices:
            - driver: nvidia
              device_ids: ["1"]
              capabilities: [gpu]
    runtime: nvidia

  embedding:
    # NIM ON
    image: ${EMBEDDING_IMAGE:-nvcr.io/nim/nvidia/nv-embedqa-e5-v5}:${EMBEDDING_TAG:-1.1.0}
    shm_size: 16gb
    ports:
      - "8012:8000"
      - "8013:8001"
      - "8014:8002"
    environment:
      - NIM_HTTP_API_PORT=8000
      - NIM_TRITON_LOG_VERBOSE=1
      - NGC_API_KEY=${NIM_NGC_API_KEY:-${NGC_API_KEY:-ngcapikey}}
      - CUDA_VISIBLE_DEVICES=0
    deploy:
      resources:
        reservations:
          devices:
            - driver: nvidia
              device_ids: ["1"]
              capabilities: [gpu]
    runtime: nvidia

  nv-ingest-ms-runtime:
    image: nvcr.io/nvidia/nemo-microservices/nv-ingest:24.12
    build:
      context: ${NV_INGEST_ROOT:-.}
      dockerfile: "./Dockerfile"
      target: runtime
    volumes:
      - ${DATASET_ROOT:-./data}:/workspace/data
    ports:
      # HTTP API
      - "7670:7670"
      # Simple Broker
      - "7671:7671"
    cap_add:
      - sys_nice
    environment:
      - CUDA_VISIBLE_DEVICES=0
      - DOUGHNUT_GRPC_TRITON=triton-doughnut:8001
      - EMBEDDING_NIM_MODEL_NAME=${EMBEDDING_NIM_MODEL_NAME:-nvidia/nv-embedqa-e5-v5}
      - INGEST_LOG_LEVEL=DEFAULT
      # Message client for development
      #- MESSAGE_CLIENT_HOST=0.0.0.0
      #- MESSAGE_CLIENT_PORT=7671
      #- MESSAGE_CLIENT_TYPE=simple # Configure the ingest service to use the simple broker
      # Message client for production
      - MESSAGE_CLIENT_HOST=redis
      - MESSAGE_CLIENT_PORT=6379
      - MESSAGE_CLIENT_TYPE=redis
      - MINIO_BUCKET=${MINIO_BUCKET:-nv-ingest}
      - MRC_IGNORE_NUMA_CHECK=1
      - NGC_API_KEY=${NGC_API_KEY:-ngcapikey}
      - NVIDIA_BUILD_API_KEY=${NVIDIA_BUILD_API_KEY:-${NGC_API_KEY:-ngcapikey}}
      - OTEL_EXPORTER_OTLP_ENDPOINT=otel-collector:4317
      # Self-hosted paddle endpoints.
      - PADDLE_GRPC_ENDPOINT=paddle:8001
      - PADDLE_HTTP_ENDPOINT=http://paddle:8000/v1/infer
      - PADDLE_INFER_PROTOCOL=grpc
      # build.nvidia.com hosted paddle endpoints.
      #- PADDLE_HTTP_ENDPOINT=https://ai.api.nvidia.com/v1/cv/baidu/paddleocr
      #- PADDLE_INFER_PROTOCOL=http
      - READY_CHECK_ALL_COMPONENTS=True
      - REDIS_MORPHEUS_TASK_QUEUE=morpheus_task_queue
      # Self-hosted redis endpoints.
      - YOLOX_GRPC_ENDPOINT=yolox:8001
      - YOLOX_HTTP_ENDPOINT=http://yolox:8000/v1/infer
      - YOLOX_INFER_PROTOCOL=grpc
      # build.nvidia.com hosted yolox endpoints.
      #- YOLOX_HTTP_ENDPOINT=https://ai.api.nvidia.com/v1/cv/nvidia/nv-yolox-page-elements-v1
      #- YOLOX_INFER_PROTOCOL=http
      - YOLOX_GRAPHIC_ELEMENTS_GRPC_ENDPOINT=yolox-graphic-elements:8001
      - YOLOX_GRAPHIC_ELEMENTS_HTTP_ENDPOINT=http://yolox-graphic-elements:8000/v1/infer
      - YOLOX_GRAPHIC_ELEMENTS_INFER_PROTOCOL=grpc
      - VLM_CAPTION_ENDPOINT=https://ai.api.nvidia.com/v1/gr/meta/llama-3.2-90b-vision-instruct/chat/completions
      - VLM_CAPTION_MODEL_NAME=meta/llama-3.2-90b-vision-instruct
    healthcheck:
      test: curl --fail http://nv-ingest-ms-runtime:7670/v1/health/ready || exit 1
      interval: 10s
      timeout: 5s
      retries: 20
    deploy:
      resources:
        reservations:
          devices:
            - driver: nvidia
              device_ids: ["1"]
              capabilities: [gpu]

  otel-collector:
    image: otel/opentelemetry-collector-contrib:0.91.0
    hostname: otel-collector
    command: ["--config=/etc/otel-collector-config.yaml"]
    volumes:
      - ./config/otel-collector-config.yaml:/etc/otel-collector-config.yaml
    ports:
      - "9988:9988" # Prometheus metrics exposed by the collector
      - "8889:8889" # Prometheus exporter metrics
      - "13133:13133" # health_check extension
      - "9411" # Zipkin receiver
      - "4317:4317" # OTLP gRPC receiver
      - "4318:4318" # OTLP/HTTP receiver
      - "55680:55679" # zpages extension
    depends_on:
      - zipkin

  zipkin:
    image: openzipkin/zipkin
    environment:
      JAVA_OPTS: "-Xms4g -Xmx8g -XX:+ExitOnOutOfMemoryError"
    ports:
      - "9411:9411" # Zipkin UI and API

  prometheus:
    image: prom/prometheus:latest
    command:
      - --web.console.templates=/etc/prometheus/consoles
      - --web.console.libraries=/etc/prometheus/console_libraries
      - --storage.tsdb.retention.time=1h
      - --config.file=/etc/prometheus/prometheus-config.yaml
      - --storage.tsdb.path=/prometheus
      - --web.enable-lifecycle
      - --web.route-prefix=/
      - --enable-feature=exemplar-storage
      - --enable-feature=otlp-write-receiver
    volumes:
      - ./config/prometheus.yaml:/etc/prometheus/prometheus-config.yaml
    ports:
      - "9090:9090"

  grafana:
    container_name: grafana-service
    image: grafana/grafana
    ports:
      - "3000:3000"

  etcd:
    # Turn on to leverage the `vdb_upload` task
    restart: always
    container_name: milvus-etcd
    image: quay.io/coreos/etcd:v3.5.5
    environment:
      - ETCD_AUTO_COMPACTION_MODE=revision
      - ETCD_AUTO_COMPACTION_RETENTION=1000
      - ETCD_QUOTA_BACKEND_BYTES=4294967296
      - ETCD_SNAPSHOT_COUNT=50000
    volumes:
      - ./.volumes/etcd:/etcd
    command: etcd -advertise-client-urls=http://127.0.0.1:2379 -listen-client-urls http://0.0.0.0:2379 --data-dir /etcd
    healthcheck:
      test: [ "CMD", "etcdctl", "endpoint", "health" ]
      interval: 30s
      timeout: 20s
      retries: 3
    profiles:
      - retrieval

  minio:
    # Turn on to leverage the `store` and `vdb_upload` task
    restart: always
    container_name: minio
    hostname: minio
    image: minio/minio:RELEASE.2023-03-20T20-16-18Z
    environment:
      MINIO_ACCESS_KEY: ${MINIO_ACCESS_KEY:-minioadmin}
      MINIO_SECRET_KEY: ${MINIO_SECRET_KEY:-minioadmin}
    ports:
      - "9001:9001"
      - "9000:9000"
    volumes:
      - ./.volumes/minio:/minio_data
    command: minio server /minio_data --console-address ":9001"
    healthcheck:
      test: [ "CMD", "curl", "-f", "http://localhost:9000/minio/health/live" ]
      interval: 30s
      timeout: 20s
      retries: 3
    profiles:
      - retrieval

  milvus:
    # Turn on to leverage the `vdb_upload` task
    restart: always
    container_name: milvus-standalone
    image: milvusdb/milvus:v2.5.3-gpu
    command: [ "milvus", "run", "standalone" ]
    hostname: milvus
    security_opt:
      - seccomp:unconfined
    environment:
      ETCD_ENDPOINTS: etcd:2379
      MINIO_ADDRESS: minio:9000
    volumes:
      - ./.volumes/milvus:/var/lib/milvus
    healthcheck:
      test: [ "CMD", "curl", "-f", "http://localhost:9091/healthz" ]
      interval: 30s
      start_period: 90s
      timeout: 20s
      retries: 3
    ports:
      - "19530:19530"
      - "9091:9091"
    deploy:
      resources:
        reservations:
          devices:
            - driver: nvidia
              device_ids: ["1"]
              capabilities: [gpu]
    depends_on:
      - "etcd"
      - "minio"
    profiles:
      - retrieval

  attu:
    # Turn on to leverage the `vdb_upload` task
    restart: always
    container_name: milvus-attu
    image: zilliz/attu:v2.3.5
    hostname: attu
    environment:
      MILVUS_URL: http://milvus:19530
    ports:
      - "3001:3000"
    depends_on:
      - "milvus"
    profiles:
      - retrieval<|MERGE_RESOLUTION|>--- conflicted
+++ resolved
@@ -38,13 +38,8 @@
               capabilities: [gpu]
     runtime: nvidia
 
-<<<<<<< HEAD
   yolox-graphic-elements:
     image: ${YOLOX_GRAPHIC_ELEMENTS_IMAGE:-nvcr.io/ohlfw0olaadg/ea-participants/nv-yolox-graphic-elements-v1}:${YOLOX_GRAPHIC_ELEMENTS_TAG:-1.1.0}
-=======
-  deplot:
-    image: ${DEPLOT_IMAGE:-nvcr.io/nvidia/nemo-microservices/deplot}:${DEPLOT_TAG:-1.0.0}
->>>>>>> 6187c903
     ports:
       - "8003:8000"
       - "8004:8001"
@@ -64,31 +59,6 @@
               capabilities: [gpu]
     runtime: nvidia
 
-<<<<<<< HEAD
-=======
-  cached:
-    image: ${CACHED_IMAGE:-nvcr.io/nvidia/nemo-microservices/cached}:${CACHED_TAG:-0.2.1}
-    shm_size: 2gb
-    ports:
-      - "8006:8000"
-      - "8007:8001"
-      - "8008:8002"
-    user: root
-    environment:
-      - NIM_HTTP_API_PORT=8000
-      - NIM_TRITON_LOG_VERBOSE=1
-      - NGC_API_KEY=${NIM_NGC_API_KEY:-${NGC_API_KEY:-ngcapikey}}
-      - CUDA_VISIBLE_DEVICES=0
-    deploy:
-      resources:
-        reservations:
-          devices:
-            - driver: nvidia
-              device_ids: ["1"]
-              capabilities: [gpu]
-    runtime: nvidia
-
->>>>>>> 6187c903
   paddle:
     image: ${PADDLE_IMAGE:-nvcr.io/nvidia/nemo-microservices/paddleocr}:${PADDLE_TAG:-1.0.0}
     shm_size: 2gb
