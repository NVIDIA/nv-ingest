--- conflicted
+++ resolved
@@ -129,18 +129,9 @@
     cap_add:
       - sys_nice
     environment:
+      - CACHED_GRPC_ENDPOINT=cached:8001
+      - CACHED_HTTP_ENDPOINT=http://cached:8000/v1/infer
       - CACHED_INFER_PROTOCOL=grpc
-      - CACHED_GRPC_ENDPOINT=cached:8001
-<<<<<<< HEAD
-      - CACHED_HTTP_ENDPOINT=http://cached:8000/v1/infer
-      - DEPLOT_INFER_PROTOCOL=http
-      # build.nvidia.com hosted deplot
-      #- DEPLOT_HTTP_ENDPOINT=https://ai.api.nvidia.com/v1/vlm/google/deplot
-      # self hosted deplot
-      - DEPLOT_HTTP_ENDPOINT=http://deplot:8000/v1/chat/completions
-=======
-      - CACHED_HEALTH_ENDPOINT=cached:8000
-      - CACHED_HTTP_ENDPOINT=""
       - CUDA_VISIBLE_DEVICES=1
       - DEPLOT_GRPC_ENDPOINT=""
       # self hosted deplot
@@ -148,7 +139,7 @@
       - DEPLOT_HTTP_ENDPOINT=http://deplot:8000/v1/chat/completions
       # build.nvidia.com hosted deplot
       #- DEPLOT_HTTP_ENDPOINT=https://ai.api.nvidia.com/v1/vlm/google/deplot
->>>>>>> 59a26455
+      - DEPLOT_INFER_PROTOCOL=http
       - DOUGHNUT_GRPC_TRITON=triton-doughnut:8001
       - INGEST_LOG_LEVEL=DEFAULT
       - MESSAGE_CLIENT_HOST=redis
@@ -158,26 +149,14 @@
       - NGC_API_KEY=${NGC_API_KEY:-ngcapikey}
       - NVIDIA_BUILD_API_KEY=${NVIDIA_BUILD_API_KEY:-${NGC_API_KEY:-ngcapikey}}
       - OTEL_EXPORTER_OTLP_ENDPOINT=otel-collector:4317
+      - PADDLE_GRPC_ENDPOINT=paddle:8001
+      - PADDLE_HTTP_ENDPOINT=http://paddle:8000/v1/infer
       - PADDLE_INFER_PROTOCOL=grpc
-      - PADDLE_GRPC_ENDPOINT=paddle:8001
-<<<<<<< HEAD
-      - PADDLE_HTTP_ENDPOINT=http://paddle:8000/v1/infer
-=======
-      - PADDLE_HEALTH_ENDPOINT=paddle:8000
-      - PADDLE_HTTP_ENDPOINT=""
       - READY_CHECK_ALL_COMPONENTS=True
->>>>>>> 59a26455
       - REDIS_MORPHEUS_TASK_QUEUE=morpheus_task_queue
+      - YOLOX_GRPC_ENDPOINT=yolox:8001
+      - YOLOX_HTTP_ENDPOINT=http://yolox:8000/v1/infer
       - YOLOX_INFER_PROTOCOL=grpc
-      - YOLOX_GRPC_ENDPOINT=yolox:8001
-<<<<<<< HEAD
-      - YOLOX_HTTP_ENDPOINT=http://yolox:8000/v1/infer
-      - CUDA_VISIBLE_DEVICES=1
-      - READY_CHECK_ALL_COMPONENTS=True
-=======
-      - YOLOX_HEALTH_ENDPOINT=yolox:8000
-      - YOLOX_HTTP_ENDPOINT=""
->>>>>>> 59a26455
     healthcheck:
       test: curl --fail http://nv-ingest-ms-runtime:7670/v1/health/ready || exit 1
       interval: 10s
