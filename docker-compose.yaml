# SPDX-FileCopyrightText: Copyright (c) 2024, NVIDIA CORPORATION & AFFILIATES.
# All rights reserved.
# SPDX-License-Identifier: Apache-2.0

services:
  redis:
    image: "redis/redis-stack"
    ports:
      - "6379:6379"

#  tika:
#    image: apache/tika:latest
#    ports:
#      - "9998:9998"

  yolox:
    image: nvcr.io/ohlfw0olaadg/ea-participants/nv-yolox-structured-images-v1:0.1.0
    ports:
      - "8000:8000"
      - "8001:8001"
      - "8002:8002"
    volumes:
      - ${HOME}/.cache:/home/nvs/.cache
    user: root
    environment:
      - NIM_HTTP_API_PORT=8000
      - NIM_TRITON_LOG_VERBOSE=1
<<<<<<< HEAD
      - NGC_API_KEY=$NIM_NGC_API_KEY
      - CUDA_VISIBLE_DEVICES=1
=======
      - NGC_API_KEY=${NIM_NGC_API_KEY:-${NGC_API_KEY:-ngcapikey}}
      - CUDA_VISIBLE_DEVICES=0
>>>>>>> 0b24e696
    deploy:
      resources:
        reservations:
          devices:
            - driver: nvidia
              count: all
              capabilities: [gpu]
    runtime: nvidia

  deplot:
    image: nvcr.io/ohlfw0olaadg/ea-participants/deplot:1.0.0
    ports:
      - "8003:8000"
      - "8004:8001"
      - "8005:8002"
    volumes:
      - ${HOME}/.cache:/opt/nim/.cache
    user: root
    environment:
      - NIM_HTTP_API_PORT=8000
      - NIM_TRITON_LOG_VERBOSE=1
<<<<<<< HEAD
      - NGC_API_KEY=$NIM_NGC_API_KEY
      - CUDA_VISIBLE_DEVICES=0
=======
      - NGC_API_KEY=${NIM_NGC_API_KEY:-${NGC_API_KEY:-ngcapikey}}
      - CUDA_VISIBLE_DEVICES=1
>>>>>>> 0b24e696
    deploy:
      resources:
        reservations:
          devices:
            - driver: nvidia
              count: all
              capabilities: [gpu]
    runtime: nvidia

  cached:
    image: nvcr.io/ohlfw0olaadg/ea-participants/cached:0.1.0
    shm_size: 2gb
    ports:
      - "8006:8000"
      - "8007:8001"
      - "8008:8002"
    volumes:
      - ${HOME}/.cache:/home/nvs/.cache
    user: root
    environment:
      - NIM_HTTP_API_PORT=8000
      - NIM_TRITON_LOG_VERBOSE=1
<<<<<<< HEAD
      - NGC_API_KEY=$NIM_NGC_API_KEY
      - CUDA_VISIBLE_DEVICES=1
=======
      - NGC_API_KEY=${NIM_NGC_API_KEY:-${NGC_API_KEY:-ngcapikey}}
      - CUDA_VISIBLE_DEVICES=2
>>>>>>> 0b24e696
    deploy:
      resources:
        reservations:
          devices:
            - driver: nvidia
              count: all
              capabilities: [gpu]
    runtime: nvidia

  paddle:
    image: nvcr.io/ohlfw0olaadg/ea-participants/paddleocr:0.1.0
    shm_size: 2gb
    ports:
      - "8009:8000"
      - "8010:8001"
      - "8011:8002"
    volumes:
      - ${HOME}/.cache:/home/nvs/.cache
    user: root
    environment:
      - NIM_HTTP_API_PORT=8000
      - NIM_TRITON_LOG_VERBOSE=1
<<<<<<< HEAD
      - NGC_API_KEY=$NIM_NGC_API_KEY
      - CUDA_VISIBLE_DEVICES=1
=======
      - NGC_API_KEY=${NIM_NGC_API_KEY:-${NGC_API_KEY:-ngcapikey}}
      - CUDA_VISIBLE_DEVICES=3
>>>>>>> 0b24e696
    deploy:
      resources:
        reservations:
          devices:
            - driver: nvidia
              count: all
              capabilities: [gpu]
    runtime: nvidia

  embedding:
    # NIM ON
    image: nvcr.io/nim/nvidia/nv-embedqa-e5-v5:1.0.1
    shm_size: 16gb
    ports:
      - "8012:8000"
      - "8013:8001"
      - "8014:8002"
    environment:
      - NIM_HTTP_API_PORT=8000
      - NIM_TRITON_LOG_VERBOSE=1
<<<<<<< HEAD
      - NGC_API_KEY=$NIM_NGC_API_KEY
      - CUDA_VISIBLE_DEVICES=1
=======
      - NGC_API_KEY=${NIM_NGC_API_KEY:-${NGC_API_KEY:-ngcapikey}}
      - CUDA_VISIBLE_DEVICES=3
>>>>>>> 0b24e696
    deploy:
      resources:
        reservations:
          devices:
            - driver: nvidia
              count: all
              capabilities: [gpu]
    runtime: nvidia

  nv-ingest-ms-runtime:
    image: nvcr.io/ohlfw0olaadg/ea-participants/nv-ingest:24.08
    build:
      context: ${NV_INGEST_ROOT}
      dockerfile: "./Dockerfile"
      target: runtime
    volumes:
      - ${DATASET_ROOT}:/workspace/data
    ports:
      - "7670:7670"
    cap_add:
      - sys_nice
    environment:
      - CACHED_GRPC_ENDPOINT=cached:8001
      - CACHED_HTTP_ENDPOINT=""
      - DEPLOT_GRPC_ENDPOINT=""
      # build.nvidia.com hosted deplot
      #- DEPLOT_HTTP_ENDPOINT=https://ai.api.nvidia.com/v1/vlm/google/deplot
      # self hosted deplot
      - DEPLOT_HTTP_ENDPOINT=http://deplot:8000/v1/chat/completions
      - DOUGHNUT_GRPC_TRITON=triton-doughnut:8001
      - INGEST_LOG_LEVEL=INFO
      - MESSAGE_CLIENT_HOST=redis
      - MESSAGE_CLIENT_PORT=6379
      - MINIO_BUCKET=${MINIO_BUCKET:-nv-ingest}
      - NGC_API_KEY=${NGC_API_KEY:-ngcapikey}
      - NVIDIA_BUILD_API_KEY=${NVIDIA_BUILD_API_KEY:-${NGC_API_KEY:-ngcapikey}}
      - OTEL_EXPORTER_OTLP_ENDPOINT=otel-collector:4317
      - PADDLE_GRPC_ENDPOINT=paddle:8001
      - PADDLE_HTTP_ENDPOINT=""
      - REDIS_MORPHEUS_TASK_QUEUE=morpheus_task_queue
      - TABLE_DETECTION_GRPC_TRITON=yolox:8001
      - TABLE_DETECTION_HTTP_TRITON=""
      - YOLOX_GRPC_ENDPOINT=yolox:8001
      - YOLOX_HTTP_ENDPOINT=""
      - CUDA_VISIBLE_DEVICES=1
    deploy:
      resources:
        reservations:
          devices:
            - driver: nvidia
              count: all
              capabilities: [gpu]


  otel-collector:
    image: otel/opentelemetry-collector-contrib:0.91.0
    hostname: otel-collector
    command: ["--config=/etc/otel-collector-config.yaml"]
    volumes:
      - ./config/otel-collector-config.yaml:/etc/otel-collector-config.yaml
    ports:
      - "8888:8888" # Prometheus metrics exposed by the collector
      - "8889:8889" # Prometheus exporter metrics
      - "13133:13133" # health_check extension
      - "9411" # Zipkin receiver
      - "4317:4317" # OTLP gRPC receiver
      - "4318:4318" # OTLP/HTTP receiver
      - "55680:55679" # zpages extension
    depends_on:
      - zipkin

  zipkin:
    image: openzipkin/zipkin
    environment:
      JAVA_OPTS: "-Xms2g -Xmx2g -XX:+ExitOnOutOfMemoryError"
    ports:
      - "9411:9411" # Zipkin UI and API

  prometheus:
    image: prom/prometheus:latest
    command:
      - --web.console.templates=/etc/prometheus/consoles
      - --web.console.libraries=/etc/prometheus/console_libraries
      - --storage.tsdb.retention.time=1h
      - --config.file=/etc/prometheus/prometheus-config.yaml
      - --storage.tsdb.path=/prometheus
      - --web.enable-lifecycle
      - --web.route-prefix=/
      - --enable-feature=exemplar-storage
      - --enable-feature=otlp-write-receiver
    volumes:
      - ./config/prometheus.yaml:/etc/prometheus/prometheus-config.yaml
    ports:
      - "9090:9090"

  grafana:
    container_name: grafana-service
    image: grafana/grafana
    ports:
      - "3000:3000"

#  etcd:
#    # Turn on to leverage the `vdb_upload` task
#    restart: always
#    container_name: milvus-etcd
#    image: quay.io/coreos/etcd:v3.5.5
#    environment:
#      - ETCD_AUTO_COMPACTION_MODE=revision
#      - ETCD_AUTO_COMPACTION_RETENTION=1000
#      - ETCD_QUOTA_BACKEND_BYTES=4294967296
#      - ETCD_SNAPSHOT_COUNT=50000
#    volumes:
#      - ./.volumes/etcd:/etcd
#    command: etcd -advertise-client-urls=http://127.0.0.1:2379 -listen-client-urls http://0.0.0.0:2379 --data-dir /etcd
#    healthcheck:
#      test: ["CMD", "etcdctl", "endpoint", "health"]
#      interval: 30s
#      timeout: 20s
#      retries: 3

#  minio:
#    # Turn on to leverage the `store` and `vdb_upload` task
#    restart: always
#    container_name: minio
#    hostname: minio
#    image: minio/minio:RELEASE.2023-03-20T20-16-18Z
#    environment:
#      MINIO_ACCESS_KEY: ${MINIO_ACCESS_KEY:-minioadmin}
#      MINIO_SECRET_KEY: ${MINIO_SECRET_KEY:-minioadmin}
#    ports:
#      - "9001:9001"
#      - "9000:9000"
#    volumes:
#      - ./.volumes/minio:/minio_data
#    command: minio server /minio_data --console-address ":9001"
#    healthcheck:
#      test: ["CMD", "curl", "-f", "http://localhost:9000/minio/health/live"]
#      interval: 30s
#      timeout: 20s
#      retries: 3

#  milvus:
#    # Turn on to leverage the `vdb_upload` task
#    restart: always
#    container_name: milvus-standalone
#    image: milvusdb/milvus:v2.3.5
#    command: ["milvus", "run", "standalone"]
#    hostname: milvus
#    security_opt:
#      - seccomp:unconfined
#    environment:
#      ETCD_ENDPOINTS: etcd:2379
#      MINIO_ADDRESS: minio:9000
#    volumes:
#      - ./.volumes/milvus:/var/lib/milvus
#    healthcheck:
#      test: ["CMD", "curl", "-f", "http://localhost:9091/healthz"]
#      interval: 30s
#      start_period: 90s
#      timeout: 20s
#      retries: 3
#    ports:
#      - "19530:19530"
#      - "9091:9091"
#    depends_on:
#      - "etcd"
#      - "minio"

#  attu:
#    # Turn on to leverage the `vdb_upload` task
#    restart: always
#    container_name: milvus-attu
#    image: zilliz/attu:v2.3.5
#    hostname: attu
#    environment:
#      MILVUS_URL: http://milvus:19530
#    ports:
#      - "3001:3000"
#    depends_on:
#      - "milvus"<|MERGE_RESOLUTION|>--- conflicted
+++ resolved
@@ -25,13 +25,8 @@
     environment:
       - NIM_HTTP_API_PORT=8000
       - NIM_TRITON_LOG_VERBOSE=1
-<<<<<<< HEAD
-      - NGC_API_KEY=$NIM_NGC_API_KEY
-      - CUDA_VISIBLE_DEVICES=1
-=======
-      - NGC_API_KEY=${NIM_NGC_API_KEY:-${NGC_API_KEY:-ngcapikey}}
-      - CUDA_VISIBLE_DEVICES=0
->>>>>>> 0b24e696
+      - NGC_API_KEY=${NIM_NGC_API_KEY:-${NGC_API_KEY:-ngcapikey}}
+      - CUDA_VISIBLE_DEVICES=1
     deploy:
       resources:
         reservations:
@@ -53,13 +48,8 @@
     environment:
       - NIM_HTTP_API_PORT=8000
       - NIM_TRITON_LOG_VERBOSE=1
-<<<<<<< HEAD
-      - NGC_API_KEY=$NIM_NGC_API_KEY
+      - NGC_API_KEY=${NIM_NGC_API_KEY:-${NGC_API_KEY:-ngcapikey}}
       - CUDA_VISIBLE_DEVICES=0
-=======
-      - NGC_API_KEY=${NIM_NGC_API_KEY:-${NGC_API_KEY:-ngcapikey}}
-      - CUDA_VISIBLE_DEVICES=1
->>>>>>> 0b24e696
     deploy:
       resources:
         reservations:
@@ -82,13 +72,8 @@
     environment:
       - NIM_HTTP_API_PORT=8000
       - NIM_TRITON_LOG_VERBOSE=1
-<<<<<<< HEAD
-      - NGC_API_KEY=$NIM_NGC_API_KEY
-      - CUDA_VISIBLE_DEVICES=1
-=======
-      - NGC_API_KEY=${NIM_NGC_API_KEY:-${NGC_API_KEY:-ngcapikey}}
-      - CUDA_VISIBLE_DEVICES=2
->>>>>>> 0b24e696
+      - NGC_API_KEY=${NIM_NGC_API_KEY:-${NGC_API_KEY:-ngcapikey}}
+      - CUDA_VISIBLE_DEVICES=1
     deploy:
       resources:
         reservations:
@@ -111,13 +96,8 @@
     environment:
       - NIM_HTTP_API_PORT=8000
       - NIM_TRITON_LOG_VERBOSE=1
-<<<<<<< HEAD
-      - NGC_API_KEY=$NIM_NGC_API_KEY
-      - CUDA_VISIBLE_DEVICES=1
-=======
-      - NGC_API_KEY=${NIM_NGC_API_KEY:-${NGC_API_KEY:-ngcapikey}}
-      - CUDA_VISIBLE_DEVICES=3
->>>>>>> 0b24e696
+      - NGC_API_KEY=${NIM_NGC_API_KEY:-${NGC_API_KEY:-ngcapikey}}
+      - CUDA_VISIBLE_DEVICES=1
     deploy:
       resources:
         reservations:
@@ -138,13 +118,8 @@
     environment:
       - NIM_HTTP_API_PORT=8000
       - NIM_TRITON_LOG_VERBOSE=1
-<<<<<<< HEAD
-      - NGC_API_KEY=$NIM_NGC_API_KEY
-      - CUDA_VISIBLE_DEVICES=1
-=======
-      - NGC_API_KEY=${NIM_NGC_API_KEY:-${NGC_API_KEY:-ngcapikey}}
-      - CUDA_VISIBLE_DEVICES=3
->>>>>>> 0b24e696
+      - NGC_API_KEY=${NIM_NGC_API_KEY:-${NGC_API_KEY:-ngcapikey}}
+      - CUDA_VISIBLE_DEVICES=1
     deploy:
       resources:
         reservations:
