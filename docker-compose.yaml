--- conflicted
+++ resolved
@@ -141,18 +141,7 @@
       - sys_nice
     environment:
       - CUDA_VISIBLE_DEVICES=0
-<<<<<<< HEAD
-      #- DEPLOT_GRPC_ENDPOINT=""
-      # Self-hosted deplot endpoints.
-      - DEPLOT_HTTP_ENDPOINT=http://deplot:8000/v1/chat/completions
-      # build.nvidia.com hosted deplot
-      #- DEPLOT_HTTP_ENDPOINT=https://ai.api.nvidia.com/v1/vlm/google/deplot
-      - DEPLOT_INFER_PROTOCOL=http
-      - EMBEDDING_NIM_MODEL_NAME=${EMBEDDING_NIM_MODEL_NAME:-nvidia/nv-embedqa-e5-v5}
-=======
-      - DOUGHNUT_GRPC_TRITON=triton-doughnut:8001
       - EMBEDDING_NIM_MODEL_NAME=${EMBEDDING_NIM_MODEL_NAME:-nvidia/llama-3.2-nv-embedqa-1b-v2}
->>>>>>> 32a90215
       - INGEST_LOG_LEVEL=DEFAULT
       # Message client for development
       #- MESSAGE_CLIENT_HOST=0.0.0.0
