# SPDX-FileCopyrightText: Copyright (c) 2024, NVIDIA CORPORATION & AFFILIATES.
# All rights reserved.
# SPDX-License-Identifier: Apache-2.0

services:
  redis:
    image: "redis/redis-stack"
    ports:
      - "6379:6379"

  page-elements:
<<<<<<< HEAD
    image: ${YOLOX_IMAGE:-nvcr.io/nvidia/nemo-microservices/nemoretriever-page-elements-v2}:${YOLOX_TAG:-1.0.0}
=======
    image: ${YOLOX_IMAGE:-nvcr.io/nim/nvidia/nemoretriever-page-elements-v2}:${YOLOX_TAG:-latest}
>>>>>>> 440a28a6
    ports:
      - "8000:8000"
      - "8001:8001"
      - "8002:8002"
    user: root
    environment:
      - NIM_HTTP_API_PORT=8000
      - NIM_TRITON_LOG_VERBOSE=1
      - NGC_API_KEY=${NIM_NGC_API_KEY:-${NGC_API_KEY:-ngcapikey}}
      - CUDA_VISIBLE_DEVICES=0
      - NIM_TRITON_MODEL_BATCH_SIZE=${PAGE_ELEMENTS_BATCH_SIZE:-1}
      # NIM OpenTelemetry Settings
      - NIM_OTEL_SERVICE_NAME=page-elements
      - NIM_OTEL_TRACES_EXPORTER=otlp
      - NIM_OTEL_METRICS_EXPORTER=console
      - NIM_OTEL_EXPORTER_OTLP_ENDPOINT=http://otel-collector:4318
      - NIM_ENABLE_OTEL=true
      # Triton OpenTelemetry Settings
      - TRITON_OTEL_URL=http://otel-collector:4318/v1/traces
      - TRITON_OTEL_RATE=1
    deploy:
      resources:
        reservations:
          devices:
            - driver: nvidia
              device_ids: ["0"]
              capabilities: [gpu]
    runtime: nvidia

  graphic-elements:
    image: ${YOLOX_GRAPHIC_ELEMENTS_IMAGE:-nvcr.io/nim/nvidia/nemoretriever-graphic-elements-v1}:${YOLOX_GRAPHIC_ELEMENTS_TAG:-latest}
    ports:
      - "8003:8000"
      - "8004:8001"
      - "8005:8002"
    user: root
    environment:
      - NIM_HTTP_API_PORT=8000
      - NIM_TRITON_LOG_VERBOSE=1
      - NGC_API_KEY=${NIM_NGC_API_KEY:-${NGC_API_KEY:-ngcapikey}}
      - CUDA_VISIBLE_DEVICES=0
      - NIM_TRITON_MODEL_BATCH_SIZE=${GRAPHIC_ELEMENTS_BATCH_SIZE:-1}
    deploy:
      resources:
        reservations:
          devices:
            - driver: nvidia
              device_ids: ["0"]
              capabilities: [gpu]
    runtime: nvidia

  table-structure:
    image: ${YOLOX_TABLE_STRUCTURE_IMAGE:-nvcr.io/nim/nvidia/nemoretriever-table-structure-v1}:${YOLOX_TABLE_STRUCTURE_TAG:-latest}
    ports:
      - "8006:8000"
      - "8007:8001"
      - "8008:8002"
    user: root
    environment:
      - NIM_HTTP_API_PORT=8000
      - NIM_TRITON_LOG_VERBOSE=1
      - NGC_API_KEY=${NIM_NGC_API_KEY:-${NGC_API_KEY:-ngcapikey}}
      - CUDA_VISIBLE_DEVICES=0
      - NIM_TRITON_MODEL_BATCH_SIZE=${TABLE_STRUCTURE_BATCH_SIZE:-1}
    deploy:
      resources:
        reservations:
          devices:
            - driver: nvidia
              device_ids: ["0"]
              capabilities: [gpu]
    runtime: nvidia
    profiles:
      - table-structure

  paddle:
    image: ${PADDLE_IMAGE:-nvcr.io/nim/baidu/paddleocr}:${PADDLE_TAG:-latest}
    shm_size: 2gb
    ports:
      - "8009:8000"
      - "8010:8001"
      - "8011:8002"
    user: root
    environment:
      - NIM_HTTP_API_PORT=8000
      - NIM_TRITON_LOG_VERBOSE=1
      - NGC_API_KEY=${NIM_NGC_API_KEY:-${NGC_API_KEY:-ngcapikey}}
      - CUDA_VISIBLE_DEVICES=0
    deploy:
      resources:
        reservations:
          devices:
            - driver: nvidia
              device_ids: ["0"]
              capabilities: [gpu]
    runtime: nvidia

  embedding:
    # NIM ON
    image: ${EMBEDDING_IMAGE:-nvcr.io/nim/nvidia/llama-3.2-nv-embedqa-1b-v2}:${EMBEDDING_TAG:-latest}
    shm_size: 16gb
    ports:
      - "8012:8000"
      - "8013:8001"
      - "8014:8002"
    environment:
      - NIM_HTTP_API_PORT=8000
      - NIM_TRITON_LOG_VERBOSE=1
      - NGC_API_KEY=${NIM_NGC_API_KEY:-${NGC_API_KEY:-ngcapikey}}
      - CUDA_VISIBLE_DEVICES=0
      - NIM_TRITON_MAX_BATCH_SIZE=${EMBEDDER_BATCH_SIZE:-1}
    deploy:
      resources:
        reservations:
          devices:
            - driver: nvidia
              device_ids: ["0"]
              capabilities: [gpu]
    runtime: nvidia

  reranker:
    # NIM ON
    image: ${RERANKER_IMAGE:-nvcr.io/nim/nvidia/llama-3.2-nv-rerankqa-1b-v2}:${RERANKER_TAG:-latest}
    shm_size: 16gb
    ports:
      - "8020:8000"
    environment:
      - NIM_HTTP_API_PORT=8000
      - NIM_TRITON_LOG_VERBOSE=1
      - NGC_API_KEY=${NIM_NGC_API_KEY:-${NGC_API_KEY:-ngcapikey}}
      - CUDA_VISIBLE_DEVICES=0
    deploy:
      resources:
        reservations:
          devices:
            - driver: nvidia
              device_ids: ["0"]
              capabilities: [gpu]
    runtime: nvidia
    profiles:
      - reranker

  nemoretriever-parse:
    image: ${NEMORETRIEVER_PARSE_IMAGE:-nvcr.io/nvidia/nemo-microservices/nemoretriever-parse}:${NEMORETRIEVER_PARSE_TAG:-latest}
    ports:
      - "8015:8000"
      - "8016:8001"
      - "8017:8002"
    user: root
    environment:
      - NIM_HTTP_API_PORT=8000
      - NIM_TRITON_LOG_VERBOSE=1
      - NGC_API_KEY=${NIM_NGC_API_KEY:-${NGC_API_KEY:-ngcapikey}}
      - CUDA_VISIBLE_DEVICES=0
    deploy:
      resources:
        reservations:
          devices:
            - driver: nvidia
              device_ids: ["0"]
              capabilities: [gpu]
    runtime: nvidia
    profiles:
      - nemoretriever-parse

  vlm:
    image: ${VLM_IMAGE:-nvcr.io/nim/meta/llama-3.2-11b-vision-instruct}:${VLM_TAG:-latest}
    ports:
      - "8018:8000"
    user: root
    environment:
      - NIM_HTTP_API_PORT=8000
      - NIM_TRITON_LOG_VERBOSE=1
      - NGC_API_KEY=${NIM_NGC_API_KEY:-${NGC_API_KEY:-ngcapikey}}
      - CUDA_VISIBLE_DEVICES=0
      # VLM will use all available VRAM on device
      # For more info
      # https://docs.nvidia.com/nim/vision-language-models/latest/configuration.html
      #- NIM_KVCACHE_PERCENT=.25
    deploy:
      resources:
        reservations:
          devices:
            - driver: nvidia
              device_ids: ["0"]
              capabilities: [gpu]
    runtime: nvidia
    profiles:
      - vlm

  audio:
    image: ${AUDIO_IMAGE:-nvcr.io/nim/nvidia/riva-asr}:${AUDIO_TAG:-latest}
    shm_size: 2gb
    ports:
      - "8021:50051"  # grpc
      - "8022:9000"  # http
    user: root
    environment:
      - NIM_TAGS_SELECTOR=name=parakeet-1-1b-ctc-riva-en-us,mode=ofl
      - NIM_TRITON_LOG_VERBOSE=1
      - NGC_API_KEY=${NIM_NGC_API_KEY:-${NGC_API_KEY:-ngcapikey}}
      - CUDA_VISIBLE_DEVICES=0
    deploy:
      resources:
        reservations:
          devices:
            - driver: nvidia
              device_ids: ["0"]
              capabilities: [gpu]
    runtime: nvidia
    profiles:
      - audio

  nv-ingest-ms-runtime:
    image: nvcr.io/nvidia/nemo-microservices/nv-ingest:25.3.0
    build:
      context: ${NV_INGEST_ROOT:-.}
      dockerfile: "./Dockerfile"
      target: runtime
      args:
        DOWNLOAD_LLAMA_TOKENIZER: ${DOWNLOAD_LLAMA_TOKENIZER:-False}
        HF_ACCESS_TOKEN: ${HF_ACCESS_TOKEN:-hfaccesstoken}
        MODEL_PREDOWNLOAD_PATH: ${MODEL_PREDOWNLOAD_PATH:-/workspace/models/}
    volumes:
      - ${DATASET_ROOT:-./data}:/workspace/data
    ports:
      # HTTP API
      - "7670:7670"
      # Simple Broker
      - "7671:7671"
    cap_add:
      - sys_nice
    environment:
      - AUDIO_GRPC_ENDPOINT=audio:50051
      - AUDIO_INFER_PROTOCOL=grpc
      - CUDA_VISIBLE_DEVICES=-1
      - MAX_INGEST_PROCESS_WORKERS=${MAX_INGEST_PROCESS_WORKERS:-16}
      - EMBEDDING_NIM_MODEL_NAME=${EMBEDDING_NIM_MODEL_NAME:-nvidia/llama-3.2-nv-embedqa-1b-v2}
      - INGEST_LOG_LEVEL=DEFAULT
      - INGEST_EDGE_BUFFER_SIZE=64
      - INSTALL_AUDIO_EXTRACTION_DEPS=true
      # Message client for development
      #- MESSAGE_CLIENT_HOST=0.0.0.0
      #- MESSAGE_CLIENT_PORT=7671
      #- MESSAGE_CLIENT_TYPE=simple # Configure the ingest service to use the simple broker
      # Message client for production
      - MESSAGE_CLIENT_HOST=redis
      - MESSAGE_CLIENT_PORT=6379
      - MESSAGE_CLIENT_TYPE=redis
      - MINIO_BUCKET=${MINIO_BUCKET:-nv-ingest}
      - MRC_IGNORE_NUMA_CHECK=1
      # build.nvidia.com hosted nemoretriever-parse
      #- NEMORETRIEVER_PARSE_HTTP_ENDPOINT=https://integrate.api.nvidia.com/v1/chat/completions
      - NEMORETRIEVER_PARSE_HTTP_ENDPOINT=http://nemoretriever-parse:8000/v1/chat/completions
      - NEMORETRIEVER_PARSE_INFER_PROTOCOL=http
      - NEMORETRIEVER_PARSE_MODEL_NAME=nvidia/nemoretriever-parse
      - NGC_API_KEY=${NGC_API_KEY:-ngcapikey}
      - NVIDIA_BUILD_API_KEY=${NVIDIA_BUILD_API_KEY:-${NGC_API_KEY:-ngcapikey}}
      - OTEL_EXPORTER_OTLP_ENDPOINT=otel-collector:4317
      # Self-hosted paddle endpoints.
      - PADDLE_GRPC_ENDPOINT=paddle:8001
      - PADDLE_HTTP_ENDPOINT=http://paddle:8000/v1/infer
      - PADDLE_INFER_PROTOCOL=grpc
      # build.nvidia.com hosted paddle endpoints.
      #- PADDLE_HTTP_ENDPOINT=https://ai.api.nvidia.com/v1/cv/baidu/paddleocr
      #- PADDLE_INFER_PROTOCOL=http
      - READY_CHECK_ALL_COMPONENTS=True
      - REDIS_MORPHEUS_TASK_QUEUE=morpheus_task_queue
      # Self-hosted redis endpoints.
      - YOLOX_GRPC_ENDPOINT=page-elements:8001
      - YOLOX_HTTP_ENDPOINT=http://page-elements:8000/v1/infer
      - YOLOX_INFER_PROTOCOL=grpc
      # build.nvidia.com hosted endpoints.
      #- YOLOX_HTTP_ENDPOINT=https://ai.api.nvidia.com/v1/cv/nvidia/nv-yolox-page-elements-v1
      #- YOLOX_INFER_PROTOCOL=http
      - YOLOX_GRAPHIC_ELEMENTS_GRPC_ENDPOINT=graphic-elements:8001
      - YOLOX_GRAPHIC_ELEMENTS_HTTP_ENDPOINT=http://graphic-elements:8000/v1/infer
      - YOLOX_GRAPHIC_ELEMENTS_INFER_PROTOCOL=grpc
      - YOLOX_TABLE_STRUCTURE_GRPC_ENDPOINT=table-structure:8001
      - YOLOX_TABLE_STRUCTURE_HTTP_ENDPOINT=http://table-structure:8000/v1/infer
      - YOLOX_TABLE_STRUCTURE_INFER_PROTOCOL=grpc
      - VLM_CAPTION_ENDPOINT=https://ai.api.nvidia.com/v1/gr/meta/llama-3.2-11b-vision-instruct/chat/completions
      - VLM_CAPTION_MODEL_NAME=meta/llama-3.2-11b-vision-instruct
      - MODEL_PREDOWNLOAD_PATH=${MODEL_PREDOWNLOAD_PATH:-/workspace/models/}
    healthcheck:
      test: curl --fail http://nv-ingest-ms-runtime:7670/v1/health/ready || exit 1
      interval: 10s
      timeout: 5s
      retries: 20
    deploy:
      resources:
        reservations:
          devices:
            - driver: nvidia
              device_ids: ["0"]
              capabilities: [gpu]

  otel-collector:
    image: otel/opentelemetry-collector-contrib:0.91.0
    hostname: otel-collector
    command: ["--config=/etc/otel-collector-config.yaml"]
    user: "${UID}:${GID}"
    volumes:
      - ./config/otel-collector-config.yaml:/etc/otel-collector-config.yaml
    ports:
      - "9988:9988" # Prometheus metrics exposed by the collector
      - "8889:8889" # Prometheus exporter metrics
      - "13133:13133" # health_check extension
      - "9411" # Zipkin receiver
      - "4317:4317" # OTLP gRPC receiver
      - "4318:4318" # OTLP/HTTP receiver
      - "55680:55679" # zpages extension
    depends_on:
      - zipkin

  zipkin:
    image: openzipkin/zipkin
    environment:
      JAVA_OPTS: "-Xms4g -Xmx8g -XX:+ExitOnOutOfMemoryError"
    ports:
      - "9411:9411" # Zipkin UI and API

  prometheus:
    image: prom/prometheus:latest
    command:
      - --web.console.templates=/etc/prometheus/consoles
      - --web.console.libraries=/etc/prometheus/console_libraries
      - --storage.tsdb.retention.time=1h
      - --config.file=/etc/prometheus/prometheus-config.yaml
      - --storage.tsdb.path=/prometheus
      - --web.enable-lifecycle
      - --web.route-prefix=/
      - --enable-feature=exemplar-storage
      - --enable-feature=otlp-write-receiver
    volumes:
      - ./config/prometheus.yaml:/etc/prometheus/prometheus-config.yaml
    ports:
      - "9090:9090"

  grafana:
    container_name: grafana-service
    image: grafana/grafana
    ports:
      - "3000:3000"

  etcd:
    # Turn on to leverage the `vdb_upload` task
    restart: always
    container_name: milvus-etcd
    image: quay.io/coreos/etcd:v3.5.5
    environment:
      - ETCD_AUTO_COMPACTION_MODE=revision
      - ETCD_AUTO_COMPACTION_RETENTION=1000
      - ETCD_QUOTA_BACKEND_BYTES=4294967296
      - ETCD_SNAPSHOT_COUNT=50000
    volumes:
      - ./.volumes/etcd:/etcd
    command: etcd -advertise-client-urls=http://127.0.0.1:2379 -listen-client-urls http://0.0.0.0:2379 --data-dir /etcd
    healthcheck:
      test: [ "CMD", "etcdctl", "endpoint", "health" ]
      interval: 30s
      timeout: 20s
      retries: 3
    profiles:
      - retrieval

  minio:
    # Turn on to leverage the `store` and `vdb_upload` task
    restart: always
    container_name: minio
    hostname: minio
    image: minio/minio:RELEASE.2023-03-20T20-16-18Z
    environment:
      MINIO_ACCESS_KEY: ${MINIO_ACCESS_KEY:-minioadmin}
      MINIO_SECRET_KEY: ${MINIO_SECRET_KEY:-minioadmin}
    ports:
      - "9001:9001"
      - "9000:9000"
    volumes:
      - ./.volumes/minio:/minio_data
    command: minio server /minio_data --console-address ":9001"
    healthcheck:
      test: [ "CMD", "curl", "-f", "http://localhost:9000/minio/health/live" ]
      interval: 30s
      timeout: 20s
      retries: 3
    profiles:
      - retrieval

  milvus:
    # Turn on to leverage the `vdb_upload` task
    restart: always
    container_name: milvus-standalone
    image: milvusdb/milvus:v2.5.3-gpu
    command: [ "milvus", "run", "standalone" ]
    hostname: milvus
    security_opt:
      - seccomp:unconfined
    environment:
      ETCD_ENDPOINTS: etcd:2379
      MINIO_ADDRESS: minio:9000
    volumes:
      - ./.volumes/milvus:/var/lib/milvus
    healthcheck:
      test: [ "CMD", "curl", "-f", "http://localhost:9091/healthz" ]
      interval: 30s
      start_period: 90s
      timeout: 20s
      retries: 3
    ports:
      - "19530:19530"
      - "9091:9091"
    deploy:
      resources:
        reservations:
          devices:
            - driver: nvidia
              device_ids: ["0"]
              capabilities: [gpu]
    depends_on:
      - "etcd"
      - "minio"
    profiles:
      - retrieval

  attu:
    # Turn on to leverage the `vdb_upload` task
    restart: always
    container_name: milvus-attu
    image: zilliz/attu:v2.3.5
    hostname: attu
    environment:
      MILVUS_URL: http://milvus:19530
    ports:
      - "3001:3000"
    depends_on:
      - "milvus"
    profiles:
      - retrieval<|MERGE_RESOLUTION|>--- conflicted
+++ resolved
@@ -9,11 +9,7 @@
       - "6379:6379"
 
   page-elements:
-<<<<<<< HEAD
-    image: ${YOLOX_IMAGE:-nvcr.io/nvidia/nemo-microservices/nemoretriever-page-elements-v2}:${YOLOX_TAG:-1.0.0}
-=======
     image: ${YOLOX_IMAGE:-nvcr.io/nim/nvidia/nemoretriever-page-elements-v2}:${YOLOX_TAG:-latest}
->>>>>>> 440a28a6
     ports:
       - "8000:8000"
       - "8001:8001"
@@ -254,7 +250,7 @@
       - EMBEDDING_NIM_MODEL_NAME=${EMBEDDING_NIM_MODEL_NAME:-nvidia/llama-3.2-nv-embedqa-1b-v2}
       - INGEST_LOG_LEVEL=DEFAULT
       - INGEST_EDGE_BUFFER_SIZE=64
-      - INSTALL_AUDIO_EXTRACTION_DEPS=true
+      #- INSTALL_AUDIO_EXTRACTION_DEPS=true
       # Message client for development
       #- MESSAGE_CLIENT_HOST=0.0.0.0
       #- MESSAGE_CLIENT_PORT=7671
@@ -295,7 +291,7 @@
       - YOLOX_TABLE_STRUCTURE_GRPC_ENDPOINT=table-structure:8001
       - YOLOX_TABLE_STRUCTURE_HTTP_ENDPOINT=http://table-structure:8000/v1/infer
       - YOLOX_TABLE_STRUCTURE_INFER_PROTOCOL=grpc
-      - VLM_CAPTION_ENDPOINT=https://ai.api.nvidia.com/v1/gr/meta/llama-3.2-11b-vision-instruct/chat/completions
+      - VLM_CAPTION_ENDPOINT=http://vlm:8000/v1/chat/completions
       - VLM_CAPTION_MODEL_NAME=meta/llama-3.2-11b-vision-instruct
       - MODEL_PREDOWNLOAD_PATH=${MODEL_PREDOWNLOAD_PATH:-/workspace/models/}
     healthcheck:
