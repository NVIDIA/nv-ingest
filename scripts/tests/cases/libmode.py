"""
Library mode test script for nv-ingest.

This script demonstrates running the nv-ingest pipeline in library mode,
which is useful for local development, testing, and small-scale workloads.

Usage:
    python scripts/tests/cases/libmode.py

Requirements:
    - NVIDIA_API_KEY environment variable set
    - Python 3.12
    - nv-ingest packages installed
"""

import time

from nv_ingest_api.util.message_brokers.simple_message_broker import SimpleClient
from nv_ingest_client.client import Ingestor, NvIngestClient
from nv_ingest_client.util.process_json_files import ingest_json_results_to_blob

from nv_ingest.framework.orchestration.ray.util.pipeline.pipeline_runners import run_pipeline

<<<<<<< HEAD
# Start the pipeline subprocess for library mode
config = PipelineCreationSchema()

run_pipeline(config, block=False, disable_dynamic_scaling=True, run_in_subprocess=True)

client = NvIngestClient(
    message_client_allocator=SimpleClient, message_client_port=7671, message_client_hostname="localhost"
)

# gpu_cagra accelerated indexing is not available in milvus-lite
# Provide a filename for milvus_uri to use milvus-lite
milvus_uri = "milvus.db"
collection_name = "test"
sparse = False

# do content extraction from files
ingestor = (
    Ingestor(client=client)
    .files("data/multimodal_test.pdf")
    .extract(
        extract_text=True,
        extract_tables=True,
        extract_charts=True,
        extract_images=True,
        table_output_format="markdown",
        extract_infographics=True,
        # Slower, but maximally accurate, especially for PDFs with pages that are scanned images
        # extract_method="nemotron_parse",
        text_depth="page",
=======

def main():
    # Start the pipeline subprocess for library mode
    # quiet=True is the default when libmode=True, suppressing verbose startup logs
    pipeline = run_pipeline(block=False, disable_dynamic_scaling=True, run_in_subprocess=True)

    client = NvIngestClient(
        message_client_allocator=SimpleClient,
        message_client_port=7671,
        message_client_hostname="localhost",
>>>>>>> 0c8e0221
    )

    # gpu_cagra accelerated indexing is not available in milvus-lite
    # Provide a filename for milvus_uri to use milvus-lite
    milvus_uri = "milvus.db"
    collection_name = "test"
    sparse = False

    # do content extraction from files
    ingestor = (
        Ingestor(client=client)
        .files("data/multimodal_test.pdf")
        .extract(
            extract_text=True,
            extract_tables=True,
            extract_charts=True,
            extract_images=True,
            table_output_format="markdown",
            extract_infographics=True,
            # Slower, but maximally accurate, especially for PDFs with pages that are scanned images
            # extract_method="nemoretriever_parse",
            text_depth="page",
        )
        .embed()
        .vdb_upload(
            collection_name=collection_name,
            milvus_uri=milvus_uri,
            sparse=sparse,
            # for llama-3.2 embedder, use 1024 for e5-v5
            dense_dim=2048,
        )
    )

    print("Starting ingestion..")
    t0 = time.time()
    results, failures = ingestor.ingest(show_progress=True, return_failures=True)
    t1 = time.time()
    print(f"Time taken: {t1 - t0} seconds")

    # results blob is directly inspectable
    if results:
        print(ingest_json_results_to_blob(results[0]))

    if failures:
        print(f"There were {len(failures)} failures. Sample: {failures[0]}")

    # Clean up
    if pipeline:
        pipeline.stop()


# Required for multiprocessing on macOS (spawn start method)
if __name__ == "__main__":
    main()<|MERGE_RESOLUTION|>--- conflicted
+++ resolved
@@ -21,37 +21,6 @@
 
 from nv_ingest.framework.orchestration.ray.util.pipeline.pipeline_runners import run_pipeline
 
-<<<<<<< HEAD
-# Start the pipeline subprocess for library mode
-config = PipelineCreationSchema()
-
-run_pipeline(config, block=False, disable_dynamic_scaling=True, run_in_subprocess=True)
-
-client = NvIngestClient(
-    message_client_allocator=SimpleClient, message_client_port=7671, message_client_hostname="localhost"
-)
-
-# gpu_cagra accelerated indexing is not available in milvus-lite
-# Provide a filename for milvus_uri to use milvus-lite
-milvus_uri = "milvus.db"
-collection_name = "test"
-sparse = False
-
-# do content extraction from files
-ingestor = (
-    Ingestor(client=client)
-    .files("data/multimodal_test.pdf")
-    .extract(
-        extract_text=True,
-        extract_tables=True,
-        extract_charts=True,
-        extract_images=True,
-        table_output_format="markdown",
-        extract_infographics=True,
-        # Slower, but maximally accurate, especially for PDFs with pages that are scanned images
-        # extract_method="nemotron_parse",
-        text_depth="page",
-=======
 
 def main():
     # Start the pipeline subprocess for library mode
@@ -62,7 +31,6 @@
         message_client_allocator=SimpleClient,
         message_client_port=7671,
         message_client_hostname="localhost",
->>>>>>> 0c8e0221
     )
 
     # gpu_cagra accelerated indexing is not available in milvus-lite
@@ -83,7 +51,7 @@
             table_output_format="markdown",
             extract_infographics=True,
             # Slower, but maximally accurate, especially for PDFs with pages that are scanned images
-            # extract_method="nemoretriever_parse",
+            # extract_method="nemotron_parse",
             text_depth="page",
         )
         .embed()
