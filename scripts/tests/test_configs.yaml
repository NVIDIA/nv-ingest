--- conflicted
+++ resolved
@@ -8,11 +8,7 @@
   test_name: null  # Auto-generated if null
 
   # API configuration
-<<<<<<< HEAD
-  api_version: v2  # v1 or v2
-=======
-  api_version: v1 # v1 or v2
->>>>>>> 93470787
+  api_version: v1  # v1 or v2
   pdf_split_page_count: null  # V2 only: pages per chunk (null = default 32)
 
   # Infrastructure
@@ -31,8 +27,8 @@
   extract_text: true
   extract_tables: true
   extract_charts: true
-  extract_images: true
-  extract_infographics: false
+  extract_images: false
+  extract_infographics: true
   text_depth: page
   table_output_format: markdown
 
@@ -41,10 +37,10 @@
   enable_split: false  # Enable text chunking
   split_chunk_size: 1024  # Chunk size for text splitting
   split_chunk_overlap: 150  # Overlap for text splitting
-  enable_image_storage: true  # Enable server-side image storage (MinIO/local disk)
+  enable_image_storage: false  # Enable server-side image storage (MinIO/local disk)
 
   # Storage configuration
-  spill_dir: /raid/jioffe/tmp/spill
+  spill_dir: /tmp/spill
   artifacts_dir: null  # null = use default (scripts/tests/artifacts)
   collection_name: null  # null = auto-generated
 
