--- conflicted
+++ resolved
@@ -396,7 +396,7 @@
  ],
  "metadata": {
   "kernelspec": {
-   "display_name": "prodenv",
+   "display_name": "Python 3 (ipykernel)",
    "language": "python",
    "name": "python3"
   },
@@ -410,11 +410,7 @@
    "name": "python",
    "nbconvert_exporter": "python",
    "pygments_lexer": "ipython3",
-<<<<<<< HEAD
-   "version": "3.12.12"
-=======
    "version": "3.12.9"
->>>>>>> 87991093
   }
  },
  "nbformat": 4,
