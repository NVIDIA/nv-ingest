--- conflicted
+++ resolved
@@ -39,11 +39,7 @@
     --set ngcSecret.create=true \
     --set ngcSecret.password="${NGC_API_KEY}" \
     --set image.repository="nvcr.io/ohlfw0olaadg/ea-participants/nv-ingest" \
-<<<<<<< HEAD
-    --set image.tag="24.08" \
-=======
     --set image.tag="24.10" \
->>>>>>> e090d72d
     https://helm.ngc.nvidia.com/ohlfw0olaadg/ea-participants/charts/nv-ingest-0.3.8.tgz
 
 ```
