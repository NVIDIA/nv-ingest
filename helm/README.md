<<<<<<< HEAD
# nv-ingest

![Version: 0.4.0](https://img.shields.io/badge/Version-0.4.0-informational?style=flat-square) ![Type: application](https://img.shields.io/badge/Type-application-informational?style=flat-square)

NV-Ingest Microservice

## Maintainers

| Name | Email | Url |
| ---- | ------ | --- |
| NVIDIA Corporation |  | <https://www.nvidia.com/> |

## Requirements

| Repository | Name | Version |
|------------|------|---------|
| alias:nemo-microservices | nvidia-nim-nemoretriever-graphic-elements-v1 | 1.2.0 |
| alias:nemo-microservices | paddleocr-nim | 0.2.0 |
| alias:nemo-microservices | yolox-nim | 0.2.0 |
| alias:nvidia-nim | nvidia-nim-llama-32-nv-embedqa-1b-v2 | 1.3.0 |
| alias:nvidia-nim | text-embedding-nim | 1.1.0 |
| https://open-telemetry.github.io/opentelemetry-helm-charts | opentelemetry-collector | 0.78.1 |
| https://zilliztech.github.io/milvus-helm | milvus | 4.1.11 |
| https://zipkin.io/zipkin-helm | zipkin | 0.1.2 |
| oci://registry-1.docker.io/bitnamicharts | common | 2.x.x |
| oci://registry-1.docker.io/bitnamicharts | redis | 19.1.3 |

## Values

| Key | Type | Default | Description |
|-----|------|---------|-------------|
| affinity | object | `{}` |  |
| autoscaling.enabled | bool | `false` |  |
| autoscaling.maxReplicas | int | `100` |  |
| autoscaling.metrics | list | `[]` |  |
| autoscaling.minReplicas | int | `1` |  |
| containerArgs | list | `[]` |  |
| containerSecurityContext | object | `{}` |  |
| embedqaDeployed | bool | `false` |  |
| envVars.EMBEDDING_NIM_ENDPOINT | string | `"http://nv-ingest-embedqa:8000/v1"` |  |
| envVars.EMBEDDING_NIM_MODEL_NAME | string | `"nvidia/llama-3.2-nv-embedqa-1b-v2"` |  |
| envVars.MESSAGE_CLIENT_HOST | string | `"nv-ingest-redis-master"` |  |
| envVars.MESSAGE_CLIENT_PORT | string | `"6379"` |  |
| envVars.MILVUS_ENDPOINT | string | `"http://nv-ingest-milvus:19530"` |  |
| envVars.MINIO_BUCKET | string | `"nv-ingest"` |  |
| envVars.MINIO_INTERNAL_ADDRESS | string | `"nv-ingest-minio:9000"` |  |
| envVars.MINIO_PUBLIC_ADDRESS | string | `"http://localhost:9000"` |  |
| envVars.NEMORETRIEVER_PARSE_HTTP_ENDPOINT | string | `"http://nim-vlm:8000/v1/chat/completions"` |  |
| envVars.NEMORETRIEVER_PARSE_INFER_PROTOCOL | string | `"http"` |  |
| envVars.NV_INGEST_DEFAULT_TIMEOUT_MS | string | `"1234"` |  |
| envVars.PADDLE_GRPC_ENDPOINT | string | `"nv-ingest-paddle:8001"` |  |
| envVars.PADDLE_HTTP_ENDPOINT | string | `"http://nv-ingest-paddle:8000/v1/infer"` |  |
| envVars.PADDLE_INFER_PROTOCOL | string | `"grpc"` |  |
| envVars.REDIS_MORPHEUS_TASK_QUEUE | string | `"morpheus_task_queue"` |  |
| envVars.VLM_CAPTION_ENDPOINT | string | `"https://ai.api.nvidia.com/v1/gr/meta/llama-3.2-90b-vision-instruct/chat/completions"` |  |
| envVars.VLM_CAPTION_MODEL_NAME | string | `"meta/llama-3.2-11b-vision-instruct"` |  |
| envVars.YOLOX_GRAPHIC_ELEMENTS_GRPC_ENDPOINT | string | `"nv-ingest-nvidia-nim-nemoretriever-graphic-elements-v1:8001"` |  |
| envVars.YOLOX_GRAPHIC_ELEMENTS_HTTP_ENDPOINT | string | `"http://nv-ingest-nvidia-nim-nemoretriever-graphic-elements-v1:8000/v1/infer"` |  |
| envVars.YOLOX_GRAPHIC_ELEMENTS_INFER_PROTOCOL | string | `"http"` |  |
| envVars.YOLOX_GRPC_ENDPOINT | string | `"nv-ingest-yolox:8001"` |  |
| envVars.YOLOX_HTTP_ENDPOINT | string | `"http://nv-ingest-yolox:8000/v1/infer"` |  |
| envVars.YOLOX_INFER_PROTOCOL | string | `"grpc"` |  |
| envVars.YOLOX_TABLE_STRUCTURE_GRPC_ENDPOINT | string | `"nv-ingest-nvidia-nim-nemoretriever-table-structure-v1:8001"` |  |
| envVars.YOLOX_TABLE_STRUCTURE_HTTP_ENDPOINT | string | `"http://nv-ingest-nvidia-nim-nemoretriever-table-structure-v1:8000/v1/infer"` |  |
| envVars.YOLOX_TABLE_STRUCTURE_INFER_PROTOCOL | string | `"http"` |  |
| extraEnvVarsCM | string | `""` |  |
| extraEnvVarsSecret | string | `""` |  |
| extraVolumeMounts | object | `{}` |  |
| extraVolumes | object | `{}` |  |
| fullnameOverride | string | `""` |  |
| image.pullPolicy | string | `"IfNotPresent"` |  |
| image.repository | string | `"nvcr.io/nvidia/nemo-microservices/nv-ingest"` |  |
| image.tag | string | `"24.12"` |  |
| imagePullSecret.create | bool | `false` |  |
| imagePullSecret.name | string | `"nvcrimagepullsecret"` |  |
| imagePullSecret.password | string | `""` |  |
| imagePullSecret.registry | string | `"nvcr.io"` |  |
| imagePullSecret.username | string | `"$oauthtoken"` |  |
| imagePullSecrets[0].name | string | `"nvcrimagepullsecret"` |  |
| imagePullSecrets[1].name | string | `"nemoMicroservicesPullSecret"` |  |
| ingress.annotations | object | `{}` |  |
| ingress.className | string | `""` |  |
| ingress.enabled | bool | `false` |  |
| ingress.hosts[0].host | string | `"chart-example.local"` |  |
| ingress.hosts[0].paths[0].path | string | `"/"` |  |
| ingress.hosts[0].paths[0].pathType | string | `"ImplementationSpecific"` |  |
| ingress.tls | list | `[]` |  |
| livenessProbe.enabled | bool | `false` |  |
| livenessProbe.enabled | bool | `true` |  |
| livenessProbe.failureThreshold | int | `20` |  |
| livenessProbe.httpGet.path | string | `"/v1/health/live"` |  |
| livenessProbe.httpGet.path | string | `"/health"` |  |
| livenessProbe.httpGet.port | int | `7670` |  |
| livenessProbe.httpGet.port | string | `"http"` |  |
| livenessProbe.initialDelaySeconds | int | `15` |  |
| livenessProbe.initialDelaySeconds | int | `120` |  |
| livenessProbe.periodSeconds | int | `10` |  |
| livenessProbe.periodSeconds | int | `20` |  |
| livenessProbe.successThreshold | int | `1` |  |
| livenessProbe.timeoutSeconds | int | `20` |  |
| logLevel | string | `"DEBUG"` |  |
| milvus.cluster.enabled | bool | `false` |  |
| milvus.etcd.persistence.storageClass | string | `nil` |  |
| milvus.etcd.replicaCount | int | `1` |  |
| milvus.minio.mode | string | `"standalone"` |  |
| milvus.minio.persistence.size | string | `"10Gi"` |  |
| milvus.minio.persistence.storageClass | string | `nil` |  |
| milvus.pulsar.enabled | bool | `false` |  |
| milvus.standalone.extraEnv[0].name | string | `"LOG_LEVEL"` |  |
| milvus.standalone.extraEnv[0].value | string | `"error"` |  |
| milvus.standalone.persistence.persistentVolumeClaim.size | string | `"10Gi"` |  |
| milvus.standalone.persistence.persistentVolumeClaim.storageClass | string | `nil` |  |
| milvusDeployed | bool | `true` |  |
| nameOverride | string | `""` |  |
| nemo.groupID | string | `"1000"` |  |
| nemo.userID | string | `"1000"` |  |
| ngcSecret.create | bool | `false` |  |
| ngcSecret.password | string | `""` |  |
| nodeSelector | object | `{}` |  |
| nvEmbedqaDeployed | bool | `true` |  |
| nvidia-nim-llama-32-nv-embedqa-1b-v2.env[0].name | string | `"NIM_HTTP_API_PORT"` |  |
| nvidia-nim-llama-32-nv-embedqa-1b-v2.env[0].value | string | `"8000"` |  |
| nvidia-nim-llama-32-nv-embedqa-1b-v2.fullnameOverride | string | `"nv-ingest-embedqa"` |  |
| nvidia-nim-llama-32-nv-embedqa-1b-v2.image.repository | string | `"nvcr.io/nim/nvidia/llama-3.2-nv-embedqa-1b-v2"` |  |
| nvidia-nim-llama-32-nv-embedqa-1b-v2.image.tag | string | `"1.3.1"` |  |
| nvidia-nim-llama-32-nv-embedqa-1b-v2.nim.grpcPort | int | `8001` |  |
| nvidia-nim-llama-32-nv-embedqa-1b-v2.service.grpcPort | int | `8001` |  |
| nvidia-nim-llama-32-nv-embedqa-1b-v2.service.name | string | `"nv-ingest-embedqa"` |  |
| opentelemetry-collector.config.exporters.debug.verbosity | string | `"detailed"` |  |
| opentelemetry-collector.config.exporters.zipkin.endpoint | string | `"http://nv-ingest-zipkin:9411/api/v2/spans"` |  |
| opentelemetry-collector.config.extensions.health_check | object | `{}` |  |
| opentelemetry-collector.config.extensions.zpages.endpoint | string | `"0.0.0.0:55679"` |  |
| opentelemetry-collector.config.processors.batch | object | `{}` |  |
| opentelemetry-collector.config.processors.tail_sampling.policies[0].name | string | `"drop_noisy_traces_url"` |  |
| opentelemetry-collector.config.processors.tail_sampling.policies[0].string_attribute.enabled_regex_matching | bool | `true` |  |
| opentelemetry-collector.config.processors.tail_sampling.policies[0].string_attribute.invert_match | bool | `true` |  |
| opentelemetry-collector.config.processors.tail_sampling.policies[0].string_attribute.key | string | `"http.target"` |  |
| opentelemetry-collector.config.processors.tail_sampling.policies[0].string_attribute.values[0] | string | `"\\/health"` |  |
| opentelemetry-collector.config.processors.tail_sampling.policies[0].type | string | `"string_attribute"` |  |
| opentelemetry-collector.config.processors.transform.trace_statements[0].context | string | `"span"` |  |
| opentelemetry-collector.config.processors.transform.trace_statements[0].statements[0] | string | `"set(status.code, 1) where attributes[\"http.path\"] == \"/health\""` |  |
| opentelemetry-collector.config.processors.transform.trace_statements[0].statements[1] | string | `"replace_match(attributes[\"http.route\"], \"/v1\", attributes[\"http.target\"]) where attributes[\"http.target\"] != nil"` |  |
| opentelemetry-collector.config.processors.transform.trace_statements[0].statements[2] | string | `"replace_pattern(name, \"/v1\", attributes[\"http.route\"]) where attributes[\"http.route\"] != nil"` |  |
| opentelemetry-collector.config.processors.transform.trace_statements[0].statements[3] | string | `"set(name, Concat([name, attributes[\"http.url\"]], \" \")) where name == \"POST\""` |  |
| opentelemetry-collector.config.receivers.otlp.protocols.grpc.endpoint | string | `"${env:MY_POD_IP}:4317"` |  |
| opentelemetry-collector.config.receivers.otlp.protocols.http.cors.allowed_origins[0] | string | `"*"` |  |
| opentelemetry-collector.config.service.extensions[0] | string | `"zpages"` |  |
| opentelemetry-collector.config.service.extensions[1] | string | `"health_check"` |  |
| opentelemetry-collector.config.service.pipelines.logs.exporters[0] | string | `"debug"` |  |
| opentelemetry-collector.config.service.pipelines.logs.processors[0] | string | `"batch"` |  |
| opentelemetry-collector.config.service.pipelines.logs.receivers[0] | string | `"otlp"` |  |
| opentelemetry-collector.config.service.pipelines.metrics.exporters[0] | string | `"debug"` |  |
| opentelemetry-collector.config.service.pipelines.metrics.processors[0] | string | `"batch"` |  |
| opentelemetry-collector.config.service.pipelines.metrics.receivers[0] | string | `"otlp"` |  |
| opentelemetry-collector.config.service.pipelines.traces.exporters[0] | string | `"debug"` |  |
| opentelemetry-collector.config.service.pipelines.traces.exporters[1] | string | `"zipkin"` |  |
| opentelemetry-collector.config.service.pipelines.traces.processors[0] | string | `"tail_sampling"` |  |
| opentelemetry-collector.config.service.pipelines.traces.processors[1] | string | `"transform"` |  |
| opentelemetry-collector.config.service.pipelines.traces.receivers[0] | string | `"otlp"` |  |
| opentelemetry-collector.mode | string | `"deployment"` |  |
| otelDeployed | bool | `true` |  |
| otelEnabled | bool | `true` |  |
| otelEnvVars.OTEL_LOGS_EXPORTER | string | `"none"` |  |
| otelEnvVars.OTEL_METRICS_EXPORTER | string | `"otlp"` |  |
| otelEnvVars.OTEL_PROPAGATORS | string | `"tracecontext,baggage"` |  |
| otelEnvVars.OTEL_PYTHON_EXCLUDED_URLS | string | `"health"` |  |
| otelEnvVars.OTEL_RESOURCE_ATTRIBUTES | string | `"deployment.environment=$(NAMESPACE)"` |  |
| otelEnvVars.OTEL_SERVICE_NAME | string | `"nemo-retrieval-service"` |  |
| otelEnvVars.OTEL_TRACES_EXPORTER | string | `"otlp"` |  |
| paddleocr-nim.env[0].name | string | `"NIM_HTTP_API_PORT"` |  |
| paddleocr-nim.env[0].value | string | `"8000"` |  |
| paddleocr-nim.fullnameOverride | string | `"nv-ingest-paddle"` |  |
| paddleocr-nim.image.repository | string | `"nvcr.io/nvidia/nemo-microservices/paddleocr"` |  |
| paddleocr-nim.image.tag | string | `"1.0.0"` |  |
| paddleocr-nim.nim.grpcPort | int | `8001` |  |
| paddleocr-nim.service.grpcPort | int | `8001` |  |
| paddleocr-nim.service.name | string | `"nv-ingest-paddle"` |  |
| paddleocrDeployed | bool | `true` |  |
| podAnnotations."traffic.sidecar.istio.io/excludeOutboundPorts" | string | `"8007"` |  |
| podLabels | object | `{}` |  |
| podSecurityContext.fsGroup | int | `1000` |  |
| readinessProbe.enabled | bool | `false` |  |
| readinessProbe.enabled | bool | `true` |  |
| readinessProbe.failureThreshold | int | `220` |  |
| readinessProbe.httpGet.path | string | `"/health"` |  |
| readinessProbe.httpGet.path | string | `"/v1/health/ready"` |  |
| readinessProbe.httpGet.port | string | `"http"` |  |
| readinessProbe.httpGet.port | int | `7670` |  |
| readinessProbe.initialDelaySeconds | int | `120` |  |
| readinessProbe.initialDelaySeconds | int | `30` |  |
| readinessProbe.periodSeconds | int | `30` |  |
| readinessProbe.periodSeconds | int | `30` |  |
| readinessProbe.successThreshold | int | `1` |  |
| readinessProbe.timeoutSeconds | int | `10` |  |
| redis.auth.enabled | bool | `false` |  |
| redis.master.persistence.size | string | `"50Gi"` |  |
| redis.master.resources.limits.memory | string | `"12Gi"` |  |
| redis.master.resources.requests.memory | string | `"6Gi"` |  |
| redis.replica.persistence.size | string | `"50Gi"` |  |
| redis.replica.replicaCount | int | `1` |  |
| redis.replica.resources.limits.memory | string | `"12Gi"` |  |
| redis.replica.resources.requests.memory | string | `"6Gi"` |  |
| redisDeployed | bool | `true` |  |
| replicaCount | int | `1` |  |
| resources.limits."nvidia.com/gpu" | int | `1` |  |
| resources.limits.cpu | string | `"48000m"` |  |
| resources.limits.memory | string | `"90Gi"` |  |
| resources.requests.cpu | string | `"24000m"` |  |
| resources.requests.memory | string | `"24Gi"` |  |
| service.annotations | object | `{}` |  |
| service.labels | object | `{}` |  |
| service.name | string | `""` |  |
| service.nodePort | string | `nil` |  |
| service.port | int | `7670` |  |
| service.type | string | `"ClusterIP"` |  |
| serviceAccount.annotations | object | `{}` |  |
| serviceAccount.automount | bool | `true` |  |
| serviceAccount.create | bool | `true` |  |
| serviceAccount.name | string | `""` |  |
| startupProbe.enabled | bool | `false` |  |
| startupProbe.failureThreshold | int | `220` |  |
| startupProbe.httpGet.path | string | `"/health"` |  |
| startupProbe.httpGet.port | string | `"http"` |  |
| startupProbe.initialDelaySeconds | int | `120` |  |
| startupProbe.periodSeconds | int | `30` |  |
| startupProbe.successThreshold | int | `1` |  |
| startupProbe.timeoutSeconds | int | `10` |  |
| text-embedding-nim.env[0].name | string | `"NIM_HTTP_API_PORT"` |  |
| text-embedding-nim.env[0].value | string | `"8000"` |  |
| text-embedding-nim.fullnameOverride | string | `"nv-ingest-embedqa"` |  |
| text-embedding-nim.image.repository | string | `"nvcr.io/nim/nvidia/nv-embedqa-e5-v5"` |  |
| text-embedding-nim.image.tag | string | `"1.1.0"` |  |
| text-embedding-nim.nim.grpcPort | int | `8001` |  |
| text-embedding-nim.service.grpcPort | int | `8001` |  |
| text-embedding-nim.service.name | string | `"nv-ingest-embedqa"` |  |
| tmpDirSize | string | `"16Gi"` |  |
| tolerations | list | `[]` |  |
| triton.enabled | bool | `false` |  |
| yolox-nim.deployed | bool | `true` |  |
| yolox-nim.env[0].name | string | `"NIM_HTTP_API_PORT"` |  |
| yolox-nim.env[0].value | string | `"8000"` |  |
| yolox-nim.fullnameOverride | string | `"nv-ingest-yolox"` |  |
| yolox-nim.image.repository | string | `"nvcr.io/nvidia/nemo-microservices/nv-yolox-page-elements-v1"` |  |
| yolox-nim.image.tag | string | `"1.0.0"` |  |
| yolox-nim.nim.grpcPort | int | `8001` |  |
| yolox-nim.service.grpcPort | int | `8001` |  |
| yolox-nim.service.name | string | `"nv-ingest-yolox"` |  |
| yoloxDeployed | bool | `true` |  |
| zipkinDeployed | bool | `true` |  |

----------------------------------------------
Autogenerated from chart metadata using [helm-docs v1.14.2](https://github.com/norwoodj/helm-docs/releases/v1.14.2)
=======
# NV-Ingest Helm Charts

This documentation contains documentation for the NV-Ingest Helm charts.

> [!Note]
> NV-Ingest is also known as NVIDIA Ingest and NeMo Retriever Extraction.


> [!WARNING]
> NV-Ingest version 24.08 exposed Redis directly to the client, as such setup for the [24.08](https://github.com/NVIDIA/nv-ingest/releases/tag/24.08) `nv-ingest-cli` differs.
>
> If using [24.08](https://github.com/NVIDIA/nv-ingest/releases/tag/24.08), refer to [this section](#2408-cli-setup-and-usage). However, we strongly recommend upgrading to `24.12`+ when available.


## Prerequisites

### Hardware/Software

[Refer to our supported hardware/software configurations here](https://github.com/NVIDIA/nv-ingest?tab=readme-ov-file#hardware).

## Setup Environment

- First create your namespace

```bash
NAMESPACE=nv-ingest
kubectl create namespace ${NAMESPACE}
```

- Install the Helm repos

```bash
# Nvidia nemo-microservices NGC repository
helm repo add nemo-microservices https://helm.ngc.nvidia.com/nvidia/nemo-microservices --username='$oauthtoken' --password=<NGC_API_KEY>

# Nvidia NIM NGC repository
helm repo add nvidia-nim https://helm.ngc.nvidia.com/nim/nvidia --username='$oauthtoken' --password=<NGC_API_KEY>
```

- Install the chart

```bash
helm upgrade \
    --install \
    nv-ingest \
    https://helm.ngc.nvidia.com/nvidia/nemo-microservices/charts/nv-ingest-0.4.0.tgz \
    -n ${NAMESPACE} \
    --username '$oauthtoken' \
    --password "${NGC_API_KEY}" \
    --set imagePullSecret.create=true \
    --set imagePullSecret.password="${NGC_API_KEY}" \
    --set ngcSecret.create=true \
    --set ngcSecret.password="${NGC_API_KEY}" \
    --set image.repository="nvcr.io/nvidia/nemo-microservices/nv-ingest" \
    --set image.tag="24.12"
```

Optionally you can create your own versions of the `Secrets` if you do not want to use the creation via the helm chart.


```bash

NAMESPACE=nv-ingest
DOCKER_CONFIG='{"auths":{"nvcr.io":{"username":"$oauthtoken", "password":"'${NGC_API_KEY}'" }}}'
echo -n $DOCKER_CONFIG | base64 -w0
NGC_REGISTRY_PASSWORD=$(echo -n $DOCKER_CONFIG | base64 -w0 )

kubectl apply -n ${NAMESPACE} -f - <<EOF
apiVersion: v1
kind: Secret
metadata:
  name: nvcrimagepullsecret
type: kubernetes.io/dockerconfigjson
data:
  .dockerconfigjson: ${NGC_REGISTRY_PASSWORD}
EOF
kubectl create -n ${NAMESPACE} secret generic ngc-api --from-literal=NGC_API_KEY=${NGC_API_KEY}

```

Alternatively, you can also use an External Secret Store like Vault, the name of the secret name expected for the NGC API is `ngc-api` and the secret name expected for NVCR is `nvcrimagepullsecret`.

In this case, make sure to remove the following from your helm command:

```bash
    --set imagePullSecret.create=true \
    --set imagePullSecret.password="${NGC_API_KEY}" \
    --set ngcSecret.create=true \
    --set ngcSecret.password="${NGC_API_KEY}" \
```

### Minikube Setup

The PVC setup for minikube requires a little bit more configuration. Please follow the steps below if you are using minikube.

```bash
minikube start --driver docker --container-runtime docker --gpus all --nodes 3
minikube addons enable nvidia-gpu-device-plugin
minikube addons enable storage-provisioner-rancher
```

## Usage

Jobs are submitted via the `nv-ingest-cli` command.

#### NV-Ingest CLI Installation

NV-Ingest uses a HTTP/Rest based submission method. By default the Rest service runs on port `7670`.

> [!TIP]
> This means that the `nv-ingest-cli` no longer uses a Redis client so users must use the appropriate version to ensure the client is not still trying to use the RedisClient.

First, build `nv-ingest-cli` from the source to ensure you have the latest code.
For more information, refer to [NV-Ingest-Client](https://github.com/NVIDIA/nv-ingest/tree/main/client).

```bash
# Just to be cautious we remove any existing installation
pip uninstall nv-ingest-cli

# Build the wheel from source
~~~~~~~[INSERT STEPS TO BUILD FROM SOURCE]~~~~~~~~~~~~~~~

# Pip install that .whl
pip install that wheel made above
```

#### Rest Endpoint Ingress

It is recommended that the end user provide a mechanism for [`Ingress`](https://kubernetes.io/docs/concepts/services-networking/ingress/) for the NV-Ingest pod.
You can test outside of your Kubernetes cluster by [port-forwarding](https://kubernetes.io/docs/reference/kubectl/generated/kubectl_port-forward/) the NV-Ingest pod to your local environment.

Example:

You can find the name of your NV-Ingest pod you want to forward traffic to by running:

```bash
kubectl get pods -n <namespace> --no-headers -o custom-columns=":metadata.name"
kubectl port-forward -n ${NAMESPACE} service/nv-ingest 7670:7670
```

The output will look similar to the following but with different auto-generated sequences.

```
nv-ingest-674f6b7477-65nvm
nv-ingest-cached-0
nv-ingest-deplot-0
nv-ingest-etcd-0
nv-ingest-milvus-standalone-7f8ffbdfbc-jpmlj
nv-ingest-minio-7cbd4f5b9d-99hl4
nv-ingest-opentelemetry-collector-7bb59d57fc-4h59q
nv-ingest-paddle-0
nv-ingest-redis-master-0
nv-ingest-redis-replicas-0
nv-ingest-yolox-0
nv-ingest-zipkin-77b5fc459f-ptsj6
```

```bash
kubectl port-forward -n ${NAMESPACE} nv-ingest-674f6b7477-65nvm 7670:7670
```

#### Executing Jobs

Here is a sample invocation of a PDF extraction task using the port forward above:

```bash
mkdir -p ./processed_docs

nv-ingest-cli \
  --doc /path/to/your/unique.pdf \
  --output_directory ./processed_docs \
  --task='extract:{"document_type": "pdf", "extract_text": true, "extract_images": true, "extract_tables": true}' \
  --client_host=localhost \
  --client_port=7670
```

You can also use NV-Ingest's Python client API to interact with the service running in the cluster. Use the same host and port as in the previous nv-ingest-cli example.

## Parameters

### Deployment parameters

| Name                                | Description                                                                                                      | Value   |
| ----------------------------------- | ---------------------------------------------------------------------------------------------------------------- | ------- |
| `affinity`                          | [default: {}] Affinity settings for deployment.                                                                  | `{}`    |
| `nodeSelector`                      | Sets node selectors for the NIM -- for example `nvidia.com/gpu.present: "true"`                                  | `{}`    |
| `logLevel`                          | Log level of NV-Ingest service. Possible values of the variable are TRACE, DEBUG, INFO, WARNING, ERROR, CRITICAL. | `DEBUG` |
| `extraEnvVarsCM`                    | [default: ""] A Config map holding Environment variables to include in the NV-Ingest container                     | `""`    |
| `extraEnvVarsSecret`                | [default: ""] A K8S Secret to map to Environment variables to include in the NV-Ingest container                   | `""`    |
| `fullnameOverride`                  | [default: ""] A name to force the fullname of the NV-Ingest container to have, defaults to the Helm Release Name  | `""`    |
| `nameOverride`                      | [default: ""] A name to base the objects created by this helm chart                                              | `""`    |
| `image.repository`                  | NIM Image Repository                                                                                             | `""`    |
| `image.tag`                         | Image tag or version                                                                                             | `""`    |
| `image.pullPolicy`                  | Image pull policy                                                                                                | `""`    |
| `podAnnotations`                    | Sets additional annotations on the main deployment pods                                                          | `{}`    |
| `podLabels`                         | Specify extra labels to be add to on deployed pods.                                                              | `{}`    |
| `podSecurityContext`                | Specify privilege and access control settings for pod                                                            |         |
| `podSecurityContext.fsGroup`        | Specify file system owner group id.                                                                              | `1000`  |
| `extraVolumes`                      | Adds arbitrary additional volumes to the deployment set definition                                               | `{}`    |
| `extraVolumeMounts`                 | Specify volume mounts to the main container from `extraVolumes`                                                  | `{}`    |
| `imagePullSecrets`                  | Specify list of secret names that are needed for the main container and any init containers.                     |         |
| `containerSecurityContext`          | Sets privilege and access control settings for container (Only affects the main container, not pod-level)        | `{}`    |
| `tolerations`                       | Specify tolerations for pod assignment. Allows the scheduler to schedule pods with matching taints.              |         |
| `replicaCount`                      | The number of replicas for NV-Ingest when autoscaling is disabled                                                 | `1`     |
| `resources.limits."nvidia.com/gpu"` | Specify number of GPUs to present to the running service.                                                        |         |
| `resources.limits.memory`           | Specify limit for memory                                                                                         | `32Gi`  |
| `resources.requests.memory`         | Specify request for memory                                                                                       | `16Gi`  |
| `tmpDirSize`                        | Specify the amount of space to reserve for temporary storage                                                     | `8Gi`   |

### NIM Configuration

Define additional values to the dependent NIM helm charts by updating the "yolox-nim", "cached-nim", "deplot-nim", and "paddleocr-nim"
values. A sane set of configurations are already included in this value file and only the "image.repository" and "image.tag" fields are
explicitly called out here.

| Name                             | Description                                                     | Value |
| -------------------------------- | --------------------------------------------------------------- | ----- |
| `yolox-nim.image.repository`     | The repository to override the location of the YOLOX            |       |
| `yolox-nim.image.tag`            | The tag override for YOLOX                                      |       |
| `cached-nim.image.repository`    | The repository to override the location of the Cached Model NIM |       |
| `cached-nim.image.tag`           | The tag override for Cached Model NIM                           |       |
| `paddleocr-nim.image.repository` | The repository to override the location of the Paddle OCR NIM   |       |
| `paddleocr-nim.image.tag`        | The tag override for Paddle OCR NIM                             |       |
| `deplot-nim.image.repository`    | The repository to override the location of the Deplot NIM       |       |
| `deplot-nim.image.tag`           | The tag override for Deplot NIM                                 |       |

### Milvus Deployment parameters

NV-Ingest uses Milvus and Minio to store extracted images from a document
This chart by default sets up a Milvus standalone instance in the namespace using the
Helm chart at found https://artifacthub.io/packages/helm/milvus-helm/milvus

| Name             | Description                                                            | Value     |
| ---------------- | ---------------------------------------------------------------------- | --------- |
| `milvusDeployed` | Whether to deploy Milvus and Minio from this helm chart                | `true`    |
| `milvus`         | Find values at https://artifacthub.io/packages/helm/milvus-helm/milvus | `sane {}` |

### Autoscaling parameters

Values used for creating a `Horizontal Pod Autoscaler`. If autoscaling is not enabled, the rest are ignored.
NVIDIA recommends usage of the custom metrics API, commonly implemented with the prometheus-adapter.
Standard metrics of CPU and memory are of limited use in scaling NIM.

| Name                      | Description                               | Value   |
| ------------------------- | ----------------------------------------- | ------- |
| `autoscaling.enabled`     | Enables horizontal pod autoscaler.        | `false` |
| `autoscaling.minReplicas` | Specify minimum replicas for autoscaling. | `1`     |
| `autoscaling.maxReplicas` | Specify maximum replicas for autoscaling. | `100`   |
| `autoscaling.metrics`     | Array of metrics for autoscaling.         | `[]`    |

### Redis configurations

Include any redis configuration that you'd like with the deployed Redis
Find values at https://github.com/bitnami/charts/tree/main/bitnami/redis

| Name            | Description                                                              | Value     |
| --------------- | ------------------------------------------------------------------------ | --------- |
| `redisDeployed` | Whether to deploy Redis from this helm chart                             | `true`    |
| `redis`         | Find values at https://github.com/bitnami/charts/tree/main/bitnami/redis | `sane {}` |

### Environment Variables

Define environment variables as key/value dictionary pairs

| Name                                   | Description                                                                                               | Value                      |
| -------------------------------------- | --------------------------------------------------------------------------------------------------------- | -------------------------- |
| `envVars`                              | Adds arbitrary environment variables to the main container using key-value pairs, for example NAME: value | `sane {}`                  |
| `envVars.MESSAGE_CLIENT_HOST`          | Override this value if disabling Redis deployment in this chart.                                          | `"nv-ingest-redis-master"` |
| `envVars.MESSAGE_CLIENT_PORT`          | Override this value if disabling Redis deployment in this chart.                                          | `"7670"`                   |
| `envVars.NV_INGEST_DEFAULT_TIMEOUT_MS` | Override the Timeout of the NV-Ingest requests.                                                            | `"1234"`                   |
| `envVars.MINIO_INTERNAL_ADDRESS`       | Override this to the cluster local DNS name of minio                                                      | `"nv-ingest-minio:9000"`   |
| `envVars.MINIO_PUBLIC_ADDRESS`         | Override this to publicly routable minio address, default assumes port-forwarding                         | `"http://localhost:9000"`  |
| `envVars.MINIO_BUCKET`                 | Override this for specific minio bucket to upload extracted images to                                     | `"nv-ingest"`              |

### Open Telemetry

Define environment variables as key/value dictionary pairs for configuring OTEL Deployments
A sane set of parameters is set for the deployed version of OpenTelemetry with this Helm Chart.
Override any values to the Open Telemetry helm chart by overriding the `open-telemetry` value.

| Name                                      | Description                                                                                                                                                    | Value                                   |
| ----------------------------------------- | -------------------------------------------------------------------------------------------------------------------------------------------------------------- | --------------------------------------- |
| `otelEnabled`                             | Whether to enable OTEL collection                                                                                                                              | `true`                                  |
| `otelDeployed`                            | Whether to deploy OTEL from this helm chart                                                                                                                    | `true`                                  |
| `opentelemetry-collector`                 | Configures the opentelemetry helm chart - see https://github.com/open-telemetry/opentelemetry-helm-charts/blob/main/charts/opentelemetry-collector/values.yaml |                                         |
| `otelEnvVars`                             | Adds arbitrary environment variables for configuring OTEL using key-value pairs, for example NAME: value                                                       | `sane {}`                               |
| `otelEnvVars.OTEL_EXPORTER_OTLP_ENDPOINT` | Default deployment target for GRPC otel - Default "http://{{ .Release.Name }}-opentelemetry-collector:4317"                                                    |                                         |
| `otelEnvVars.OTEL_SERVICE_NAME`           |                                                                                                                                                                | `"nemo-retrieval-service"`              |
| `otelEnvVars.OTEL_TRACES_EXPORTER`        |                                                                                                                                                                | `"otlp"`                                |
| `otelEnvVars.OTEL_METRICS_EXPORTER`       |                                                                                                                                                                | `"otlp"`                                |
| `otelEnvVars.OTEL_LOGS_EXPORTER`          |                                                                                                                                                                | `"none"`                                |
| `otelEnvVars.OTEL_PROPAGATORS`            |                                                                                                                                                                | `"tracecontext baggage"`                |
| `otelEnvVars.OTEL_RESOURCE_ATTRIBUTES`    |                                                                                                                                                                | `"deployment.environment=$(NAMESPACE)"` |
| `otelEnvVars.OTEL_PYTHON_EXCLUDED_URLS`   |                                                                                                                                                                | `"health"`                              |
| `zipkinDeployed`                          | Whether to deploy Zipkin with OpenTelemetry from this helm chart                                                                                               | `true`                                  |

### Ingress parameters

| Name                                 | Description                                           | Value                    |
| ------------------------------------ | ----------------------------------------------------- | ------------------------ |
| `ingress.enabled`                    | Enables ingress.                                      | `false`                  |
| `ingress.className`                  | Specify class name for Ingress.                       | `""`                     |
| `ingress.annotations`                | Specify additional annotations for ingress.           | `{}`                     |
| `ingress.hosts`                      | Specify list of hosts each containing lists of paths. |                          |
| `ingress.hosts[0].host`              | Specify name of host.                                 | `chart-example.local`    |
| `ingress.hosts[0].paths[0].path`     | Specify ingress path.                                 | `/`                      |
| `ingress.hosts[0].paths[0].pathType` | Specify path type.                                    | `ImplementationSpecific` |
| `ingress.tls`                        | Specify list of pairs of TLS `secretName` and hosts.  | `[]`                     |

### Probe parameters

| Name                                | Description                               | Value     |
| ----------------------------------- | ----------------------------------------- | --------- |
| `livenessProbe.enabled`             | Enables `livenessProbe``                  | `false`   |
| `livenessProbe.httpGet.path`        | `LivenessProbe`` endpoint path            | `/health` |
| `livenessProbe.httpGet.port`        | `LivenessProbe`` endpoint port            | `http`    |
| `livenessProbe.initialDelaySeconds` | Initial delay seconds for `livenessProbe` | `120`     |
| `livenessProbe.timeoutSeconds`      | Timeout seconds for `livenessProbe`       | `20`      |
| `livenessProbe.periodSeconds`       | Period seconds for `livenessProbe`        | `10`      |
| `livenessProbe.successThreshold`    | Success threshold for `livenessProbe`     | `1`       |
| `livenessProbe.failureThreshold`    | Failure threshold for `livenessProbe`     | `20`      |

### Probe parameters

| Name                               | Description                              | Value     |
| ---------------------------------- | ---------------------------------------- | --------- |
| `startupProbe.enabled`             | Enables `startupProbe``                  | `false`   |
| `startupProbe.httpGet.path`        | `StartupProbe`` endpoint path            | `/health` |
| `startupProbe.httpGet.port`        | `StartupProbe`` endpoint port            | `http`    |
| `startupProbe.initialDelaySeconds` | Initial delay seconds for `startupProbe` | `120`     |
| `startupProbe.timeoutSeconds`      | Timeout seconds for `startupProbe`       | `10`      |
| `startupProbe.periodSeconds`       | Period seconds for `startupProbe`        | `30`      |
| `startupProbe.successThreshold`    | Success threshold for `startupProbe`     | `1`       |
| `startupProbe.failureThreshold`    | Failure threshold for `startupProbe`     | `220`     |

### Probe parameters

| Name                                 | Description                                | Value     |
| ------------------------------------ | ------------------------------------------ | --------- |
| `readinessProbe.enabled`             | Enables `readinessProbe``                  | `false`   |
| `readinessProbe.httpGet.path`        | `ReadinessProbe`` endpoint path            | `/health` |
| `readinessProbe.httpGet.port`        | `ReadinessProbe`` endpoint port            | `http`    |
| `readinessProbe.initialDelaySeconds` | Initial delay seconds for `readinessProbe` | `120`     |
| `readinessProbe.timeoutSeconds`      | Timeout seconds for `readinessProbe`       | `10`      |
| `readinessProbe.periodSeconds`       | Period seconds for `readinessProbe`        | `30`      |
| `readinessProbe.successThreshold`    | Success threshold for `readinessProbe`     | `1`       |
| `readinessProbe.failureThreshold`    | Failure threshold for `readinessProbe`     | `220`     |

### Service parameters

| Name                         | Description                                                                                                                               | Value       |
| ---------------------------- | ----------------------------------------------------------------------------------------------------------------------------------------- | ----------- |
| `service.type`               | Specifies the service type for the deployment.                                                                                            | `ClusterIP` |
| `service.name`               | Overrides the default service name                                                                                                        | `""`        |
| `service.port`               | Specifies the HTTP Port for the service.                                                                                                  | `8000`      |
| `service.nodePort`           | Specifies an optional HTTP Node Port for the service.                                                                                     | `nil`       |
| `service.annotations`        | Specify additional annotations to be added to service.                                                                                    | `{}`        |
| `service.labels`             | Specifies additional labels to be added to service.                                                                                       | `{}`        |
| `serviceAccount`             | Options to specify service account for the deployment.                                                                                    |             |
| `serviceAccount.create`      | Specifies whether a service account should be created.                                                                                    | `true`      |
| `serviceAccount.annotations` | Sets annotations to be added to the service account.                                                                                      | `{}`        |
| `serviceAccount.name`        | Specifies the name of the service account to use. If it is not set and create is "true", a name is generated using a "fullname" template. | `""`        |

### Secret Creation

Manage the creation of secrets used by the helm chart

| Name                       | Description                                            | Value   |
| -------------------------- | ------------------------------------------------------ | ------- |
| `ngcSecret.create`         | Specifies whether to create the ngc api secret         | `false` |
| `ngcSecret.password`       | The password to use for the NGC Secret                 | `""`    |
| `imagePullSecret.create`   | Specifies whether to create the NVCR Image Pull secret | `false` |
| `imagePullSecret.password` | The password to use for the NVCR Image Pull Secret     | `""`    |


## 24.08 CLI Setup and Usage

#### NV-Ingest CLI Installation: `24.08`

You can find the Python wheel for the `nv-ingest-cli` located in our [NV-Ingest 24.08 release artifacts](https://github.com/NVIDIA/nv-ingest/releases/tag/24.08). Installation of the `nv-ingest-cli` goes as follows.

```shell
# Just to be cautious we remove any existing installation
pip uninstall nv-ingest-cli

# Download the 24.08 .whl
wget https://github.com/NVIDIA/nv-ingest/releases/download/24.08/nv_ingest_client-24.08-py3-none-any.whl

# Pip install that .whl
pip install nv_ingest_client-24.08-py3-none-any.whl
```

### Access To Redis: `24.08`

It is recommended that the end user provide a mechanism for [`Ingress`](https://kubernetes.io/docs/concepts/services-networking/ingress/) for the Redis pod.
You can test outside of your Kuberenetes cluster by [port-forwarding](https://kubernetes.io/docs/reference/kubectl/generated/kubectl_port-forward/) the Redis pod to your local environment.

Example:

```bash
kubectl port-forward -n ${NAMESPACE} nv-ingest-redis-master-0 6379:6379
```


#### Executing Jobs: `24.08`

Here is a sample invocation of a PDF extraction task using the port forward above:

```bash
mkdir -p ./processed_docs

nv-ingest-cli \
  --doc /path/to/your/unique.pdf \
  --output_directory ./processed_docs \
  --task='extract:{"document_type": "pdf", "extract_text": true, "extract_images": true, "extract_tables": true}' \
  --client_host=localhost \
  --client_port=6379
```
>>>>>>> 9a3fdf3d
<|MERGE_RESOLUTION|>--- conflicted
+++ resolved
@@ -1,257 +1,3 @@
-<<<<<<< HEAD
-# nv-ingest
-
-![Version: 0.4.0](https://img.shields.io/badge/Version-0.4.0-informational?style=flat-square) ![Type: application](https://img.shields.io/badge/Type-application-informational?style=flat-square)
-
-NV-Ingest Microservice
-
-## Maintainers
-
-| Name | Email | Url |
-| ---- | ------ | --- |
-| NVIDIA Corporation |  | <https://www.nvidia.com/> |
-
-## Requirements
-
-| Repository | Name | Version |
-|------------|------|---------|
-| alias:nemo-microservices | nvidia-nim-nemoretriever-graphic-elements-v1 | 1.2.0 |
-| alias:nemo-microservices | paddleocr-nim | 0.2.0 |
-| alias:nemo-microservices | yolox-nim | 0.2.0 |
-| alias:nvidia-nim | nvidia-nim-llama-32-nv-embedqa-1b-v2 | 1.3.0 |
-| alias:nvidia-nim | text-embedding-nim | 1.1.0 |
-| https://open-telemetry.github.io/opentelemetry-helm-charts | opentelemetry-collector | 0.78.1 |
-| https://zilliztech.github.io/milvus-helm | milvus | 4.1.11 |
-| https://zipkin.io/zipkin-helm | zipkin | 0.1.2 |
-| oci://registry-1.docker.io/bitnamicharts | common | 2.x.x |
-| oci://registry-1.docker.io/bitnamicharts | redis | 19.1.3 |
-
-## Values
-
-| Key | Type | Default | Description |
-|-----|------|---------|-------------|
-| affinity | object | `{}` |  |
-| autoscaling.enabled | bool | `false` |  |
-| autoscaling.maxReplicas | int | `100` |  |
-| autoscaling.metrics | list | `[]` |  |
-| autoscaling.minReplicas | int | `1` |  |
-| containerArgs | list | `[]` |  |
-| containerSecurityContext | object | `{}` |  |
-| embedqaDeployed | bool | `false` |  |
-| envVars.EMBEDDING_NIM_ENDPOINT | string | `"http://nv-ingest-embedqa:8000/v1"` |  |
-| envVars.EMBEDDING_NIM_MODEL_NAME | string | `"nvidia/llama-3.2-nv-embedqa-1b-v2"` |  |
-| envVars.MESSAGE_CLIENT_HOST | string | `"nv-ingest-redis-master"` |  |
-| envVars.MESSAGE_CLIENT_PORT | string | `"6379"` |  |
-| envVars.MILVUS_ENDPOINT | string | `"http://nv-ingest-milvus:19530"` |  |
-| envVars.MINIO_BUCKET | string | `"nv-ingest"` |  |
-| envVars.MINIO_INTERNAL_ADDRESS | string | `"nv-ingest-minio:9000"` |  |
-| envVars.MINIO_PUBLIC_ADDRESS | string | `"http://localhost:9000"` |  |
-| envVars.NEMORETRIEVER_PARSE_HTTP_ENDPOINT | string | `"http://nim-vlm:8000/v1/chat/completions"` |  |
-| envVars.NEMORETRIEVER_PARSE_INFER_PROTOCOL | string | `"http"` |  |
-| envVars.NV_INGEST_DEFAULT_TIMEOUT_MS | string | `"1234"` |  |
-| envVars.PADDLE_GRPC_ENDPOINT | string | `"nv-ingest-paddle:8001"` |  |
-| envVars.PADDLE_HTTP_ENDPOINT | string | `"http://nv-ingest-paddle:8000/v1/infer"` |  |
-| envVars.PADDLE_INFER_PROTOCOL | string | `"grpc"` |  |
-| envVars.REDIS_MORPHEUS_TASK_QUEUE | string | `"morpheus_task_queue"` |  |
-| envVars.VLM_CAPTION_ENDPOINT | string | `"https://ai.api.nvidia.com/v1/gr/meta/llama-3.2-90b-vision-instruct/chat/completions"` |  |
-| envVars.VLM_CAPTION_MODEL_NAME | string | `"meta/llama-3.2-11b-vision-instruct"` |  |
-| envVars.YOLOX_GRAPHIC_ELEMENTS_GRPC_ENDPOINT | string | `"nv-ingest-nvidia-nim-nemoretriever-graphic-elements-v1:8001"` |  |
-| envVars.YOLOX_GRAPHIC_ELEMENTS_HTTP_ENDPOINT | string | `"http://nv-ingest-nvidia-nim-nemoretriever-graphic-elements-v1:8000/v1/infer"` |  |
-| envVars.YOLOX_GRAPHIC_ELEMENTS_INFER_PROTOCOL | string | `"http"` |  |
-| envVars.YOLOX_GRPC_ENDPOINT | string | `"nv-ingest-yolox:8001"` |  |
-| envVars.YOLOX_HTTP_ENDPOINT | string | `"http://nv-ingest-yolox:8000/v1/infer"` |  |
-| envVars.YOLOX_INFER_PROTOCOL | string | `"grpc"` |  |
-| envVars.YOLOX_TABLE_STRUCTURE_GRPC_ENDPOINT | string | `"nv-ingest-nvidia-nim-nemoretriever-table-structure-v1:8001"` |  |
-| envVars.YOLOX_TABLE_STRUCTURE_HTTP_ENDPOINT | string | `"http://nv-ingest-nvidia-nim-nemoretriever-table-structure-v1:8000/v1/infer"` |  |
-| envVars.YOLOX_TABLE_STRUCTURE_INFER_PROTOCOL | string | `"http"` |  |
-| extraEnvVarsCM | string | `""` |  |
-| extraEnvVarsSecret | string | `""` |  |
-| extraVolumeMounts | object | `{}` |  |
-| extraVolumes | object | `{}` |  |
-| fullnameOverride | string | `""` |  |
-| image.pullPolicy | string | `"IfNotPresent"` |  |
-| image.repository | string | `"nvcr.io/nvidia/nemo-microservices/nv-ingest"` |  |
-| image.tag | string | `"24.12"` |  |
-| imagePullSecret.create | bool | `false` |  |
-| imagePullSecret.name | string | `"nvcrimagepullsecret"` |  |
-| imagePullSecret.password | string | `""` |  |
-| imagePullSecret.registry | string | `"nvcr.io"` |  |
-| imagePullSecret.username | string | `"$oauthtoken"` |  |
-| imagePullSecrets[0].name | string | `"nvcrimagepullsecret"` |  |
-| imagePullSecrets[1].name | string | `"nemoMicroservicesPullSecret"` |  |
-| ingress.annotations | object | `{}` |  |
-| ingress.className | string | `""` |  |
-| ingress.enabled | bool | `false` |  |
-| ingress.hosts[0].host | string | `"chart-example.local"` |  |
-| ingress.hosts[0].paths[0].path | string | `"/"` |  |
-| ingress.hosts[0].paths[0].pathType | string | `"ImplementationSpecific"` |  |
-| ingress.tls | list | `[]` |  |
-| livenessProbe.enabled | bool | `false` |  |
-| livenessProbe.enabled | bool | `true` |  |
-| livenessProbe.failureThreshold | int | `20` |  |
-| livenessProbe.httpGet.path | string | `"/v1/health/live"` |  |
-| livenessProbe.httpGet.path | string | `"/health"` |  |
-| livenessProbe.httpGet.port | int | `7670` |  |
-| livenessProbe.httpGet.port | string | `"http"` |  |
-| livenessProbe.initialDelaySeconds | int | `15` |  |
-| livenessProbe.initialDelaySeconds | int | `120` |  |
-| livenessProbe.periodSeconds | int | `10` |  |
-| livenessProbe.periodSeconds | int | `20` |  |
-| livenessProbe.successThreshold | int | `1` |  |
-| livenessProbe.timeoutSeconds | int | `20` |  |
-| logLevel | string | `"DEBUG"` |  |
-| milvus.cluster.enabled | bool | `false` |  |
-| milvus.etcd.persistence.storageClass | string | `nil` |  |
-| milvus.etcd.replicaCount | int | `1` |  |
-| milvus.minio.mode | string | `"standalone"` |  |
-| milvus.minio.persistence.size | string | `"10Gi"` |  |
-| milvus.minio.persistence.storageClass | string | `nil` |  |
-| milvus.pulsar.enabled | bool | `false` |  |
-| milvus.standalone.extraEnv[0].name | string | `"LOG_LEVEL"` |  |
-| milvus.standalone.extraEnv[0].value | string | `"error"` |  |
-| milvus.standalone.persistence.persistentVolumeClaim.size | string | `"10Gi"` |  |
-| milvus.standalone.persistence.persistentVolumeClaim.storageClass | string | `nil` |  |
-| milvusDeployed | bool | `true` |  |
-| nameOverride | string | `""` |  |
-| nemo.groupID | string | `"1000"` |  |
-| nemo.userID | string | `"1000"` |  |
-| ngcSecret.create | bool | `false` |  |
-| ngcSecret.password | string | `""` |  |
-| nodeSelector | object | `{}` |  |
-| nvEmbedqaDeployed | bool | `true` |  |
-| nvidia-nim-llama-32-nv-embedqa-1b-v2.env[0].name | string | `"NIM_HTTP_API_PORT"` |  |
-| nvidia-nim-llama-32-nv-embedqa-1b-v2.env[0].value | string | `"8000"` |  |
-| nvidia-nim-llama-32-nv-embedqa-1b-v2.fullnameOverride | string | `"nv-ingest-embedqa"` |  |
-| nvidia-nim-llama-32-nv-embedqa-1b-v2.image.repository | string | `"nvcr.io/nim/nvidia/llama-3.2-nv-embedqa-1b-v2"` |  |
-| nvidia-nim-llama-32-nv-embedqa-1b-v2.image.tag | string | `"1.3.1"` |  |
-| nvidia-nim-llama-32-nv-embedqa-1b-v2.nim.grpcPort | int | `8001` |  |
-| nvidia-nim-llama-32-nv-embedqa-1b-v2.service.grpcPort | int | `8001` |  |
-| nvidia-nim-llama-32-nv-embedqa-1b-v2.service.name | string | `"nv-ingest-embedqa"` |  |
-| opentelemetry-collector.config.exporters.debug.verbosity | string | `"detailed"` |  |
-| opentelemetry-collector.config.exporters.zipkin.endpoint | string | `"http://nv-ingest-zipkin:9411/api/v2/spans"` |  |
-| opentelemetry-collector.config.extensions.health_check | object | `{}` |  |
-| opentelemetry-collector.config.extensions.zpages.endpoint | string | `"0.0.0.0:55679"` |  |
-| opentelemetry-collector.config.processors.batch | object | `{}` |  |
-| opentelemetry-collector.config.processors.tail_sampling.policies[0].name | string | `"drop_noisy_traces_url"` |  |
-| opentelemetry-collector.config.processors.tail_sampling.policies[0].string_attribute.enabled_regex_matching | bool | `true` |  |
-| opentelemetry-collector.config.processors.tail_sampling.policies[0].string_attribute.invert_match | bool | `true` |  |
-| opentelemetry-collector.config.processors.tail_sampling.policies[0].string_attribute.key | string | `"http.target"` |  |
-| opentelemetry-collector.config.processors.tail_sampling.policies[0].string_attribute.values[0] | string | `"\\/health"` |  |
-| opentelemetry-collector.config.processors.tail_sampling.policies[0].type | string | `"string_attribute"` |  |
-| opentelemetry-collector.config.processors.transform.trace_statements[0].context | string | `"span"` |  |
-| opentelemetry-collector.config.processors.transform.trace_statements[0].statements[0] | string | `"set(status.code, 1) where attributes[\"http.path\"] == \"/health\""` |  |
-| opentelemetry-collector.config.processors.transform.trace_statements[0].statements[1] | string | `"replace_match(attributes[\"http.route\"], \"/v1\", attributes[\"http.target\"]) where attributes[\"http.target\"] != nil"` |  |
-| opentelemetry-collector.config.processors.transform.trace_statements[0].statements[2] | string | `"replace_pattern(name, \"/v1\", attributes[\"http.route\"]) where attributes[\"http.route\"] != nil"` |  |
-| opentelemetry-collector.config.processors.transform.trace_statements[0].statements[3] | string | `"set(name, Concat([name, attributes[\"http.url\"]], \" \")) where name == \"POST\""` |  |
-| opentelemetry-collector.config.receivers.otlp.protocols.grpc.endpoint | string | `"${env:MY_POD_IP}:4317"` |  |
-| opentelemetry-collector.config.receivers.otlp.protocols.http.cors.allowed_origins[0] | string | `"*"` |  |
-| opentelemetry-collector.config.service.extensions[0] | string | `"zpages"` |  |
-| opentelemetry-collector.config.service.extensions[1] | string | `"health_check"` |  |
-| opentelemetry-collector.config.service.pipelines.logs.exporters[0] | string | `"debug"` |  |
-| opentelemetry-collector.config.service.pipelines.logs.processors[0] | string | `"batch"` |  |
-| opentelemetry-collector.config.service.pipelines.logs.receivers[0] | string | `"otlp"` |  |
-| opentelemetry-collector.config.service.pipelines.metrics.exporters[0] | string | `"debug"` |  |
-| opentelemetry-collector.config.service.pipelines.metrics.processors[0] | string | `"batch"` |  |
-| opentelemetry-collector.config.service.pipelines.metrics.receivers[0] | string | `"otlp"` |  |
-| opentelemetry-collector.config.service.pipelines.traces.exporters[0] | string | `"debug"` |  |
-| opentelemetry-collector.config.service.pipelines.traces.exporters[1] | string | `"zipkin"` |  |
-| opentelemetry-collector.config.service.pipelines.traces.processors[0] | string | `"tail_sampling"` |  |
-| opentelemetry-collector.config.service.pipelines.traces.processors[1] | string | `"transform"` |  |
-| opentelemetry-collector.config.service.pipelines.traces.receivers[0] | string | `"otlp"` |  |
-| opentelemetry-collector.mode | string | `"deployment"` |  |
-| otelDeployed | bool | `true` |  |
-| otelEnabled | bool | `true` |  |
-| otelEnvVars.OTEL_LOGS_EXPORTER | string | `"none"` |  |
-| otelEnvVars.OTEL_METRICS_EXPORTER | string | `"otlp"` |  |
-| otelEnvVars.OTEL_PROPAGATORS | string | `"tracecontext,baggage"` |  |
-| otelEnvVars.OTEL_PYTHON_EXCLUDED_URLS | string | `"health"` |  |
-| otelEnvVars.OTEL_RESOURCE_ATTRIBUTES | string | `"deployment.environment=$(NAMESPACE)"` |  |
-| otelEnvVars.OTEL_SERVICE_NAME | string | `"nemo-retrieval-service"` |  |
-| otelEnvVars.OTEL_TRACES_EXPORTER | string | `"otlp"` |  |
-| paddleocr-nim.env[0].name | string | `"NIM_HTTP_API_PORT"` |  |
-| paddleocr-nim.env[0].value | string | `"8000"` |  |
-| paddleocr-nim.fullnameOverride | string | `"nv-ingest-paddle"` |  |
-| paddleocr-nim.image.repository | string | `"nvcr.io/nvidia/nemo-microservices/paddleocr"` |  |
-| paddleocr-nim.image.tag | string | `"1.0.0"` |  |
-| paddleocr-nim.nim.grpcPort | int | `8001` |  |
-| paddleocr-nim.service.grpcPort | int | `8001` |  |
-| paddleocr-nim.service.name | string | `"nv-ingest-paddle"` |  |
-| paddleocrDeployed | bool | `true` |  |
-| podAnnotations."traffic.sidecar.istio.io/excludeOutboundPorts" | string | `"8007"` |  |
-| podLabels | object | `{}` |  |
-| podSecurityContext.fsGroup | int | `1000` |  |
-| readinessProbe.enabled | bool | `false` |  |
-| readinessProbe.enabled | bool | `true` |  |
-| readinessProbe.failureThreshold | int | `220` |  |
-| readinessProbe.httpGet.path | string | `"/health"` |  |
-| readinessProbe.httpGet.path | string | `"/v1/health/ready"` |  |
-| readinessProbe.httpGet.port | string | `"http"` |  |
-| readinessProbe.httpGet.port | int | `7670` |  |
-| readinessProbe.initialDelaySeconds | int | `120` |  |
-| readinessProbe.initialDelaySeconds | int | `30` |  |
-| readinessProbe.periodSeconds | int | `30` |  |
-| readinessProbe.periodSeconds | int | `30` |  |
-| readinessProbe.successThreshold | int | `1` |  |
-| readinessProbe.timeoutSeconds | int | `10` |  |
-| redis.auth.enabled | bool | `false` |  |
-| redis.master.persistence.size | string | `"50Gi"` |  |
-| redis.master.resources.limits.memory | string | `"12Gi"` |  |
-| redis.master.resources.requests.memory | string | `"6Gi"` |  |
-| redis.replica.persistence.size | string | `"50Gi"` |  |
-| redis.replica.replicaCount | int | `1` |  |
-| redis.replica.resources.limits.memory | string | `"12Gi"` |  |
-| redis.replica.resources.requests.memory | string | `"6Gi"` |  |
-| redisDeployed | bool | `true` |  |
-| replicaCount | int | `1` |  |
-| resources.limits."nvidia.com/gpu" | int | `1` |  |
-| resources.limits.cpu | string | `"48000m"` |  |
-| resources.limits.memory | string | `"90Gi"` |  |
-| resources.requests.cpu | string | `"24000m"` |  |
-| resources.requests.memory | string | `"24Gi"` |  |
-| service.annotations | object | `{}` |  |
-| service.labels | object | `{}` |  |
-| service.name | string | `""` |  |
-| service.nodePort | string | `nil` |  |
-| service.port | int | `7670` |  |
-| service.type | string | `"ClusterIP"` |  |
-| serviceAccount.annotations | object | `{}` |  |
-| serviceAccount.automount | bool | `true` |  |
-| serviceAccount.create | bool | `true` |  |
-| serviceAccount.name | string | `""` |  |
-| startupProbe.enabled | bool | `false` |  |
-| startupProbe.failureThreshold | int | `220` |  |
-| startupProbe.httpGet.path | string | `"/health"` |  |
-| startupProbe.httpGet.port | string | `"http"` |  |
-| startupProbe.initialDelaySeconds | int | `120` |  |
-| startupProbe.periodSeconds | int | `30` |  |
-| startupProbe.successThreshold | int | `1` |  |
-| startupProbe.timeoutSeconds | int | `10` |  |
-| text-embedding-nim.env[0].name | string | `"NIM_HTTP_API_PORT"` |  |
-| text-embedding-nim.env[0].value | string | `"8000"` |  |
-| text-embedding-nim.fullnameOverride | string | `"nv-ingest-embedqa"` |  |
-| text-embedding-nim.image.repository | string | `"nvcr.io/nim/nvidia/nv-embedqa-e5-v5"` |  |
-| text-embedding-nim.image.tag | string | `"1.1.0"` |  |
-| text-embedding-nim.nim.grpcPort | int | `8001` |  |
-| text-embedding-nim.service.grpcPort | int | `8001` |  |
-| text-embedding-nim.service.name | string | `"nv-ingest-embedqa"` |  |
-| tmpDirSize | string | `"16Gi"` |  |
-| tolerations | list | `[]` |  |
-| triton.enabled | bool | `false` |  |
-| yolox-nim.deployed | bool | `true` |  |
-| yolox-nim.env[0].name | string | `"NIM_HTTP_API_PORT"` |  |
-| yolox-nim.env[0].value | string | `"8000"` |  |
-| yolox-nim.fullnameOverride | string | `"nv-ingest-yolox"` |  |
-| yolox-nim.image.repository | string | `"nvcr.io/nvidia/nemo-microservices/nv-yolox-page-elements-v1"` |  |
-| yolox-nim.image.tag | string | `"1.0.0"` |  |
-| yolox-nim.nim.grpcPort | int | `8001` |  |
-| yolox-nim.service.grpcPort | int | `8001` |  |
-| yolox-nim.service.name | string | `"nv-ingest-yolox"` |  |
-| yoloxDeployed | bool | `true` |  |
-| zipkinDeployed | bool | `true` |  |
-
-----------------------------------------------
-Autogenerated from chart metadata using [helm-docs v1.14.2](https://github.com/norwoodj/helm-docs/releases/v1.14.2)
-=======
 # NV-Ingest Helm Charts
 
 This documentation contains documentation for the NV-Ingest Helm charts.
@@ -669,5 +415,4 @@
   --task='extract:{"document_type": "pdf", "extract_text": true, "extract_images": true, "extract_tables": true}' \
   --client_host=localhost \
   --client_port=6379
-```
->>>>>>> 9a3fdf3d
+```