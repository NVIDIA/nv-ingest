--- conflicted
+++ resolved
@@ -44,13 +44,8 @@
     --set ngcSecret.create=true \
     --set ngcSecret.password="${NGC_API_KEY}" \
     --set image.repository="nvcr.io/ohlfw0olaadg/ea-participants/nv-ingest" \
-<<<<<<< HEAD
-    --set image.tag="24.08" \  # TODO: Change to 24.10 on release.
-    https://helm.ngc.nvidia.com/ohlfw0olaadg/ea-participants/charts/nv-ingest-0.3.5.tgz
-=======
     --set image.tag="24.10" \
     https://helm.ngc.nvidia.com/ohlfw0olaadg/ea-participants/charts/nv-ingest-0.3.8.tgz
->>>>>>> 01632564
 
 ```
 
@@ -102,7 +97,6 @@
 
 Jobs are submitted via the `nv-ingest-cli` command.
 
-<<<<<<< HEAD
 #### NV-Ingest CLI Installation
 
 NV-Ingest uses a HTTP/Rest based submission method. By default the Rest service runs on port `7670`. 
@@ -127,23 +121,14 @@
 
 It is recommended that the end user provide a mechanism for [`Ingress`](https://kubernetes.io/docs/concepts/services-networking/ingress/) for the NV-Ingest pod.
 You can test outside of your Kuberenetes cluster by [port-forwarding](https://kubernetes.io/docs/reference/kubectl/generated/kubectl_port-forward/) the NV-Ingest pod to your local environment.
-=======
-### Access To NV Ingest API
-
-It is recommended that the end user provide a mechanism for [`Ingress`](https://kubernetes.io/docs/concepts/services-networking/ingress/) for the nv-ingest pod.
-You can test outside of your Kuberenetes cluster by [port-forwarding](https://kubernetes.io/docs/reference/kubectl/generated/kubectl_port-forward/) the nv-ingest pod to your local environment.
->>>>>>> 01632564
 
 Example:
 
 You can find the name of your nv-ingest pod that you want to forward traffic to by running.
 
 ```bash
-<<<<<<< HEAD
 kubectl get pods -n <namespace> --no-headers -o custom-columns=":metadata.name"
-=======
 kubectl port-forward -n ${NAMESPACE} service/nv-ingest 7670:7670
->>>>>>> 01632564
 ```
 
 The output will look something like this with different auto generated sequences.
