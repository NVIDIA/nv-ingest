--- conflicted
+++ resolved
@@ -5,15 +5,8 @@
 
 | Name                             | Example                        | Description                                                           |
 |----------------------------------|--------------------------------|-----------------------------------------------------------------------|
-<<<<<<< HEAD
-| `CAPTION_CLASSIFIER_GRPC_TRITON` | - `triton:8001` <br/>                                      | The endpoint where the caption classifier model is hosted using gRPC for communication. This is used to send requests for caption classification. You must specify only ONE of an http or gRPC endpoint. If both are specified gRPC will take precedence. |
-| `CAPTION_CLASSIFIER_MODEL_NAME`  | - `deberta_large` <br/>                                    | The name of the caption classifier model. |
-=======
 | `CAPTION_CLASSIFIER_GRPC_TRITON` | `triton:8001` <br/>                                      | The endpoint where the caption classifier model is hosted using gRPC for communication. This is used to send requests for caption classification. You must specify only ONE of an http or gRPC endpoint. If both are specified gRPC will take precedence. |
 | `CAPTION_CLASSIFIER_MODEL_NAME`  | `deberta_large` <br/>                                    | The name of the caption classifier model. |
-| `DOUGHNUT_TRITON_HOST`           | `triton-doughnut` <br/>                                  | The hostname or IP address of the DOUGHNUT model service. |
-| `DOUGHNUT_TRITON_PORT`           | `8001` <br/>                                             | The port number on which the DOUGHNUT model service is listening. |
->>>>>>> 50ebc0a1
 | `INGEST_LOG_LEVEL`               | - `DEBUG` <br/> - `INFO` <br/> - `WARNING` <br/> - `ERROR` <br/> - `CRITICAL` <br/> | The log level for the ingest service, which controls the verbosity of the logging output. |
 | `MESSAGE_CLIENT_HOST`            | - `redis` <br/> - `localhost` <br/> - `192.168.1.10` <br/> | Specifies the hostname or IP address of the message broker used for communication between services. |
 | `MESSAGE_CLIENT_PORT`            | - `7670` <br/> - `6379` <br/>                              | Specifies the port number on which the message broker is listening. |
