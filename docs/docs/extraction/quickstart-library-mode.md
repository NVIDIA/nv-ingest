# Deploy Without Containers (Library Mode) for NeMo Retriever Extraction

For small-scale workloads, such as workloads of fewer than 100 documents, you can use library mode setup. 
Library mode depends on NIMs that are already self-hosted, or, by default, NIMs that are hosted on build.nvidia.com.

To get started using [NeMo Retriever extraction](overview.md) in library mode, you need the following:

- Linux operating systems (Ubuntu 22.04 or later recommended)
- Python 3.12
- We strongly advise using an isolated Python virtual env, such as provided by [uv](https://docs.astral.sh/uv/getting-started/installation/) or [conda](https://github.com/conda-forge/miniforge)



## Step 1: Prepare Your Environment

Use the following procedure to prepare your environment.

1. Run the following code to create your NV Ingest Conda environment.

    ```
<<<<<<< HEAD
    conda create -y --name nvingest python=3.12.11 && \
    conda activate nvingest && \
    conda install -y -c rapidsai -c conda-forge -c nvidia nv_ingest=25.4.2 nv_ingest_client=25.4.2 nv_ingest_api=25.4.2 && \
    pip install opencv-python llama-index-embeddings-nvidia pymilvus 'pymilvus[bulk_writer, model]' milvus-lite nvidia-riva-client unstructured-client tritonclient
=======
       uv venv --python 3.12 nvingest && \
         source nvingest/bin/activate && \
         uv pip install nv-ingest==25.6.1 nv-ingest-api==25.6.1 nv-ingest-client==25.6.1
>>>>>>> fe1e9ea9
    ```

    !!! tip

        To confirm that you have activated your Conda environment, run `which python` and confirm that you see `nvingest` in the result. You can do this before any python command that you run.

2. Set or create a .env file that contains your NVIDIA Build API key and other environment variables.

    !!! note

        If you use an NGC personal key, then you should provide the same value for all keys, but you must specify each environment variable individually. In the past, you could create an API key. If you have an API key, you can still use that. For more information, refer to [Generate Your NGC Keys](ngc-api-key.md) and [Environment Configuration Variables](environment-config.md).

    - To set your variables, use the following code.

        ```
        export NVIDIA_BUILD_API_KEY=nvapi-<your key>
        export NVIDIA_API_KEY=nvapi-<your key>
        ```
    - To add your variables to an .env file, include the following.

        ```
        NVIDIA_BUILD_API_KEY=nvapi-<your key>
        NVIDIA_API_KEY=nvapi-<your key>    
        ```


## Step 2: Ingest Documents

You can submit jobs programmatically by using Python.

!!! tip

    For more Python examples, refer to [NV-Ingest: Python Client Quick Start Guide](https://github.com/NVIDIA/nv-ingest/blob/main/client/client_examples/examples/python_client_usage.ipynb).


If you have a very high number of CPUs, and see the process hang without progress, 
we recommend that you use `taskset` to limit the number of CPUs visible to the process. 
Use the following code.

```
taskset -c 0-3 python your_ingestion_script.py
```

On a 4 CPU core low end laptop, the following code should take about 10 seconds.

```python
import logging, os, time, sys

from nv_ingest.framework.orchestration.ray.util.pipeline.pipeline_runners import run_pipeline
from nv_ingest.framework.orchestration.ray.util.pipeline.pipeline_runners import PipelineCreationSchema
from nv_ingest_api.util.logging.configuration import configure_logging as configure_local_logging
from nv_ingest_client.client import Ingestor, NvIngestClient
from nv_ingest_api.util.message_brokers.simple_message_broker import SimpleClient
from nv_ingest_client.util.process_json_files import ingest_json_results_to_blob

# Start the pipeline subprocess for library mode
config = PipelineCreationSchema()

run_pipeline(config, block=False, disable_dynamic_scaling=True, run_in_subprocess=True)

client = NvIngestClient(
    message_client_allocator=SimpleClient,
    message_client_port=7671,
    message_client_hostname="localhost"
)

# gpu_cagra accelerated indexing is not available in milvus-lite
# Provide a filename for milvus_uri to use milvus-lite
milvus_uri = "milvus.db"
collection_name = "test"
sparse = False

# do content extraction from files                                
ingestor = (
    Ingestor(client=client)
    .files("data/multimodal_test.pdf")
    .extract(
        extract_text=True,
        extract_tables=True,
        extract_charts=True,
        extract_images=True,
        paddle_output_format="markdown",
        extract_infographics=True,
        # Slower, but maximally accurate, especially for PDFs with pages that are scanned images
        # extract_method="nemoretriever_parse",
        text_depth="page"
    ).embed()
    .vdb_upload(
        collection_name=collection_name,
        milvus_uri=milvus_uri,
        sparse=sparse,
        # for llama-3.2 embedder, use 1024 for e5-v5
        dense_dim=2048
    )
)

print("Starting ingestion..")
t0 = time.time()
results = ingestor.ingest(show_progress=True)
t1 = time.time()
print(f"Time taken: {t1 - t0} seconds")

# results blob is directly inspectable
print(ingest_json_results_to_blob(results[0]))
```

!!! note

    To use library mode with nemoretriever_parse, uncomment `extract_method="nemoretriever_parse"` in the previous code. For more information, refer to [Use Nemo Retriever Extraction with nemoretriever-parse](nemoretriever-parse.md).

You can see the extracted text that represents the content of the ingested test document.

```shell
Starting ingestion..
Time taken: 9.243880033493042 seconds

TestingDocument
A sample document with headings and placeholder text
Introduction
This is a placeholder document that can be used for any purpose. It contains some 
headings and some placeholder text to fill the space. The text is not important and contains 
no real value, but it is useful for testing. Below, we will have some simple tables and charts 
that we can use to confirm Ingest is working as expected.
Table 1
This table describes some animals, and some activities they might be doing in specific 
locations.
Animal Activity Place
Gira@e Driving a car At the beach
Lion Putting on sunscreen At the park
Cat Jumping onto a laptop In a home o@ice
Dog Chasing a squirrel In the front yard
Chart 1
This chart shows some gadgets, and some very fictitious costs.

... document extract continues ...
```

## Step 3: Query Ingested Content

To query for relevant snippets of the ingested content, and use them with an LLM to generate answers, use the following code.

```python
from openai import OpenAI
from nv_ingest_client.util.milvus import nvingest_retrieval
import os

milvus_uri = "milvus.db"
collection_name = "test"
sparse=False

queries = ["Which animal is responsible for the typos?"]

retrieved_docs = nvingest_retrieval(
    queries,
    collection_name,
    milvus_uri=milvus_uri,
    hybrid=sparse,
    top_k=1,
)

# simple generation example
extract = retrieved_docs[0][0]["entity"]["text"]
client = OpenAI(
  base_url = "https://integrate.api.nvidia.com/v1",
  api_key = os.environ["NVIDIA_BUILD_API_KEY"]
)

prompt = f"Using the following content: {extract}\n\n Answer the user query: {queries[0]}"
print(f"Prompt: {prompt}")
completion = client.chat.completions.create(
  model="nvidia/llama-3.1-nemotron-70b-instruct",
  messages=[{"role":"user","content": prompt}],
)
response = completion.choices[0].message.content

print(f"Answer: {response}")
```

```shell
Prompt: Using the following content: TestingDocument
A sample document with headings and placeholder text
Introduction
This is a placeholder document that can be used for any purpose. It contains some 
headings and some placeholder text to fill the space. The text is not important and contains 
no real value, but it is useful for testing. Below, we will have some simple tables and charts 
that we can use to confirm Ingest is working as expected.
Table 1
This table describes some animals, and some activities they might be doing in specific 
locations.
Animal Activity Place
Gira@e Driving a car At the beach
Lion Putting on sunscreen At the park
Cat Jumping onto a laptop In a home o@ice
Dog Chasing a squirrel In the front yard
Chart 1
This chart shows some gadgets, and some very fictitious costs.

 Answer the user query: Which animal is responsible for the typos?
Answer: A clever query!

After carefully examining the provided content, I'd like to point out the potential "typos" (assuming you're referring to the unusual or intentionally incorrect text) and attempt to playfully "assign blame" to an animal based on the context:

1. **Gira@e** (instead of Giraffe) - **Animal blamed: Giraffe** (Table 1, first row)
	* The "@" symbol in "Gira@e" suggests a possible typo or placeholder character, which we'll humorously attribute to the Giraffe's alleged carelessness.
2. **o@ice** (instead of Office) - **Animal blamed: Cat**
	* The same "@" symbol appears in "o@ice", which is related to the Cat's activity in the same table. Perhaps the Cat was in a hurry while typing and introduced the error?

So, according to this whimsical analysis, both the **Giraffe** and the **Cat** are "responsible" for the typos, with the Giraffe possibly being the more egregious offender given the more blatant character substitution in its name.
```



## Related Topics

- [Prerequisites](prerequisites.md)
- [Support Matrix](support-matrix.md)
- [Deploy With Docker Compose (Self-Hosted)](quickstart-guide.md)
- [Deploy With Helm](helm.md)
- [Notebooks](notebooks.md)
- [Multimodal PDF Data Extraction](https://build.nvidia.com/nvidia/multimodal-pdf-data-extraction-for-enterprise-rag)<|MERGE_RESOLUTION|>--- conflicted
+++ resolved
@@ -18,16 +18,9 @@
 1. Run the following code to create your NV Ingest Conda environment.
 
     ```
-<<<<<<< HEAD
-    conda create -y --name nvingest python=3.12.11 && \
-    conda activate nvingest && \
-    conda install -y -c rapidsai -c conda-forge -c nvidia nv_ingest=25.4.2 nv_ingest_client=25.4.2 nv_ingest_api=25.4.2 && \
-    pip install opencv-python llama-index-embeddings-nvidia pymilvus 'pymilvus[bulk_writer, model]' milvus-lite nvidia-riva-client unstructured-client tritonclient
-=======
        uv venv --python 3.12 nvingest && \
          source nvingest/bin/activate && \
          uv pip install nv-ingest==25.6.1 nv-ingest-api==25.6.1 nv-ingest-client==25.6.1
->>>>>>> fe1e9ea9
     ```
 
     !!! tip
