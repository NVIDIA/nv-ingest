# What is NeMo Retriever Extraction?

NeMo Retriever extraction is a scalable, performance-oriented document content and metadata extraction microservice. 
NeMo Retriever extraction uses specialized NVIDIA NIM microservices 
to find, contextualize, and extract text, tables, charts and images that you can use in downstream generative applications.

!!! note

    NeMo Retriever extraction is also known as NVIDIA Ingest and nv-ingest.

<<<<<<< HEAD
NeMo Retriever extraction also enables parallelization of the process of splitting documents into pages where contents are classified (such as tables, charts, images, text), 
extracted into discrete content, and further contextualized through optical character recognition (OCR) into a well defined JSON schema. 
From there, NeMo Retriever extraction can optionally manage computation of embeddings for the extracted content, 
=======
NVIDIA Ingest also enables parallelization of splitting documents into pages where artifacts are classified (such as text, tables, charts, and images), extracted, and further contextualized through optical character recognition (OCR) into a well defined JSON schema. 
From there, NVIDIA Ingest can optionally manage computation of embeddings for the extracted content, 
>>>>>>> aba61cc8
and optionally manage storing into a vector database [Milvus](https://milvus.io/).

!!! note

    Cached and Deplot are deprecated. Instead, docker-compose now uses a beta version of the yolox-graphic-elements container. With this change, you should now be able to run nv-ingest on a single 80GB A100 or H100 GPU. If you want to use the old pipeline, with Cached and Deplot, use the [nv-ingest 24.12.1 release](https://github.com/NVIDIA/nv-ingest/tree/24.12.1).



## What NeMo Retriever Extraction Is ✔️

![Overview diagram](images/overview-extraction.png)

NeMo Retriever extraction is a microservice service that does the following:

- Accept a JSON job description, containing a document payload, and a set of ingestion tasks to perform on that payload.
- Allow the results of a job to be retrieved. The result is a JSON dictionary that contains a list of metadata describing objects extracted from the base document, and processing annotations and timing/trace data.
- Support multiple methods of extraction for each document type to balance trade-offs between throughput and accuracy. For example, for .pdf documents, we support extraction through pdfium, Unstructured.io, and Adobe Content Extraction Services.
- Support various types of pre- and post- processing operations, including text splitting and chunking, transform and filtering, embedding generation, and image offloading to storage.

NeMo Retriever extraction supports the following file types:

- `pdf`
- `docx`
- `pptx`
- `jpeg`
- `png`
- `svg`
- `tiff`
- `txt`


## What NeMo Retriever Extraction Isn't ✖️

NeMo Retriever extraction does not do the following:

- Run a static pipeline or fixed set of operations on every submitted document.
- Act as a wrapper for any specific document parsing library.


## Related Topics

- [Prerequisites](prerequisites.md)
- [Support Matrix](support-matrix.md)
- [Quickstart (Library Mode)](quickstart-library-mode.md)
- [Quickstart (Self-Hosted)](quickstart-guide.md)
- [Multimodal PDF Data Extraction](https://build.nvidia.com/nvidia/multimodal-pdf-data-extraction-for-enterprise-rag)<|MERGE_RESOLUTION|>--- conflicted
+++ resolved
@@ -8,14 +8,8 @@
 
     NeMo Retriever extraction is also known as NVIDIA Ingest and nv-ingest.
 
-<<<<<<< HEAD
-NeMo Retriever extraction also enables parallelization of the process of splitting documents into pages where contents are classified (such as tables, charts, images, text), 
-extracted into discrete content, and further contextualized through optical character recognition (OCR) into a well defined JSON schema. 
+NeMo Retriever extraction also enables parallelization of splitting documents into pages where artifacts are classified (such as text, tables, charts, and images), extracted, and further contextualized through optical character recognition (OCR) into a well defined JSON schema. 
 From there, NeMo Retriever extraction can optionally manage computation of embeddings for the extracted content, 
-=======
-NVIDIA Ingest also enables parallelization of splitting documents into pages where artifacts are classified (such as text, tables, charts, and images), extracted, and further contextualized through optical character recognition (OCR) into a well defined JSON schema. 
-From there, NVIDIA Ingest can optionally manage computation of embeddings for the extracted content, 
->>>>>>> aba61cc8
 and optionally manage storing into a vector database [Milvus](https://milvus.io/).
 
 !!! note
