# What is NeMo Retriever Extraction?

NeMo Retriever extraction is a scalable, performance-oriented document content and metadata extraction microservice. 
NeMo Retriever extraction uses specialized NVIDIA NIM microservices 
to find, contextualize, and extract text, tables, charts and images that you can use in downstream generative applications.

!!! note

    NVIDIA Ingest is also known as NV-Ingest and NeMo Retriever Extraction.

NeMo Retriever extraction also enables parallelization of the process of splitting documents into pages where contents are classified (such as tables, charts, images, text), 
extracted into discrete content, and further contextualized through optical character recognition (OCR) into a well defined JSON schema. 
From there, NeMo Retriever extraction can optionally manage computation of embeddings for the extracted content, 
and optionally manage storing into a vector database [Milvus](https://milvus.io/).

!!! note

    Cached and Deplot are deprecated. Instead, docker-compose now uses a beta version of the yolox-graphic-elements container. With this change, you should now be able to run nv-ingest on a single 80GB A100 or H100 GPU. If you want to use the old pipeline, with Cached and Deplot, use the [nv-ingest 24.12.1 release](https://github.com/NVIDIA/nv-ingest/tree/24.12.1).


<<<<<<< HEAD
## What NeMo Retriever Extraction Is ✔️
=======
![Overview diagram](images/overview-extraction.png)


## What NVIDIA Ingest Is ✔️
>>>>>>> 7aa91c51

NeMo Retriever extraction is a microservice service that does the following:

- Accept a JSON job description, containing a document payload, and a set of ingestion tasks to perform on that payload.
- Allow the results of a job to be retrieved. The result is a JSON dictionary that contains a list of metadata describing objects extracted from the base document, and processing annotations and timing/trace data.
- Support multiple methods of extraction for each document type to balance trade-offs between throughput and accuracy. For example, for .pdf documents, we support extraction through pdfium, Unstructured.io, and Adobe Content Extraction Services.
- Support various types of pre- and post- processing operations, including text splitting and chunking, transform and filtering, embedding generation, and image offloading to storage.

NeMo Retriever extraction supports the following file types:

- `pdf`
- `docx`
- `pptx`
- `jpeg`
- `png`
- `svg`
- `tiff`
- `txt`


## What NeMo Retriever Extraction Isn't ✖️

NeMo Retriever extraction does not do the following:

- Run a static pipeline or fixed set of operations on every submitted document.
- Act as a wrapper for any specific document parsing library.<|MERGE_RESOLUTION|>--- conflicted
+++ resolved
@@ -18,14 +18,9 @@
     Cached and Deplot are deprecated. Instead, docker-compose now uses a beta version of the yolox-graphic-elements container. With this change, you should now be able to run nv-ingest on a single 80GB A100 or H100 GPU. If you want to use the old pipeline, with Cached and Deplot, use the [nv-ingest 24.12.1 release](https://github.com/NVIDIA/nv-ingest/tree/24.12.1).
 
 
-<<<<<<< HEAD
+
 ## What NeMo Retriever Extraction Is ✔️
-=======
 ![Overview diagram](images/overview-extraction.png)
-
-
-## What NVIDIA Ingest Is ✔️
->>>>>>> 7aa91c51
 
 NeMo Retriever extraction is a microservice service that does the following:
 
