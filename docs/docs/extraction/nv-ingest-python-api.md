--- conflicted
+++ resolved
@@ -170,7 +170,6 @@
 
 
 
-<<<<<<< HEAD
 ### Extract Office Documents (DOCX and PPTX)
 
 For Microsoft Office documents (.docx and .pptx), NeMo Retriever extraction offers two extraction methods to balance performance and layout fidelity.
@@ -204,8 +203,6 @@
 
 
 
-
-=======
 ### PDF Extraction Strategies
 
 NeMo Retriever extraction offers specialized strategies for PDF processing to handle various document qualities.
@@ -228,7 +225,6 @@
 
 
 
->>>>>>> 756884d2
 ## Work with Large Datasets: Save to Disk
 
 By default, NeMo Retriever extraction stores the results from every document in system memory (RAM). 
