--- conflicted
+++ resolved
@@ -1,26 +1,16 @@
-<<<<<<< HEAD
 # Release Notes for NeMo Retriever Extraction
-=======
-# Release Notes for NVIDIA Ingest
 
 This documentation contains the release notes for NVIDIA Ingest.
 
 !!! note
 
     NVIDIA Ingest is also known as NV-Ingest and NeMo Retriever Extraction.
->>>>>>> 7aa91c51
-
 
 ## Release 25.03
 
 ### Summary
 
-<<<<<<< HEAD
-The NeMo Retriever extraction 25.03 release includes accuracy improvements, feature expansions, and throughput improvements.
-=======
 The NeMo Retriever Extraction 25.03 release includes accuracy improvements, feature expansions, and throughput improvements.
->>>>>>> 7aa91c51
-
 
 ## New Features
 
