# SPDX-FileCopyrightText: Copyright (c) 2024, NVIDIA CORPORATION & AFFILIATES.
# All rights reserved.
# SPDX-License-Identifier: Apache-2.0


import logging

from pydantic import ConfigDict, BaseModel

from nv_ingest.util.logging.configuration import LogLevel

logger = logging.getLogger(__name__)


class EmbedExtractionsSchema(BaseModel):
    api_key: str = "api_key"
<<<<<<< HEAD
    batch_size: int = 100
    model_name: str = "nvidia/llama-3.2-nv-embedqa-1b-v2"
    endpoint_url: str = "http://embedding:8000/v1"
=======
    batch_size: int = 8192
    embedding_model: str = "nvidia/nv-embedqa-e5-v5"
    embedding_nim_endpoint: str = "http://embedding:8000/v1"
>>>>>>> 50ebc0a1
    encoding_format: str = "float"
    httpx_log_level: LogLevel = LogLevel.WARNING
    input_type: str = "passage"
    raise_on_failure: bool = False
    truncate: str = "END"
    model_config = ConfigDict(extra="forbid")<|MERGE_RESOLUTION|>--- conflicted
+++ resolved
@@ -14,15 +14,9 @@
 
 class EmbedExtractionsSchema(BaseModel):
     api_key: str = "api_key"
-<<<<<<< HEAD
-    batch_size: int = 100
-    model_name: str = "nvidia/llama-3.2-nv-embedqa-1b-v2"
+    batch_size: int = 8192
+    model_name: str = "nvidia/nv-embedqa-e5-v5"
     endpoint_url: str = "http://embedding:8000/v1"
-=======
-    batch_size: int = 8192
-    embedding_model: str = "nvidia/nv-embedqa-e5-v5"
-    embedding_nim_endpoint: str = "http://embedding:8000/v1"
->>>>>>> 50ebc0a1
     encoding_format: str = "float"
     httpx_log_level: LogLevel = LogLevel.WARNING
     input_type: str = "passage"
