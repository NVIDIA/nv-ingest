--- conflicted
+++ resolved
@@ -60,23 +60,9 @@
 
 
 class IngestTaskSplitSchema(BaseModelNoExt):
-<<<<<<< HEAD
     tokenizer: str
     chunk_size: conint(gt=0)
     chunk_overlap: conint(ge=0)
-=======
-    split_by: Literal["word", "sentence", "passage"]
-    split_length: Annotated[int, Field(gt=0)]
-    split_overlap: Annotated[int, Field(ge=0)]
-    max_character_length: Optional[Annotated[int, Field(gt=0)]] = None
-    sentence_window_size: Optional[Annotated[int, Field(ge=0)]] = None
-
-    @field_validator("sentence_window_size")
-    def check_sentence_window_size(cls, v, values, **kwargs):
-        if v is not None and v > 0 and values.data["split_by"] != "sentence":
-            raise ValueError("When using sentence_window_size, split_by must be 'sentence'.")
-        return v
->>>>>>> 04aa2802
 
 
 class IngestTaskExtractSchema(BaseModelNoExt):
