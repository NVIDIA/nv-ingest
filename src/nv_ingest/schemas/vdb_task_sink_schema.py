--- conflicted
+++ resolved
@@ -7,14 +7,10 @@
 import typing
 
 import pymilvus
-<<<<<<< HEAD
-from pydantic import BaseModel, Field, validator
-=======
 from pydantic import BaseModel
 from pydantic import Field
 from pydantic import validator
 from pydantic import conint
->>>>>>> 187bcfd8
 
 logger = logging.getLogger(__name__)
 
