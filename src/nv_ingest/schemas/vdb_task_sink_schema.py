--- conflicted
+++ resolved
@@ -11,7 +11,6 @@
 from pydantic import Field
 from pydantic import conint
 from pydantic import validator
-from pydantic import conint
 
 logger = logging.getLogger(__name__)
 
@@ -95,11 +94,7 @@
     write_time_interval: float = 1.0
     retry_interval: float = 60.0
     raise_on_failure: bool = False
-<<<<<<< HEAD
-    progress_engines: conint(ge=1) = 6
-=======
     progress_engines: conint(ge=1) = 1
->>>>>>> 0d95cecf
 
     @validator("service", pre=True)
     def validate_service(cls, to_validate):  # pylint: disable=no-self-argument
