--- conflicted
+++ resolved
@@ -362,21 +362,12 @@
         module_name="text_splitter",
         module_config=ingest_config.get("text_splitting_module", {}),
     )
-<<<<<<< HEAD
     text_splitter_stage = pipe.add_stage(
-        LinearModulesStage(
+        LinearModuleStageCPU(
             morpheus_pipeline_config,
             text_splitter_loader,
-            input_type=ControlMessage,
-            output_type=ControlMessage,
-=======
-    nemo_splitter_stage = pipe.add_stage(
-        LinearModuleStageCPU(
-            morpheus_pipeline_config,
-            nemo_splitter_loader,
-            input_type=IngestControlMessage,
-            output_type=IngestControlMessage,
->>>>>>> 228119fe
+            input_type=IngestControlMessage,
+            output_type=IngestControlMessage,
             input_port_name="input",
             output_port_name="output",
         )
