--- conflicted
+++ resolved
@@ -228,7 +228,7 @@
     cached_grpc, cached_http, cached_auth, cached_protocol = get_table_detection_service("cached")
     # NOTE: Paddle isn't currently used directly by the chart extraction stage, but will be in the future.
     paddle_grpc, paddle_http, paddle_auth, paddle_protocol = get_table_detection_service("paddle")
-<<<<<<< HEAD
+
     table_content_extractor_config = ingest_config.get(
         "table_content_extraction_module",
         {
@@ -243,21 +243,6 @@
             }
         },
     )
-=======
-
-    table_content_extractor_config = ingest_config.get("table_content_extraction_module",
-                                                       {
-                                                           "stage_config": {
-                                                               "cached_endpoints": (cached_grpc, cached_http),
-                                                               "cached_infer_protocol": cached_protocol,
-                                                               "deplot_endpoints": (deplot_grpc, deplot_http),
-                                                               "deplot_infer_protocol": deplot_protocol,
-                                                               "paddle_endpoints": (paddle_grpc, paddle_http),
-                                                               "paddle_infer_protocol": paddle_protocol,
-                                                               "auth_token": yolox_auth,
-                                                           }
-                                                       })
->>>>>>> 187bcfd8
 
     table_extractor_stage = pipe.add_stage(
         generate_chart_extractor_stage(morpheus_pipeline_config, table_content_extractor_config, pe_count=5)
