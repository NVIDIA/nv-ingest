# SPDX-FileCopyrightText: Copyright (c) 2024, NVIDIA CORPORATION & AFFILIATES.
# All rights reserved.
# SPDX-License-Identifier: Apache-2.0


import logging
import math
import os
import typing

import click
from morpheus.messages import ControlMessage
from morpheus.stages.general.linear_modules_source import LinearModuleSourceStage
from morpheus.stages.general.linear_modules_stage import LinearModulesStage

from nv_ingest.modules.injectors.metadata_injector import MetadataInjectorLoaderFactory
from nv_ingest.modules.sinks.message_broker_task_sink import MessageBrokerTaskSinkLoaderFactory
from nv_ingest.modules.sinks.vdb_task_sink import VDBTaskSinkLoaderFactory
from nv_ingest.modules.sources.message_broker_task_source import MessageBrokerTaskSourceLoaderFactory
from nv_ingest.modules.telemetry.job_counter import JobCounterLoaderFactory
from nv_ingest.modules.telemetry.otel_meter import OpenTelemetryMeterLoaderFactory
from nv_ingest.modules.telemetry.otel_tracer import OpenTelemetryTracerLoaderFactory
from nv_ingest.modules.transforms.embed_extractions import EmbedExtractionsLoaderFactory
from nv_ingest.modules.transforms.nemo_doc_splitter import NemoDocSplitterLoaderFactory
from nv_ingest.stages.docx_extractor_stage import generate_docx_extractor_stage
from nv_ingest.stages.extractors.image_extractor_stage import generate_image_extractor_stage
from nv_ingest.stages.filters import generate_dedup_stage
from nv_ingest.stages.filters import generate_image_filter_stage
from nv_ingest.stages.nim.chart_extraction import generate_chart_extractor_stage
from nv_ingest.stages.nim.table_extraction import generate_table_extractor_stage
from nv_ingest.stages.pdf_extractor_stage import generate_pdf_extractor_stage
from nv_ingest.stages.pptx_extractor_stage import generate_pptx_extractor_stage
from nv_ingest.stages.storages.embedding_storage_stage import generate_embedding_storage_stage
from nv_ingest.stages.storages.image_storage_stage import ImageStorageStage
from nv_ingest.stages.transforms.image_caption_extraction import generate_caption_extraction_stage

logger = logging.getLogger(__name__)


def validate_positive(ctx, param, value):
    if value <= 0:
        raise click.BadParameter("must be a positive integer")
    return value


def get_message_provider_config():
    message_provider_host = os.environ.get("MESSAGE_CLIENT_HOST", "localhost")
    message_provider_port = os.environ.get("MESSAGE_CLIENT_PORT", "6379")

    logger.info(f"MESSAGE_CLIENT_HOST: {message_provider_host}")
    logger.info(f"MESSAGE_CLIENT_PORT: {message_provider_port}")

    return message_provider_host, message_provider_port


def get_caption_classifier_service():
    triton_service_caption_classifier = os.environ.get(
        "CAPTION_CLASSIFIER_GRPC_TRITON",
        "",
    )
    triton_service_caption_classifier_name = os.environ.get(
        "CAPTION_CLASSIFIER_MODEL_NAME",
        "",
    )

    logger.info(f"CAPTION_CLASSIFIER_GRPC_TRITON: {triton_service_caption_classifier}")

    return triton_service_caption_classifier, triton_service_caption_classifier_name


def get_nim_service(env_var_prefix):
    prefix = env_var_prefix.upper()
    grpc_endpoint = os.environ.get(
        f"{prefix}_GRPC_ENDPOINT",
        "",
    )
    http_endpoint = os.environ.get(
        f"{prefix}_HTTP_ENDPOINT",
        "",
    )
    auth_token = os.environ.get(
        "NVIDIA_BUILD_API_KEY",
        "",
    ) or os.environ.get(
        "NGC_API_KEY",
        "",
    )

    # TODO: This is a temporary workaround for the private endpoint on NVCF.
    # It should be removed after the endpoint is moved to Preview API on Build.
    if prefix == "DOUGHNUT":
        auth_token = os.environ.get("DOUGHNUT_NVCF_API_KEY", "")

    infer_protocol = os.environ.get(
        f"{prefix}_INFER_PROTOCOL",
        "http" if http_endpoint else "grpc" if grpc_endpoint else "",
    )

    logger.info(f"{prefix}_GRPC_ENDPOINT: {grpc_endpoint}")
    logger.info(f"{prefix}_HTTP_ENDPOINT: {http_endpoint}")
    logger.info(f"{prefix}_INFER_PROTOCOL: {infer_protocol}")

    return grpc_endpoint, http_endpoint, auth_token, infer_protocol


def get_default_cpu_count():
    default_cpu_count = os.environ.get("NV_INGEST_MAX_UTIL", int(max(1, math.floor(len(os.sched_getaffinity(0))))))

    return default_cpu_count


def add_source_stage(pipe, morpheus_pipeline_config, ingest_config, message_provider_host, message_provider_port):
    client_type = os.environ.get("MESSAGE_CLIENT_TYPE", "redis")
    task_queue_name = os.environ.get("MESSAGE_CLIENT_QUEUE", "morpheus_task_queue")

    source_module_loader = MessageBrokerTaskSourceLoaderFactory.get_instance(
        module_name="broker_listener",
        module_config=ingest_config.get(
            "broker_task_source",
            {
                "broker_client": {
                    "host": message_provider_host,
                    "port": message_provider_port,
                    "client_type": client_type,
                },
                "task_queue": task_queue_name,
            },
        ),
    )
    source_stage = pipe.add_stage(
        LinearModuleSourceStage(
            morpheus_pipeline_config,
            source_module_loader,
            output_type=ControlMessage,
            output_port_name="output",
        )
    )

    return source_stage


def add_submitted_job_counter_stage(pipe, morpheus_pipeline_config, ingest_config):
    submitted_job_counter_loader = JobCounterLoaderFactory.get_instance(
        module_name="submitted_job_counter",
        module_config=ingest_config.get(
            "submitted_job_counter_module",
            {
                "name": "submitted_jobs",
            },
        ),
    )
    submitted_job_counter_stage = pipe.add_stage(
        LinearModulesStage(
            morpheus_pipeline_config,
            submitted_job_counter_loader,
            input_type=ControlMessage,
            output_type=ControlMessage,
            input_port_name="input",
            output_port_name="output",
        )
    )

    return submitted_job_counter_stage


def add_metadata_injector_stage(pipe, morpheus_pipeline_config):
    metadata_injector_loader = MetadataInjectorLoaderFactory.get_instance(
        module_name="metadata_injection", module_config={}
    )
    metadata_injector_stage = pipe.add_stage(
        LinearModulesStage(
            morpheus_pipeline_config,
            metadata_injector_loader,
            input_type=ControlMessage,
            output_type=ControlMessage,
            input_port_name="input",
            output_port_name="output",
        )
    )

    return metadata_injector_stage


def add_pdf_extractor_stage(pipe, morpheus_pipeline_config, ingest_config, default_cpu_count):
    yolox_grpc, yolox_http, yolox_auth, yolox_protocol = get_nim_service("yolox")
    doughnut_grpc, doughnut_http, doughnut_auth, doughnut_protocol = get_nim_service("doughnut")
    pdf_content_extractor_config = ingest_config.get(
        "pdf_content_extraction_module",
        {
            "pdfium_config": {
                "yolox_endpoints": (yolox_grpc, yolox_http),
                "yolox_infer_protocol": yolox_protocol,
                "auth_token": yolox_auth,  # All auth tokens are the same for the moment
            },
            "doughnut_config": {
                "doughnut_endpoints": (doughnut_grpc, doughnut_http),
                "doughnut_infer_protocol": doughnut_protocol,
                "auth_token": doughnut_auth,  # All auth tokens are the same for the moment
            },
        },
    )
    pdf_extractor_stage = pipe.add_stage(
        generate_pdf_extractor_stage(
            morpheus_pipeline_config,
            pdf_content_extractor_config,
            pe_count=8,
            task="extract",
            task_desc="pdf_content_extractor",
        )
    )

    return pdf_extractor_stage


def add_table_extractor_stage(pipe, morpheus_pipeline_config, ingest_config, default_cpu_count):
    _, _, yolox_auth, _ = get_nim_service("yolox")
    paddle_grpc, paddle_http, paddle_auth, paddle_protocol = get_nim_service("paddle")
    table_content_extractor_config = ingest_config.get(
        "table_content_extraction_module",
        {
            "stage_config": {
                "paddle_endpoints": (paddle_grpc, paddle_http),
                "paddle_infer_protocol": paddle_protocol,
                "auth_token": yolox_auth,
            }
        },
    )

    table_extractor_stage = pipe.add_stage(
        generate_table_extractor_stage(morpheus_pipeline_config, table_content_extractor_config, pe_count=5)
    )

    return table_extractor_stage


def add_chart_extractor_stage(pipe, morpheus_pipeline_config, ingest_config, default_cpu_count):
    _, _, yolox_auth, _ = get_nim_service("yolox")

    deplot_grpc, deplot_http, deplot_auth, deplot_protocol = get_nim_service("deplot")
    cached_grpc, cached_http, cached_auth, cached_protocol = get_nim_service("cached")
    # NOTE: Paddle isn't currently used directly by the chart extraction stage, but will be in the future.
<<<<<<< HEAD
    paddle_grpc, paddle_http, paddle_auth, paddle_protocol = get_nim_service("paddle")
    table_content_extractor_config = ingest_config.get(
        "table_content_extraction_module",
        {
            "stage_config": {
                "cached_endpoints": (cached_grpc, cached_http),
                "cached_infer_protocol": cached_protocol,
                "deplot_endpoints": (deplot_grpc, deplot_http),
                "deplot_infer_protocol": deplot_protocol,
                "paddle_endpoints": (paddle_grpc, paddle_http),
                "paddle_infer_protocol": paddle_protocol,
                "auth_token": yolox_auth,
            }
        },
    )
=======
    paddle_grpc, paddle_http, paddle_auth, paddle_protocol = get_table_detection_service("paddle")

    table_content_extractor_config = ingest_config.get("table_content_extraction_module",
                                                       {
                                                           "stage_config": {
                                                               "cached_endpoints": (cached_grpc, cached_http),
                                                               "cached_infer_protocol": cached_protocol,
                                                               "deplot_endpoints": (deplot_grpc, deplot_http),
                                                               "deplot_infer_protocol": deplot_protocol,
                                                               "paddle_endpoints": (paddle_grpc, paddle_http),
                                                               "paddle_infer_protocol": paddle_protocol,
                                                               "auth_token": yolox_auth,
                                                           }
                                                       })
>>>>>>> 6140aaf9

    table_extractor_stage = pipe.add_stage(
        generate_chart_extractor_stage(morpheus_pipeline_config, table_content_extractor_config, pe_count=5)
    )

    return table_extractor_stage


def add_image_extractor_stage(pipe, morpheus_pipeline_config, ingest_config, default_cpu_count):
    yolox_grpc, yolox_http, yolox_auth, yolox_protocol = get_nim_service("yolox")
    image_extractor_config = ingest_config.get(
        "image_extraction_module",
        {
            "image_extraction_config": {
                "yolox_endpoints": (yolox_grpc, yolox_http),
                "yolox_infer_protocol": yolox_protocol,
                "auth_token": yolox_auth,  # All auth tokens are the same for the moment
            }
        },
    )
    image_extractor_stage = pipe.add_stage(
        generate_image_extractor_stage(
            morpheus_pipeline_config,
            extractor_config=image_extractor_config,
            pe_count=8,
            task="extract",
            task_desc="docx_content_extractor",
        )
    )
    return image_extractor_stage


def add_docx_extractor_stage(pipe, morpheus_pipeline_config, default_cpu_count):
    docx_extractor_stage = pipe.add_stage(
        generate_docx_extractor_stage(
            morpheus_pipeline_config,
            pe_count=1,
            task="extract",
            task_desc="docx_content_extractor",
        )
    )
    return docx_extractor_stage


def add_pptx_extractor_stage(pipe, morpheus_pipeline_config, default_cpu_count):
    pptx_extractor_stage = pipe.add_stage(
        generate_pptx_extractor_stage(
            morpheus_pipeline_config,
            pe_count=1,
            task="extract",
            task_desc="pptx_content_extractor",
        )
    )
    return pptx_extractor_stage


def add_image_dedup_stage(pipe, morpheus_pipeline_config, ingest_config, default_cpu_count):
    image_dedup_config = ingest_config.get("dedup_module", {})
    image_dedup_stage = pipe.add_stage(
        generate_dedup_stage(
            morpheus_pipeline_config,
            image_dedup_config,
            pe_count=2,
            task="dedup",
            task_desc="dedup_images",
        )
    )
    return image_dedup_stage


def add_image_filter_stage(pipe, morpheus_pipeline_config, ingest_config, default_cpu_count):
    image_filter_config = ingest_config.get("image_filter", {})
    image_filter_stage = pipe.add_stage(
        generate_image_filter_stage(
            morpheus_pipeline_config,
            image_filter_config,
            pe_count=2,
            task="filter",
            task_desc="filter_images",
        )
    )
    return image_filter_stage


def add_nemo_splitter_stage(pipe, morpheus_pipeline_config, ingest_config):
    nemo_splitter_loader = NemoDocSplitterLoaderFactory.get_instance(
        module_name="nemo_doc_splitter",
        module_config=ingest_config.get("text_splitting_module", {}),
    )
    nemo_splitter_stage = pipe.add_stage(
        LinearModulesStage(
            morpheus_pipeline_config,
            nemo_splitter_loader,
            input_type=ControlMessage,
            output_type=ControlMessage,
            input_port_name="input",
            output_port_name="output",
        )
    )

    return nemo_splitter_stage


def add_image_caption_stage(pipe, morpheus_pipeline_config, ingest_config, default_cpu_count):
    auth_token = os.environ.get(
        "NVIDIA_BUILD_API_KEY",
        "",
    ) or os.environ.get(
        "NGC_API_KEY",
        "",
    )

    endpoint_url = os.environ.get("VLM_CAPTION_ENDPOINT", "localhost:5000")

    image_caption_config = ingest_config.get(
        "image_caption_extraction_module",
        {
            "api_key": auth_token,
            "endpoint_url": endpoint_url,
            "prompt": "Caption the content of this image:",
        },
    )

    image_caption_stage = pipe.add_stage(
        generate_caption_extraction_stage(
            morpheus_pipeline_config,
            image_caption_config,
            pe_count=2,
            task="caption",
            task_desc="caption_ext",
        )
    )

    return image_caption_stage


def add_embed_extractions_stage(pipe, morpheus_pipeline_config, ingest_config):
    api_key = os.getenv("NGC_API_KEY", "ngc_api_key")
    embedding_nim_endpoint = os.getenv("EMBEDDING_NIM_ENDPOINT", "http://embedding:8000/v1")

    embed_extractions_loader = EmbedExtractionsLoaderFactory.get_instance(
        module_name="embed_extractions",
        module_config=ingest_config.get(
            "embed_extractions_module", {"api_key": api_key, "embedding_nim_endpoint": embedding_nim_endpoint}
        ),
    )
    embed_extractions_stage = pipe.add_stage(
        LinearModulesStage(
            morpheus_pipeline_config,
            embed_extractions_loader,
            input_type=ControlMessage,
            output_type=ControlMessage,
            input_port_name="input",
            output_port_name="output",
        )
    )
    return embed_extractions_stage


def add_embedding_storage_stage(pipe, morpheus_pipeline_config):

    storage_stage = pipe.add_stage(
        generate_embedding_storage_stage(
            morpheus_pipeline_config,
            pe_count=2,
            task="store_embedding",
            task_desc="store_embedding_minio",
        )
    )

    return storage_stage


def add_image_storage_stage(pipe, morpheus_pipeline_config):
    image_storage_stage = pipe.add_stage(ImageStorageStage(morpheus_pipeline_config))

    return image_storage_stage


def add_sink_stage(pipe, morpheus_pipeline_config, ingest_config, message_provider_host, message_provider_port):
    client_type = os.environ.get("MESSAGE_CLIENT_TYPE", "redis")

    sink_module_loader = MessageBrokerTaskSinkLoaderFactory.get_instance(
        module_name="broker_task_sink",
        module_config=ingest_config.get(
            "broker_task_sink",
            {
                "broker_client": {
                    "host": message_provider_host,
                    "port": message_provider_port,
                    "client_type": client_type,
                },
            },
        ),
    )
    sink_stage = pipe.add_stage(
        LinearModulesStage(
            morpheus_pipeline_config,
            sink_module_loader,
            input_type=typing.Any,
            output_type=ControlMessage,
            input_port_name="input",
            output_port_name="output",
        )
    )

    return sink_stage


def add_otel_tracer_stage(pipe, morpheus_pipeline_config, ingest_config):
    endpoint = os.getenv("OTEL_EXPORTER_OTLP_ENDPOINT", "http://localhost:4317")

    otel_tracer_loader = OpenTelemetryTracerLoaderFactory.get_instance(
        module_name="otel_tracer",
        module_config=ingest_config.get(
            "otel_tracer_module",
            {
                "otel_endpoint": endpoint,
            },
        ),
    )
    otel_tracer_stage = pipe.add_stage(
        LinearModulesStage(
            morpheus_pipeline_config,
            otel_tracer_loader,
            input_type=ControlMessage,
            output_type=ControlMessage,
            input_port_name="input",
            output_port_name="output",
        )
    )
    return otel_tracer_stage


def add_otel_meter_stage(pipe, morpheus_pipeline_config, ingest_config, message_provider_host, message_provider_port):
    endpoint = os.getenv("OTEL_EXPORTER_OTLP_ENDPOINT", "http://localhost:4317")

    otel_meter_loader = OpenTelemetryMeterLoaderFactory.get_instance(
        module_name="otel_meter",
        module_config=ingest_config.get(
            "otel_meter_module",
            {
                "broker_client": {
                    "host": message_provider_host,
                    "port": message_provider_port,
                    "client_type": "redis",
                },
                "otel_endpoint": endpoint,
            },
        ),
    )
    otel_meter_stage = pipe.add_stage(
        LinearModulesStage(
            morpheus_pipeline_config,
            otel_meter_loader,
            input_type=ControlMessage,
            output_type=ControlMessage,
            input_port_name="input",
            output_port_name="output",
        )
    )

    return otel_meter_stage


def add_completed_job_counter_stage(pipe, morpheus_pipeline_config, ingest_config):
    completed_job_counter_loader = JobCounterLoaderFactory.get_instance(
        module_name="completed_job_counter",
        module_config=ingest_config.get(
            "completed_job_counter_module",
            {
                "name": "completed_jobs",
            },
        ),
    )
    completed_job_counter_stage = pipe.add_stage(
        LinearModulesStage(
            morpheus_pipeline_config,
            completed_job_counter_loader,
            input_type=ControlMessage,
            output_type=ControlMessage,
            input_port_name="input",
            output_port_name="output",
        )
    )
    return completed_job_counter_stage


def add_vdb_task_sink_stage(pipe, morpheus_pipeline_config, ingest_config):
    milvus_endpoint = os.getenv("MILVUS_ENDPOINT", "http://milvus:19530")

    vdb_task_sink_loader = VDBTaskSinkLoaderFactory.get_instance(
        module_name="vdb_task_sink",
        module_config=ingest_config.get(
            "vdb_task_sink_module",
            {
                "service_kwargs": {
                    "uri": milvus_endpoint,
                }
            },
        ),
    )
    vdb_task_sink_stage = pipe.add_stage(
        LinearModulesStage(
            morpheus_pipeline_config,
            vdb_task_sink_loader,
            input_type=ControlMessage,
            output_type=ControlMessage,
            input_port_name="input",
            output_port_name="output",
        )
    )
    return vdb_task_sink_stage<|MERGE_RESOLUTION|>--- conflicted
+++ resolved
@@ -239,7 +239,6 @@
     deplot_grpc, deplot_http, deplot_auth, deplot_protocol = get_nim_service("deplot")
     cached_grpc, cached_http, cached_auth, cached_protocol = get_nim_service("cached")
     # NOTE: Paddle isn't currently used directly by the chart extraction stage, but will be in the future.
-<<<<<<< HEAD
     paddle_grpc, paddle_http, paddle_auth, paddle_protocol = get_nim_service("paddle")
     table_content_extractor_config = ingest_config.get(
         "table_content_extraction_module",
@@ -255,22 +254,6 @@
             }
         },
     )
-=======
-    paddle_grpc, paddle_http, paddle_auth, paddle_protocol = get_table_detection_service("paddle")
-
-    table_content_extractor_config = ingest_config.get("table_content_extraction_module",
-                                                       {
-                                                           "stage_config": {
-                                                               "cached_endpoints": (cached_grpc, cached_http),
-                                                               "cached_infer_protocol": cached_protocol,
-                                                               "deplot_endpoints": (deplot_grpc, deplot_http),
-                                                               "deplot_infer_protocol": deplot_protocol,
-                                                               "paddle_endpoints": (paddle_grpc, paddle_http),
-                                                               "paddle_infer_protocol": paddle_protocol,
-                                                               "auth_token": yolox_auth,
-                                                           }
-                                                       })
->>>>>>> 6140aaf9
 
     table_extractor_stage = pipe.add_stage(
         generate_chart_extractor_stage(morpheus_pipeline_config, table_content_extractor_config, pe_count=5)
