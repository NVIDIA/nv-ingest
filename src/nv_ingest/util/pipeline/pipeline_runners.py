# SPDX-FileCopyrightText: Copyright (c) 2024, NVIDIA CORPORATION & AFFILIATES.
# All rights reserved.
# SPDX-License-Identifier: Apache-2.0

import atexit
import os
import json
import logging
import signal
import subprocess
import sys
import threading
import time
from ctypes import c_int, CDLL

from datetime import datetime

from morpheus.config import PipelineModes, CppConfig, Config
from pydantic import ValidationError
from pydantic import BaseModel

from nv_ingest.schemas import PipelineConfigSchema
from nv_ingest.util.converters.containers import merge_dict
from morpheus.utils.logger import configure_logging
from nv_ingest.util.pipeline import setup_ingestion_pipeline
from morpheus.pipeline.pipeline import Pipeline

from nv_ingest.util.pipeline.stage_builders import get_default_cpu_count, validate_positive
from nv_ingest.util.schema.schema_validator import validate_schema

logger = logging.getLogger(__name__)


# TODO(Devin) Name this function something more descriptive
class PipelineCreationSchema(BaseModel):
    cached_grpc_endpoint: str = "localhost:8007"
    cached_infer_protocol: str = "grpc"
    deplot_http_endpoint: str = "http://localhost:8003/v1/chat/completions"
    deplot_infer_protocol: str = "http"
    embedding_nim_endpoint: str = "http://localhost:8012/v1"
    embedding_nim_model_name: str = "nvidia/nv-embedqa-e5-v5"
    ingest_log_level: str = "DEBUG"
    message_client_host: str = "localhost"
    message_client_port: str = "7671"
    message_client_type: str = "simple"
    minio_bucket: str = "nv-ingest"
    mrc_ignore_numa_check: str = "1"
    otel_exporter_otlp_endpoint: str = "localhost:4317"
    paddle_grpc_endpoint: str = "localhost:8010"
    paddle_http_endpoint: str = "http://localhost:8009/v1/infer"
    paddle_infer_protocol: str = "grpc"
    redis_morpheus_task_queue: str = "morpheus_task_queue"
    yolox_infer_protocol: str = "grpc"
    yolox_grpc_endpoint: str = "localhost:8001"
    vlm_caption_endpoint: str = "https://ai.api.nvidia.com/v1/gr/meta/llama-3.2-90b-vision-instruct/chat/completions"

    class Config:
        extra = "forbid"


def _launch_pipeline(morpheus_pipeline_config, ingest_config) -> float:
    """
    Launches the pipeline setup and runs it synchronously.

    Parameters
    ----------
    morpheus_pipeline_config : Config
        The configuration object for the Morpheus pipeline.
    ingest_config : dict
        The ingestion configuration dictionary.

    Returns
    -------
    float
        The total time elapsed for pipeline execution in seconds.
    """

    logger.info("Starting pipeline setup")

    pipe = Pipeline(morpheus_pipeline_config)
    start_abs = datetime.now()

    setup_ingestion_pipeline(pipe, morpheus_pipeline_config, ingest_config)

    end_setup = start_run = datetime.now()
    setup_elapsed = (end_setup - start_abs).total_seconds()
    logger.info(f"Pipeline setup completed in {setup_elapsed:.2f} seconds")

    logger.info("Running pipeline")
    pipe.run()

    end_run = datetime.now()
    run_elapsed = (end_run - start_run).total_seconds()
    total_elapsed = (end_run - start_abs).total_seconds()

    logger.info(f"Pipeline run completed in {run_elapsed:.2f} seconds")
    logger.info(f"Total time elapsed: {total_elapsed:.2f} seconds")

    return total_elapsed


def run_pipeline(morpheus_pipeline_config, ingest_config) -> float:
    """
    Runs the pipeline synchronously in the current process.

    Parameters
    ----------
    morpheus_pipeline_config : Config
        The configuration object for the Morpheus pipeline.
    ingest_config : dict
        The ingestion configuration dictionary.

    Returns
    -------
    float
        The total elapsed time for running the pipeline.

    Raises
    ------
    Exception
        Any exception raised during pipeline execution.
    """

    total_elapsed = _launch_pipeline(morpheus_pipeline_config, ingest_config)
    logger.debug(f"Pipeline execution completed successfully in {total_elapsed:.2f} seconds.")
    return total_elapsed


def run_ingest_pipeline(
    ingest_config_path=None,
    caption_batch_size=8,
    use_cpp=False,
    pipeline_batch_size=256,
    enable_monitor=False,
    feature_length=512,
    num_threads=None,
    model_max_batch_size=256,
    mode=PipelineModes.NLP.value,
    log_level="INFO",
):
    """
    Configures and runs the pipeline with specified options.

    Parameters
    ----------
    ingest_config_path : str, optional
        Path to the JSON configuration file.
    caption_batch_size : int, optional
        Number of captions to process in a batch (default: 8).
    use_cpp : bool, optional
        Use C++ backend (default: False).
    pipeline_batch_size : int, optional
        Batch size for the pipeline (default: 256).
    enable_monitor : bool, optional
        Enable monitoring (default: False).
    feature_length : int, optional
        Feature length (default: 512).
    num_threads : int, optional
        Number of threads (default: determined by `get_default_cpu_count`).
    model_max_batch_size : int, optional
        Model max batch size (default: 256).
    mode : str, optional
        Pipeline mode (default: PipelineModes.NLP.value).
    log_level : str, optional
        Log level (default: 'INFO').

    Raises
    ------
    ValidationError
        If the configuration validation fails.
    """

    if num_threads is None:
        num_threads = get_default_cpu_count()

    # Validate positive integers
    validate_positive(None, None, caption_batch_size)

    log_level_mapping = {
        "DEBUG": logging.DEBUG,
        "INFO": logging.INFO,
        "WARNING": logging.WARNING,
        "ERROR": logging.ERROR,
        "CRITICAL": logging.CRITICAL,
    }

    # Check for INGEST_LOG_LEVEL environment variable
    env_log_level = os.getenv("INGEST_LOG_LEVEL")
    if env_log_level:
        log_level = env_log_level
        if log_level in ("DEFAULT",):
            log_level = "INFO"

    log_level_value = log_level_mapping.get(log_level.upper(), logging.INFO)
    logging.basicConfig(level=log_level_value, format="%(asctime)s - %(levelname)s - %(message)s")
    configure_logging(log_level=log_level_value)

    CppConfig.set_should_use_cpp(use_cpp)

    morpheus_pipeline_config = Config()
    morpheus_pipeline_config.debug = True if log_level_value == logging.DEBUG else False
    morpheus_pipeline_config.log_level = log_level_value
    morpheus_pipeline_config.pipeline_batch_size = pipeline_batch_size
    morpheus_pipeline_config.enable_monitor = enable_monitor
    morpheus_pipeline_config.feature_length = feature_length
    morpheus_pipeline_config.num_threads = num_threads
    morpheus_pipeline_config.model_max_batch_size = model_max_batch_size
    morpheus_pipeline_config.mode = PipelineModes[mode.upper()]

    cli_ingest_config = {}  # TODO: Create a config for overrides -- not necessary yet.

    if ingest_config_path:
        ingest_config = validate_schema(ingest_config_path)
    else:
        ingest_config = {}

    # Merge options with file configuration
    final_ingest_config = merge_dict(ingest_config, cli_ingest_config)

    # Validate final configuration using Pydantic
    try:
        validated_config = PipelineConfigSchema(**final_ingest_config)
        print(f"Configuration loaded and validated: {validated_config}")
    except ValidationError as e:
        print(f"Validation error: {e}")
        raise

    logger.debug(f"Ingest Configuration:\n{json.dumps(final_ingest_config, indent=2)}")
    logger.debug(f"Morpheus configuration:\n{morpheus_pipeline_config}")
    run_pipeline(morpheus_pipeline_config, final_ingest_config)


def _set_pdeathsig(sig=signal.SIGTERM):
    """
    Sets the parent death signal so that if the parent process dies, the child
    receives `sig`. This is Linux-specific.

    Parameters
    ----------
    sig : int
        The signal to be sent to the child process upon parent termination (default: SIGTERM).
    """

    try:
        libc = CDLL("libc.so.6", use_errno=True)
        PR_SET_PDEATHSIG = 1
        res = libc.prctl(PR_SET_PDEATHSIG, c_int(sig), 0, 0, 0)
        if res != 0:
            err = os.strerror(os.get_errno())
            logger.error(f"Failed to set PDEATHSIG: {err}")
    except Exception as e:
        logger.error(f"Exception in setting PDEATHSIG: {e}")


def terminate_subprocess(process):
    """
    Terminates the pipeline subprocess and its entire process group.
    Sends SIGTERM followed by SIGKILL if necessary.

    Parameters
    ----------
    process : subprocess.Popen
        The subprocess object to terminate.
    """

    if process and process.poll() is None:
        logger.info("Terminating pipeline subprocess group...")
        try:
            # Send SIGTERM to the entire process group
            os.killpg(os.getpgid(process.pid), signal.SIGTERM)
            logger.info("Sent SIGTERM to pipeline subprocess group.")

            # Wait for a short duration to allow graceful termination
            time.sleep(5)

            if process.poll() is None:
                # If still alive, send SIGKILL
                os.killpg(os.getpgid(process.pid), signal.SIGKILL)
                logger.info("Sent SIGKILL to pipeline subprocess group.")
        except Exception as e:
            logger.error(f"Failed to terminate process group: {e}")


def start_pipeline_subprocess(config: PipelineCreationSchema):
    """
    Launches the pipeline in a subprocess and ensures that it terminates
    if the parent process dies. This function encapsulates all subprocess-related setup,
    including signal handling and `atexit` registration.

    Parameters
    ----------
    config : PipelineCreationSchema
        Validated pipeline configuration.

    Returns
    -------
    subprocess.Popen
        The subprocess object for the launched pipeline.
    """

    # Define the command to invoke the subprocess_entrypoint API function
    subprocess_command = [
        sys.executable,
        "-c",
        "from nv_ingest.util.pipeline.pipeline_runners import subprocess_entrypoint; subprocess_entrypoint()",
    ]

    # Prepare environment variables from the config
    env = os.environ.copy()
<<<<<<< HEAD
    env.update(
        {
            "CACHED_GRPC_ENDPOINT": "localhost:8007",
            "CACHED_INFER_PROTOCOL": "grpc",
            "DEPLOT_HTTP_ENDPOINT": "https://ai.api.nvidia.com/v1/nvdev/vlm/google/deplot",
            "DEPLOT_INFER_PROTOCOL": "http",
            "INGEST_LOG_LEVEL": "DEBUG",
            "MESSAGE_CLIENT_HOST": "localhost",
            "MESSAGE_CLIENT_PORT": "7671",
            "MESSAGE_CLIENT_TYPE": "simple",
            "MINIO_BUCKET": "nv-ingest",
            "MRC_IGNORE_NUMA_CHECK": "1",
            "OTEL_EXPORTER_OTLP_ENDPOINT": "localhost:4317",
            "PADDLE_GRPC_ENDPOINT": "localhost:8010",
            "PADDLE_HTTP_ENDPOINT": "http://localhost:8009/v1/infer",
            "PADDLE_INFER_PROTOCOL": "grpc",
            "REDIS_MORPHEUS_TASK_QUEUE": "morpheus_task_queue",
            "YOLOX_INFER_PROTOCOL": "grpc",
            "YOLOX_GRPC_ENDPOINT": "localhost:8001",
            "VLM_CAPTION_ENDPOINT": "https://ai.api.nvidia.com/v1/gr/meta/llama-3.2-90b-vision-instruct/chat/completions",  # noqa: E501
        }
    )
=======
    env.update({key.upper(): val for key, val in config.dict().items()})
>>>>>>> 1269ff50

    logger.info("Starting pipeline subprocess...")

    try:

        def combined_preexec_fn():
            # Start a new session to create a new process group
            os.setsid()
            # Set the parent death signal to SIGTERM
            _set_pdeathsig(signal.SIGTERM)

        process = subprocess.Popen(
            subprocess_command,
            stdout=subprocess.PIPE,
            stderr=subprocess.PIPE,
            text=True,
            preexec_fn=combined_preexec_fn,  # Start new process group and set pdeathsig
            env=env,
        )
        logger.debug(f"Pipeline subprocess started with PID: {process.pid}")

        # Register the atexit handler to terminate the subprocess group on exit
        atexit.register(terminate_subprocess, process)

        # Define and register signal handlers within this function
        def signal_handler(signum, frame):
            """
            Handle termination signals to gracefully shut down the subprocess.
            """
            logger.info(f"Received signal {signum}. Terminating pipeline subprocess group...")
            terminate_subprocess(process)
            sys.exit(0)

        # Register signal handlers for graceful shutdown
        signal.signal(signal.SIGINT, signal_handler)
        signal.signal(signal.SIGTERM, signal_handler)

        # Start daemon threads to handle stdout and stderr
        stdout_thread = threading.Thread(
            target=read_stream,
            args=(process.stdout, "Pipeline STDOUT"),
            name="StdoutReader",
            daemon=True,  # Daemon thread will terminate when the main program exits
        )
        stderr_thread = threading.Thread(
            target=read_stream,
            args=(process.stderr, "Pipeline STDERR"),
            name="StderrReader",
            daemon=True,  # Daemon thread will terminate when the main program exits
        )
        stdout_thread.start()
        stderr_thread.start()

        logger.info("Pipeline subprocess and output readers started successfully.")
        return process
    except Exception as e:
        logger.error(f"Failed to start pipeline subprocess: {e}")
        raise


def read_stream(stream, prefix):
    """
    Reads lines from a subprocess stream (stdout or stderr) and prints them with a prefix.
    This function runs in a separate daemon thread.

    Parameters
    ----------
    stream : IO
        The stream object to read from.
    prefix : str
        The prefix to prepend to each line of output.
    """

    try:
        for line in iter(stream.readline, ""):
            if line:
                print(f"[{prefix}] {line}", end="", flush=True)
    except Exception as e:
        logger.error(f"Error reading {prefix}: {e}")
    finally:
        stream.close()


def subprocess_entrypoint():
    """
    Entry point for the pipeline subprocess.
    Configures logging and runs the ingest pipeline.

    Raises
    ------
    Exception
        Any exception raised during pipeline execution.
    """

    # Configure logging to output to stdout with no buffering
    logging.basicConfig(
        level=logging.DEBUG,
        format="%(asctime)s - %(levelname)s - %(message)s",
        stream=sys.stdout,
        force=True,  # Ensures that any existing handlers are overridden
    )
    logger = logging.getLogger(__name__)

    logger.info("Starting pipeline subprocess...")

    try:
        run_ingest_pipeline()  # This function is assumed to block until the pipeline is done
        logger.info("Pipeline completed successfully.")
    except Exception as e:
        logger.error(f"Pipeline failed: {e}")
        sys.exit(1)  # Exit with a non-zero status code to indicate failure<|MERGE_RESOLUTION|>--- conflicted
+++ resolved
@@ -307,32 +307,7 @@
 
     # Prepare environment variables from the config
     env = os.environ.copy()
-<<<<<<< HEAD
-    env.update(
-        {
-            "CACHED_GRPC_ENDPOINT": "localhost:8007",
-            "CACHED_INFER_PROTOCOL": "grpc",
-            "DEPLOT_HTTP_ENDPOINT": "https://ai.api.nvidia.com/v1/nvdev/vlm/google/deplot",
-            "DEPLOT_INFER_PROTOCOL": "http",
-            "INGEST_LOG_LEVEL": "DEBUG",
-            "MESSAGE_CLIENT_HOST": "localhost",
-            "MESSAGE_CLIENT_PORT": "7671",
-            "MESSAGE_CLIENT_TYPE": "simple",
-            "MINIO_BUCKET": "nv-ingest",
-            "MRC_IGNORE_NUMA_CHECK": "1",
-            "OTEL_EXPORTER_OTLP_ENDPOINT": "localhost:4317",
-            "PADDLE_GRPC_ENDPOINT": "localhost:8010",
-            "PADDLE_HTTP_ENDPOINT": "http://localhost:8009/v1/infer",
-            "PADDLE_INFER_PROTOCOL": "grpc",
-            "REDIS_MORPHEUS_TASK_QUEUE": "morpheus_task_queue",
-            "YOLOX_INFER_PROTOCOL": "grpc",
-            "YOLOX_GRPC_ENDPOINT": "localhost:8001",
-            "VLM_CAPTION_ENDPOINT": "https://ai.api.nvidia.com/v1/gr/meta/llama-3.2-90b-vision-instruct/chat/completions",  # noqa: E501
-        }
-    )
-=======
     env.update({key.upper(): val for key, val in config.dict().items()})
->>>>>>> 1269ff50
 
     logger.info("Starting pipeline subprocess...")
 
