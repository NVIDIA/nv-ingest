--- conflicted
+++ resolved
@@ -137,21 +137,6 @@
 
 
 def construct_text_metadata(
-<<<<<<< HEAD
-        accumulated_text,
-        keywords,
-        page_idx,
-        block_idx,
-        line_idx,
-        span_idx,
-        page_count,
-        text_depth,
-        source_metadata,
-        base_unified_metadata,
-        delimiter=" ",
-        bbox_max_dimensions: Tuple[int, int] = (-1, -1),
-        nearby_objects: Optional[Dict[str, Any]] = None,
-=======
     accumulated_text,
     keywords,
     page_idx,
@@ -162,7 +147,9 @@
     text_depth,
     source_metadata,
     base_unified_metadata,
->>>>>>> 8a2a202b
+    delimiter=" ",
+    bbox_max_dimensions: Tuple[int, int] = (-1, -1),
+    nearby_objects: Optional[Dict[str, Any]] = None,
 ):
     extracted_text = delimiter.join(accumulated_text)
 
