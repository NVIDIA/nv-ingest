--- conflicted
+++ resolved
@@ -5,20 +5,6 @@
 
 from dataclasses import dataclass
 from datetime import datetime
-<<<<<<< HEAD
-from typing import Any, Dict, List, Tuple
-
-import pandas as pd
-import pypdfium2 as pdfium
-from nv_ingest.schemas.metadata_schema import (
-    ContentSubtypeEnum,
-    ContentTypeEnum,
-    ImageTypeEnum,
-    StdContentDescEnum,
-    TableFormatEnum,
-    validate_metadata,
-)
-=======
 from PIL import Image
 from typing import Any
 from typing import Dict
@@ -38,7 +24,6 @@
 from nv_ingest.schemas.metadata_schema import StdContentDescEnum
 from nv_ingest.schemas.metadata_schema import TableFormatEnum
 from nv_ingest.schemas.metadata_schema import validate_metadata
->>>>>>> 187bcfd8
 from nv_ingest.util.converters import datetools
 from nv_ingest.util.detectors.language import detect_language
 from nv_ingest.util.exception_handlers.pdf import pdfium_exception_handler
@@ -205,14 +190,6 @@
     return [ContentTypeEnum.TEXT, validated_unified_metadata.dict(), str(uuid.uuid4())]
 
 
-<<<<<<< HEAD
-def construct_image_metadata(
-    image_base64: Base64Image,
-    page_idx: int,
-    page_count: int,
-    source_metadata: Dict[str, Any],
-    base_unified_metadata: Dict[str, Any],
-=======
 def construct_image_metadata_from_base64(
         base64_image: str,
         page_idx: int,
@@ -306,7 +283,6 @@
         page_count: int,
         source_metadata: Dict[str, Any],
         base_unified_metadata: Dict[str, Any],
->>>>>>> 187bcfd8
 ) -> List[Any]:
     """
     Extracts image data from a PdfImage object, converts it to a base64-encoded string,
@@ -360,15 +336,9 @@
         "structured_image_type": ImageTypeEnum.image_type_1,
         "caption": "",
         "text": "",
-<<<<<<< HEAD
-        "image_location": image_base64.bbox,
-        "image_location_max_dimensions": (max(image_base64.max_width, 0), max(image_base64.max_height, 0)),
-        "height": image_base64.height,
-=======
         "image_location": pdf_image.bbox,
         "image_location_max_dimensions": (max(pdf_image.max_width, 0), max(pdf_image.max_height, 0)),
         "height": pdf_image.height,
->>>>>>> 187bcfd8
     }
 
     # Update the unified metadata with the extracted image information
