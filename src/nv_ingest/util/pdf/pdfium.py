# SPDX-FileCopyrightText: Copyright (c) 2024, NVIDIA CORPORATION & AFFILIATES.
# All rights reserved.
# SPDX-License-Identifier: Apache-2.0

import logging
<<<<<<< HEAD
import traceback
from typing import Any
=======
>>>>>>> 766f35d1
from typing import List
from typing import Optional
from typing import Tuple

import PIL
import numpy as np
import pypdfium2 as pdfium
<<<<<<< HEAD
import pypdfium2.raw as pdfium_c
from numpy import dtype
from numpy import ndarray
from PIL import Image
=======
>>>>>>> 766f35d1

from nv_ingest.util.image_processing.transforms import crop_image
from nv_ingest.util.image_processing.transforms import numpy_to_base64
from nv_ingest.util.image_processing.transforms import pad_image
from nv_ingest.util.pdf.metadata_aggregators import Base64Image
from nv_ingest.util.tracing.tagging import traceable_func
from nv_ingest.util.image_processing.clustering import combine_groups_into_bboxes
from nv_ingest.util.image_processing.clustering import group_bounding_boxes
from nv_ingest.util.image_processing.clustering import remove_superset_bboxes

logger = logging.getLogger(__name__)

# Mapping based on the FPDF_PAGEOBJ_* constants
PDFIUM_PAGEOBJ_MAPPING = {
    1: "TEXT",  # FPDF_PAGEOBJ_TEXT
    2: "PATH",  # FPDF_PAGEOBJ_PATH
    3: "IMAGE",  # FPDF_PAGEOBJ_IMAGE
    4: "SHADING",  # FPDF_PAGEOBJ_SHADING
    5: "FORM",  # FPDF_PAGEOBJ_FORM
}


def convert_bitmap_to_corrected_numpy(bitmap: pdfium.PdfBitmap) -> np.ndarray:
    """
    Converts a PdfBitmap to a correctly formatted NumPy array, handling any necessary
    channel swapping based on the bitmap's mode.

    Parameters
    ----------
    bitmap : pdfium.PdfBitmap
        The bitmap object rendered from a PDF page.

    Returns
    -------
    np.ndarray
        A NumPy array representing the correctly formatted image data.
    """
    # Get the bitmap format information
    bitmap_info = bitmap.get_info()
    mode = bitmap_info.mode  # Use the mode to identify the correct format

    # Convert to a NumPy array using the built-in method
    img_arr = bitmap.to_numpy().copy()

    # Automatically handle channel swapping if necessary
    if mode in {"BGRA", "BGRX"}:
        img_arr = img_arr[..., [2, 1, 0, 3]]  # Swap BGR(A) to RGB(A)
    elif mode == "BGR":
        img_arr = img_arr[..., [2, 1, 0]]  # Swap BGR to RGB

    return img_arr


def pdfium_try_get_bitmap_as_numpy(image_obj) -> np.ndarray:
    """
    Attempts to retrieve the bitmap from a PdfImage object and convert it to a NumPy array,
    first with rendering enabled and then without rendering if the first attempt fails.

    Parameters
    ----------
    image_obj : PdfImage
        The PdfImage object from which to extract the bitmap.

    Returns
    -------
    np.ndarray
        The extracted bitmap as a NumPy array.

    Raises
    ------
    PdfiumError
        If an exception occurs during bitmap retrieval and both attempts fail.

    Notes
    -----
    This function first tries to retrieve the bitmap with rendering enabled (`render=True`).
    If that fails or the bitmap returned is `None`, it attempts to retrieve the raw bitmap
    without rendering (`render=False`).
    Any errors encountered during these attempts are logged at the debug level.
    """
    image_bitmap = None

    # First attempt with rendering enabled
    try:
        # logger.debug("Attempting to get rendered bitmap.")
        image_bitmap = image_obj.get_bitmap(render=True)
    except pdfium.PdfiumError as e:
        logger.debug(f"Failed to get rendered bitmap: {e}")

    # If rendering failed or returned None, try without rendering
    if image_bitmap is None:
        try:
            # logger.debug("Attempting to get raw bitmap without rendering.")
            image_bitmap = image_obj.get_bitmap(render=False)
        except pdfium.PdfiumError as e:
            logger.debug(f"Failed to get raw bitmap: {e}")
            raise  # Re-raise the exception to ensure the failure is handled upstream

    # Final check if bitmap is still None
    if image_bitmap is None:
        logger.debug("Failed to obtain bitmap from the image object after both attempts.")
        raise ValueError("Failed to retrieve bitmap from the PdfImage object.")

    # Convert the bitmap to a NumPy array
    img_array = convert_bitmap_to_corrected_numpy(image_bitmap)

    return img_array


@traceable_func(trace_name="pdf_content_extractor::pdfium_pages_to_numpy")
def pdfium_pages_to_numpy(
    pages: List[pdfium.PdfPage],
    render_dpi: int = 300,
    scale_tuple: Optional[Tuple[int, int]] = None,
    padding_tuple: Optional[Tuple[int, int]] = None,
<<<<<<< HEAD
    rotation: int = 0,
) -> tuple[list[ndarray | ndarray[Any, dtype[Any]]], list[tuple[int, int]]]:
=======
) -> tuple[list[np.ndarray], list[tuple[int, int]]]:
>>>>>>> 766f35d1
    """
    Converts a list of PdfPage objects to a list of NumPy arrays, where each array
    represents an image of the corresponding PDF page.

    The function renders each page as a bitmap, converts it to a PIL image, applies any
    specified scaling using the thumbnail approach, and adds padding if requested. The
    DPI for rendering can be specified, with a default value of 300 DPI.

    Parameters
    ----------
    pages : List[pdfium.PdfPage]
        A list of PdfPage objects to be rendered and converted into NumPy arrays.
    render_dpi : int, optional
        The DPI (dots per inch) at which to render the pages. Must be between 50 and 1200.
        Defaults to 300.
    scale_tuple : Optional[Tuple[int, int]], optional
        A tuple (width, height) to resize the rendered image to using the thumbnail approach.
        Defaults to None.
    padding_tuple : Optional[Tuple[int, int]], optional
        A tuple (width, height) to pad the image to. Defaults to None.
    rotation:

    Returns
    -------
    tuple
        A tuple containing:
            - A list of NumPy arrays, where each array corresponds to an image of a PDF page.
              Each array is an independent copy of the rendered image data.
            - A list of padding offsets applied to each image, as tuples of (offset_width, offset_height).

    Raises
    ------
    ValueError
        If the render_dpi is outside the allowed range (50-1200).
    PdfiumError
        If there is an issue rendering the page or converting it to a NumPy array.
    IOError
        If there is an error saving the image to disk.
    """
    if not (50 <= render_dpi <= 1200):
        raise ValueError("render_dpi must be between 50 and 1200.")

    images = []
    padding_offsets = []
    scale = render_dpi / 72  # 72 DPI is the base DPI in PDFium

    for idx, page in enumerate(pages):
        # Render the page as a bitmap with the specified scale and rotation
        page_bitmap = page.render(scale=scale, rotation=rotation)

        # Convert the bitmap to a PIL image
        pil_image = page_bitmap.to_pil()

        # Apply scaling using the thumbnail approach if specified
        if scale_tuple:
            pil_image.thumbnail(scale_tuple, PIL.Image.LANCZOS)

        # Convert the PIL image to a NumPy array and force a full copy,
        # ensuring the returned array is entirely independent of the original buffer.
        img_arr = np.array(pil_image).copy()

        # Apply padding if specified
        if padding_tuple:
            img_arr, (pad_width, pad_height) = pad_image(
                img_arr, target_width=padding_tuple[0], target_height=padding_tuple[1]
            )
            padding_offsets.append((pad_width, pad_height))
        else:
            padding_offsets.append((0, 0))

        images.append(img_arr)

    return images, padding_offsets


def convert_pdfium_position(pos, page_width, page_height):
    """
    Convert a PDFium bounding box (which typically has an origin at the bottom-left)
    to a more standard bounding-box format with y=0 at the top.
    """
    left, bottom, right, top = pos
    x0, x1 = left, right
    y0, y1 = page_height - top, page_height - bottom

    x0 = max(0, x0)
    y0 = max(0, y0)
    x1 = min(page_width, x1)
    y1 = min(page_height, y1)

    return [int(x0), int(y0), int(x1), int(y1)]


def extract_simple_images_from_pdfium_page(page, max_depth):
    page_width = page.get_width()
    page_height = page.get_height()

    try:
        image_objects = page.get_objects(
            filter=(pdfium_c.FPDF_PAGEOBJ_IMAGE,),
            max_depth=max_depth,
        )
    except Exception as e:
        logger.error(f"Unhandled error extracting image: {e}")
        traceback.print_exc()
        return []

    extracted_images = []
    for obj in image_objects:
        try:
            # Attempt to retrieve the image bitmap
            image_numpy: np.ndarray = pdfium_try_get_bitmap_as_numpy(obj)  # noqa
            image_base64: str = numpy_to_base64(image_numpy)
            image_bbox = obj.get_pos()
            image_size = obj.get_size()
            if image_size[0] < 10 and image_size[1] < 10:
                continue

            image_data = Base64Image(
                image=image_base64,
                bbox=image_bbox,
                width=image_size[0],
                height=image_size[1],
                max_width=page_width,
                max_height=page_height,
            )
            extracted_images.append(image_data)
        except Exception as e:
            logger.error(f"Unhandled error extracting image: {e}")
            traceback.print_exc()
            pass  # Pdfium failed to extract the image associated with this object - corrupt or missing.

    return extracted_images


def extract_nested_simple_images_from_pdfium_page(page):
    return extract_simple_images_from_pdfium_page(page, max_depth=2)


def extract_top_level_simple_images_from_pdfium_page(page):
    return extract_simple_images_from_pdfium_page(page, max_depth=1)


def extract_merged_images_from_pdfium_page(page, merge=True, **kwargs):
    """
    Extract bounding boxes of image objects from a PDFium page, with optional merging
    of bounding boxes that likely belong to the same compound image.
    """
    threshold = kwargs.get("images_threshold", 10.0)
    max_num_boxes = kwargs.get("images_max_num_boxes", 1_024)

    page_width = page.get_width()
    page_height = page.get_height()

    image_bboxes = []
    for obj in page.get_objects(
        filter=(pdfium_c.FPDF_PAGEOBJ_IMAGE,),
        max_depth=1,
    ):
        image_bbox = convert_pdfium_position(obj.get_pos(), page_width, page_height)
        image_bboxes.append(image_bbox)

    # If no merging is requested or no bounding boxes exist, return the list as is
    if (not merge) or (not image_bboxes):
        return image_bboxes

    merged_groups = group_bounding_boxes(image_bboxes, threshold=threshold, max_num_boxes=max_num_boxes)
    merged_bboxes = combine_groups_into_bboxes(image_bboxes, merged_groups)

    return merged_bboxes


def extract_merged_shapes_from_pdfium_page(page, merge=True, **kwargs):
    """
    Extract bounding boxes of path objects (shapes) from a PDFium page, and optionally merge
    those bounding boxes if they appear to be part of the same shape group. Also filters out
    shapes that occupy more than half the page area.
    """
    threshold = kwargs.get("shapes_threshold", 10.0)
    max_num_boxes = kwargs.get("shapes_max_num_boxes", 2_048)
    min_num_components = kwargs.get("shapes_min_num_components", 3)

    page_width = page.get_width()
    page_height = page.get_height()
    page_area = page_width * page_height

    path_bboxes = []
    for obj in page.get_objects(
        filter=(pdfium_c.FPDF_PAGEOBJ_PATH,),
        max_depth=1,
    ):
        path_bbox = convert_pdfium_position(obj.get_pos(), page_width, page_height)
        path_bboxes.append(path_bbox)

    # If merging is disabled or no bounding boxes were found, return them as-is
    if (not merge) or (not path_bboxes):
        return path_bboxes

    merged_bboxes = []

    path_groups = group_bounding_boxes(path_bboxes, threshold=threshold, max_num_boxes=max_num_boxes)
    path_bboxes = combine_groups_into_bboxes(path_bboxes, path_groups, min_num_components=min_num_components)
    for bbox in path_bboxes:
        bbox_area = abs(bbox[0] - bbox[2]) * abs(bbox[1] - bbox[3])
        # Exclude shapes that are too large (likely page backgrounds or false positives)
        if bbox_area > 0.5 * page_area:
            continue
        merged_bboxes.append(bbox)

    return merged_bboxes


def extract_forms_from_pdfium_page(page, **kwargs):
    """
    Extract bounding boxes for PDF form objects from a PDFium page, removing any
    bounding boxes that strictly enclose other boxes (i.e., are strict supersets).
    """
    threshold = kwargs.get("forms_threshold", 10.0)
    max_num_boxes = kwargs.get("forms_max_num_boxes", 1_024)

    page_width = page.get_width()
    page_height = page.get_height()
    page_area = page_width * page_height

    form_bboxes = []
    for obj in page.get_objects(
        filter=(pdfium_c.FPDF_PAGEOBJ_FORM,),
        max_depth=1,
    ):
        form_bbox = convert_pdfium_position(obj.get_pos(), page_width, page_height)
        form_bboxes.append(form_bbox)

    merged_bboxes = []
    form_groups = group_bounding_boxes(form_bboxes, threshold=threshold, max_num_boxes=max_num_boxes)
    form_bboxes = combine_groups_into_bboxes(form_bboxes, form_groups)
    for bbox in form_bboxes:
        bbox_area = abs(bbox[0] - bbox[2]) * abs(bbox[1] - bbox[3])
        # Exclude shapes that are too large (likely page backgrounds or false positives)
        if bbox_area > 0.5 * page_area:
            continue
        merged_bboxes.append(bbox)

    # Remove any bounding box that strictly encloses another.
    # The larger one is likely a background.
    results = remove_superset_bboxes(merged_bboxes)

    return results


def extract_image_like_objects_from_pdfium_page(page, merge=True, **kwargs):
    page_width = page.get_width()
    page_height = page.get_height()
    rotation = page.get_rotation()

    try:
        original_images, _ = pdfium_pages_to_numpy(
            [page],  # A batch with a single image.
            render_dpi=72,  # dpi = 72 is equivalent to scale = 1.
            rotation=rotation,  # Without rotation, coordinates from page.get_pos() will not match.
        )
        image_bboxes = extract_merged_images_from_pdfium_page(page, merge=merge, **kwargs)
        shape_bboxes = extract_merged_shapes_from_pdfium_page(page, merge=merge, **kwargs)
        form_bboxes = extract_forms_from_pdfium_page(page, **kwargs)
    except Exception as e:
        logger.error(f"Unhandled error extracting image: {e}")
        traceback.print_exc()
        return []

    extracted_images = []
    for bbox in image_bboxes + shape_bboxes + form_bboxes:
        try:
            cropped_image = crop_image(original_images[0], bbox, min_width=10, min_height=10)
            if cropped_image is None:  # Small images are filtered out.
                continue
            image_base64 = numpy_to_base64(cropped_image)
            image_data = Base64Image(
                image=image_base64,
                bbox=bbox,
                width=bbox[2] - bbox[0],
                height=bbox[3] - bbox[1],
                max_width=page_width,
                max_height=page_height,
            )
            extracted_images.append(image_data)
        except Exception as e:
            logger.error(f"Unhandled error extracting image: {e}")
            traceback.print_exc()
            pass  # Pdfium failed to extract the image associated with this object - corrupt or missing.

    return extracted_images<|MERGE_RESOLUTION|>--- conflicted
+++ resolved
@@ -3,11 +3,8 @@
 # SPDX-License-Identifier: Apache-2.0
 
 import logging
-<<<<<<< HEAD
 import traceback
 from typing import Any
-=======
->>>>>>> 766f35d1
 from typing import List
 from typing import Optional
 from typing import Tuple
@@ -15,13 +12,9 @@
 import PIL
 import numpy as np
 import pypdfium2 as pdfium
-<<<<<<< HEAD
 import pypdfium2.raw as pdfium_c
 from numpy import dtype
 from numpy import ndarray
-from PIL import Image
-=======
->>>>>>> 766f35d1
 
 from nv_ingest.util.image_processing.transforms import crop_image
 from nv_ingest.util.image_processing.transforms import numpy_to_base64
@@ -137,12 +130,8 @@
     render_dpi: int = 300,
     scale_tuple: Optional[Tuple[int, int]] = None,
     padding_tuple: Optional[Tuple[int, int]] = None,
-<<<<<<< HEAD
     rotation: int = 0,
 ) -> tuple[list[ndarray | ndarray[Any, dtype[Any]]], list[tuple[int, int]]]:
-=======
-) -> tuple[list[np.ndarray], list[tuple[int, int]]]:
->>>>>>> 766f35d1
     """
     Converts a list of PdfPage objects to a list of NumPy arrays, where each array
     represents an image of the corresponding PDF page.
