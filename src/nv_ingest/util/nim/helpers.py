# SPDX-FileCopyrightText: Copyright (c) 2024, NVIDIA CORPORATION & AFFILIATES.
# All rights reserved.
# SPDX-License-Identifier: Apache-2.0

import logging
import re
import time
<<<<<<< HEAD
from typing import Any
from typing import Dict
from typing import Optional
=======
from typing import Optional, Any
>>>>>>> 6140aaf9
from typing import Tuple

import backoff
import cv2
import numpy as np
import packaging
import requests
import tritonclient.grpc as grpcclient

from nv_ingest.util.image_processing.transforms import normalize_image
from nv_ingest.util.image_processing.transforms import pad_image
from nv_ingest.util.nim.decorators import multiprocessing_cache
from nv_ingest.util.tracing.tagging import traceable_func

logger = logging.getLogger(__name__)

DEPLOT_MAX_TOKENS = 128
DEPLOT_TEMPERATURE = 1.0
DEPLOT_TOP_P = 1.0


class ModelInterface:
    """
    Base class for defining a model interface that supports preparing input data, formatting it for
    inference, parsing output, and processing inference results.
    """

    def format_input(self, data: dict, protocol: str):
        """
        Format the input data for the specified protocol.

        Parameters
        ----------
        data : dict
            The input data to format.
        protocol : str
            The protocol to format the data for.
        """

        raise NotImplementedError("Subclasses should implement this method")

    def parse_output(self, response, protocol: str, data: Optional[dict] = None, **kwargs):
        """
        Parse the output data from the model's inference response.

        Parameters
        ----------
        response : Any
            The response from the model inference.
        protocol : str
            The protocol used ("grpc" or "http").
        data : dict, optional
            Additional input data passed to the function.
        """

        raise NotImplementedError("Subclasses should implement this method")

    def prepare_data_for_inference(self, data: dict):
        """
        Prepare input data for inference by processing or transforming it as required.

        Parameters
        ----------
        data : dict
            The input data to prepare.
        """
        raise NotImplementedError("Subclasses should implement this method")

    def process_inference_results(self, output_array, **kwargs):
        """
        Process the inference results from the model.

        Parameters
        ----------
        output_array : Any
            The raw output from the model.
        kwargs : dict
            Additional parameters for processing.
        """
        raise NotImplementedError("Subclasses should implement this method")

    def name(self) -> str:
        """
        Get the name of the model interface.

        Returns
        -------
        str
            The name of the model interface.
        """
        raise NotImplementedError("Subclasses should implement this method")


class NimClient:
    """
    A client for interfacing with a model inference server using gRPC or HTTP protocols.
    """

    def __init__(
            self,
            model_interface: ModelInterface,
            protocol: str,
            endpoints: Tuple[str, str],
            auth_token: Optional[str] = None,
            timeout: float = 30.0
    ):
        """
        Initialize the NimClient with the specified model interface, protocol, and server endpoints.

        Parameters
        ----------
        model_interface : ModelInterface
            The model interface implementation to use.
        protocol : str
            The protocol to use ("grpc" or "http").
        endpoints : tuple
            A tuple containing the gRPC and HTTP endpoints.
        auth_token : str, optional
            Authorization token for HTTP requests (default: None).
        timeout : float, optional
            Timeout for HTTP requests in seconds (default: 30.0).

        Raises
        ------
        ValueError
            If an invalid protocol is specified or if required endpoints are missing.
        """

        self.model_interface = model_interface
        self.protocol = protocol.lower()
        self.auth_token = auth_token
        self.timeout = timeout  # Timeout for HTTP requests

        grpc_endpoint, http_endpoint = endpoints

        if self.protocol == 'grpc':
            if not grpc_endpoint:
                raise ValueError("gRPC endpoint must be provided for gRPC protocol")
            logger.debug(f"Creating gRPC client with {grpc_endpoint}")
            self.client = grpcclient.InferenceServerClient(url=grpc_endpoint)
        elif self.protocol == 'http':
            if not http_endpoint:
                raise ValueError("HTTP endpoint must be provided for HTTP protocol")
            logger.debug(f"Creating HTTP client with {http_endpoint}")
            self.endpoint_url = generate_url(http_endpoint)
            self.headers = {"accept": "application/json", "content-type": "application/json"}
            if self.auth_token:
                self.headers["Authorization"] = f"Bearer {self.auth_token}"
        else:
            raise ValueError("Invalid protocol specified. Must be 'grpc' or 'http'.")

    def infer(self, data: dict, model_name: str, **kwargs) -> Any:
        """
        Perform inference using the specified model and input data.

        Parameters
        ----------
        data : dict
            The input data for inference.
        model_name : str
            The name of the model to use for inference.
        kwargs : dict
            Additional parameters for inference.

        Returns
        -------
        Any
            The processed inference results.

        Raises
        ------
        ValueError
            If an invalid protocol is specified.
        """

        # Prepare data for inference
        prepared_data = self.model_interface.prepare_data_for_inference(data)

        # Format input based on protocol
        formatted_input = self.model_interface.format_input(prepared_data, protocol=self.protocol)

        # Perform inference
        if self.protocol == 'grpc':
            logger.debug("Performing gRPC inference...")
            response = self._grpc_infer(formatted_input, model_name)
            logger.debug("gRPC inference received response")
        elif self.protocol == 'http':
            logger.debug("Performing HTTP inference...")
            response = self._http_infer(formatted_input)
            logger.debug("HTTP inference received response")
        else:
            raise ValueError("Invalid protocol specified. Must be 'grpc' or 'http'.")

        # Parse and process output
        parsed_output = self.model_interface.parse_output(
            response, protocol=self.protocol, data=prepared_data, **kwargs
        )
        results = self.model_interface.process_inference_results(
            parsed_output,
            original_image_shapes=data.get('original_image_shapes'),
            **kwargs
        )
        return results

    def _grpc_infer(self, formatted_input: np.ndarray, model_name: str) -> np.ndarray:
        """
        Perform inference using the gRPC protocol.

        Parameters
        ----------
        formatted_input : np.ndarray
            The input data formatted as a numpy array.
        model_name : str
            The name of the model to use for inference.

        Returns
        -------
        np.ndarray
            The output of the model as a numpy array.
        """

        input_tensors = [grpcclient.InferInput("input", formatted_input.shape, datatype="FP32")]
        input_tensors[0].set_data_from_numpy(formatted_input)

        outputs = [grpcclient.InferRequestedOutput("output")]
        response = self.client.infer(model_name=model_name, inputs=input_tensors, outputs=outputs)
        logger.debug(f"gRPC inference response: {response}")

        return response.as_numpy("output")

    def _http_infer(self, formatted_input: dict) -> dict:
        """
        Perform inference using the HTTP protocol.

        Parameters
        ----------
        formatted_input : dict
            The input data formatted as a dictionary.

        Returns
        -------
        dict
            The output of the model as a dictionary.

        Raises
        ------
        TimeoutError
            If the HTTP request times out.
        requests.RequestException
            For other HTTP-related errors.
        """

        max_retries = 3
        base_delay = 2.0
        attempt = 0

        while attempt <= max_retries:
            try:
                response = requests.post(
                    self.endpoint_url,
                    json=formatted_input,
                    headers=self.headers,
                    timeout=self.timeout
                )
                status_code = response.status_code

                if status_code in [429, 503]:
                    # Warn and attempt to retry
                    logger.warning(f"Received HTTP {status_code} ({response.reason}) from {self.model_interface.name()}. Retrying...")
                    if attempt == max_retries:
                        # No more retries left
                        logger.error(f"Max retries exceeded after receiving HTTP {status_code}.")
                        response.raise_for_status()  # This will raise the appropriate HTTPError
                    else:
                        # Exponential backoff before retrying
                        backoff_time = base_delay * (2 ** attempt)
                        time.sleep(backoff_time)
                        attempt += 1
                        continue
                else:
                    # Not a 429/503 - just raise_for_status or return the response
                    response.raise_for_status()
                    logger.debug(f"HTTP inference response: {response.json()}")
                    return response.json()

            except requests.Timeout:
                err_msg = f"HTTP request timed out during {self.model_interface.name()} inference after {self.timeout} seconds"
                logger.error(err_msg)
                raise TimeoutError(err_msg)

            except requests.HTTPError as http_err:
                # If we ended up here after a final raise_for_status, it's a non-429/503 error
                logger.error(f"HTTP request failed with status code {response.status_code}: {http_err}")
                raise

            except requests.RequestException as e:
                # Non-HTTPError request exceptions (e.g., ConnectionError)
                logger.error(f"HTTP request failed: {e}")
                raise

        # If we exit the loop without returning, raise a generic error
        logger.error(f"Failed to get a successful response after {max_retries} retries.")
        raise Exception(f"Failed to get a successful response after {max_retries} retries.")

    def close(self):
        if self.protocol == 'grpc' and hasattr(self.client, 'close'):
            self.client.close()


<<<<<<< HEAD
@traceable_func(trace_name="pdf_content_extractor::{model_name}")
def call_image_inference_model(client, model_name: str, image_data: np.ndarray):
=======
def create_inference_client(
        endpoints: Tuple[str, str],
        model_interface: ModelInterface,
        auth_token: Optional[str] = None,
        infer_protocol: Optional[str] = None,
) -> NimClient:
>>>>>>> 6140aaf9
    """
    Create a NimClient for interfacing with a model inference server.

    Parameters
    ----------
    endpoints : tuple
        A tuple containing the gRPC and HTTP endpoints.
    model_interface : ModelInterface
        The model interface implementation to use.
    auth_token : str, optional
        Authorization token for HTTP requests (default: None).
    infer_protocol : str, optional
        The protocol to use ("grpc" or "http"). If not specified, it is inferred from the endpoints.

    Returns
    -------
    NimClient
        The initialized NimClient.

    Raises
    ------
    ValueError
        If an invalid infer_protocol is specified.
    """
<<<<<<< HEAD
    if isinstance(client, grpcclient.InferenceServerClient):
        response = _call_image_inference_grpc_client(client, model_name, image_data)
    else:
        response = _call_image_inference_http_client(client, model_name, image_data)

    return response


def _call_image_inference_grpc_client(client, model_name: str, image_data: np.ndarray):
    if image_data.ndim == 3:
        image_data = np.expand_dims(image_data, axis=0)

    inputs = [grpcclient.InferInput("input", image_data.shape, "FP32")]
    inputs[0].set_data_from_numpy(image_data.astype(np.float32))

    outputs = [grpcclient.InferRequestedOutput("output")]

    try:
        result = client.infer(model_name=model_name, inputs=inputs, outputs=outputs)
        return " ".join([output[0].decode("utf-8") for output in result.as_numpy("output")])

    except Exception as e:
        err_msg = f"Inference failed for model {model_name}: {str(e)}"
        logger.error(err_msg)
        raise RuntimeError(err_msg)


def _call_image_inference_http_client(client, model_name: str, image_data: np.ndarray):
    base64_img = numpy_to_base64(image_data)

    if model_name == "deplot":
        payload = _prepare_deplot_payload(base64_img)
    elif model_name == "doughnut":
        payload = _prepare_doughnut_payload(base64_img)
    elif model_name in {"paddle", "cached", "yolox"}:
        payload = _prepare_nim_payload(base64_img)
    else:
        raise ValueError(f"Model {model_name} is not supported.")

    try:
        url = client["endpoint_url"]
        headers = client["headers"]

        response = requests.post(url, json=payload, headers=headers)
        response.raise_for_status()  # Raise an exception for HTTP errors

        if (response.status_code) == 202 and ("nvcf-reqid" in response.headers):
            req_id = response.headers.get("nvcf-reqid")
            json_response = _repoll_image_inference_http_client(url, req_id, payload=payload, headers=headers)
        else:
            json_response = response.json()

    except requests.exceptions.RequestException as e:
        raise RuntimeError(f"HTTP request failed: {e}")
    except KeyError as e:
        raise RuntimeError(f"Missing expected key in response: {e}")
    except Exception as e:
        raise RuntimeError(f"An error occurred during inference: {e}")

    if model_name in {"deplot", "doughnut"}:
        result = _extract_content_from_vlm_nim_response(json_response)
    else:
        result = _extract_content_from_image_nim_response(json_response)

    return result


def _repoll_image_inference_http_client(url, req_id, payload=None, headers=None, max_retries=100, poll_interval=3):
    # Construct the base URL dynamically from the original URL
    if "/v2/nvcf/pexec/functions" in url:
        base_url = url.split("/pexec/functions")[0]
    else:
        raise ValueError("The endpoint URL does not contain the expected path structure.")

    poll_url = f"{base_url}/exec/status/{req_id}"

    poll_headers = {
        "Accept": "application/json",
        "Content-Type": "application/json",
    }
    if "Authorization" in headers:
        poll_headers.update({"Authorization": headers.get("Authorization")})

    retry_count = 0

    while retry_count < max_retries:
        response = requests.get(poll_url, headers=poll_headers)

        # Handle 404 by obtaining a new req_id if the request was pending too long
        if (response.status_code == 404) and (payload is not None):
            logger.debug("Received 404 (request might have been pending too long). Retrying.")
            response = requests.post(url, json=payload, headers=headers)
            response.raise_for_status()

            if (response.status_code) == 202 and ("nvcf-reqid" in response.headers):
                req_id = response.headers.get("nvcf-reqid")
                retry_count += 1
                continue
            else:
                # If we get a final response, return it
                return response.json()

        response.raise_for_status()

        if response.status_code != 202:
            return response.json().get("response")

        time.sleep(poll_interval)
        retry_count += 1

    raise RuntimeError("Maximum number of retries reached without a final response.")


def _prepare_deplot_payload(
    base64_img: str,
    max_tokens: int = DEPLOT_MAX_TOKENS,
    temperature: float = DEPLOT_TEMPERATURE,
    top_p: float = DEPLOT_TOP_P,
) -> Dict[str, Any]:
    messages = [
        {
            "role": "user",
            "content": f"Generate the underlying data table of the figure below: "
            f'<img src="data:image/png;base64,{base64_img}" />',
        }
    ]
    payload = {
        "model": "google/deplot",
        "messages": messages,
        "max_tokens": max_tokens,
        "stream": False,
        "temperature": temperature,
        "top_p": top_p,
    }

    return payload


def _prepare_doughnut_payload(base64_img: str) -> Dict[str, Any]:
    messages = [
        {
            "role": "user",
            "content": "<s><output_markdown><predict_bbox><predict_classes>"
            f'<img src="data:image/png;base64,{base64_img}" />',
        }
    ]
    payload = {
        "model": "nvidia/eclair",
        "messages": messages,
    }

    return payload


def _prepare_nim_payload(base64_img: str) -> Dict[str, Any]:
    image_url = f"data:image/png;base64,{base64_img}"
    image = {"type": "image_url", "image_url": {"url": image_url}}

    message = {"content": [image]}
    payload = {"messages": [message]}

    return payload
=======
>>>>>>> 6140aaf9

    grpc_endpoint, http_endpoint = endpoints

<<<<<<< HEAD
def _extract_content_from_vlm_nim_response(json_response):
    # Validate the response structure
    if "choices" not in json_response or not json_response["choices"]:
        raise RuntimeError("Unexpected response format: 'choices' key is missing or empty.")

    return json_response["choices"][0]["message"]["content"]


def _extract_content_from_image_nim_response(json_response):
    if "data" not in json_response or not json_response["data"]:
        raise RuntimeError("Unexpected response format: 'data' key is missing or empty.")

    return json_response["data"][0]["content"]


# Perform inference and return predictions
@traceable_func(trace_name="pdf_content_extractor::{model_name}")
def perform_model_inference(
    client,
    model_name: str,
    input_array: np.ndarray,
):
    """
    Perform inference using the provided model and input data.

    Parameters
    ----------
    client : grpcclient.InferenceServerClient
        The gRPC client to use for inference.
    model_name : str
        The name of the model to use for inference.
    input_array : np.ndarray
        The input data to feed into the model, formatted as a numpy array.

    Returns
    -------
    np.ndarray
        The output of the model as a numpy array.

    Examples
    --------
    >>> client = create_inference_client("http://localhost:8000")
    >>> input_array = np.random.rand(2, 3, 1024, 1024).astype(np.float32)
    >>> output = perform_model_inference(client, "my_model", input_array)
    >>> output.shape
    (2, 1000)
    """
    input_tensors = [grpcclient.InferInput("input", input_array.shape, datatype="FP32")]
    input_tensors[0].set_data_from_numpy(input_array)
=======
    if (infer_protocol is None) and (grpc_endpoint and grpc_endpoint.strip()):
        infer_protocol = "grpc"
    elif infer_protocol is None and http_endpoint:
        infer_protocol = "http"
>>>>>>> 6140aaf9

    if infer_protocol not in ['grpc', 'http']:
        raise ValueError("Invalid infer_protocol specified. Must be 'grpc' or 'http'.")

    return NimClient(model_interface, infer_protocol, endpoints, auth_token)


def preprocess_image_for_paddle(array: np.ndarray, paddle_version: Optional[str] = None) -> np.ndarray:
    """
    Preprocesses an input image to be suitable for use with PaddleOCR by resizing, normalizing, padding,
    and transposing it into the required format.

    This function is intended for preprocessing images to be passed as input to PaddleOCR using GRPC.
    It is not necessary when using the HTTP endpoint.

    Steps:
    -----
    1. Resizes the image while maintaining aspect ratio such that its largest dimension is scaled to 960 pixels.
    2. Normalizes the image using the `normalize_image` function.
    3. Pads the image to ensure both its height and width are multiples of 32, as required by PaddleOCR.
    4. Transposes the image from (height, width, channel) to (channel, height, width), the format expected by PaddleOCR.

    Parameters:
    ----------
    array : np.ndarray
        The input image array of shape (height, width, channels). It should have pixel values in the range [0, 255].

    Returns:
    -------
    np.ndarray
        A preprocessed image with the shape (channels, height, width) and normalized pixel values.
        The image will be padded to have dimensions that are multiples of 32, with the padding color set to 0.

    Notes:
    -----
    - The image is resized so that its largest dimension becomes 960 pixels, maintaining the aspect ratio.
    - After normalization, the image is padded to the nearest multiple of 32 in both dimensions, which is
      a requirement for PaddleOCR.
    - The normalized pixel values are scaled between 0 and 1 before padding and transposing the image.
    """
    if (not paddle_version) or (packaging.version.parse(paddle_version) < packaging.version.parse("0.2.0-rc1")):
        return array

    height, width = array.shape[:2]
    scale_factor = 960 / max(height, width)
    new_height = int(height * scale_factor)
    new_width = int(width * scale_factor)
    resized = cv2.resize(array, (new_width, new_height))

    normalized = normalize_image(resized)

    # PaddleOCR NIM (GRPC) requires input shapes to be multiples of 32.
    new_height = (normalized.shape[0] + 31) // 32 * 32
    new_width = (normalized.shape[1] + 31) // 32 * 32
    padded, _ = pad_image(
        normalized, target_height=new_height, target_width=new_width, background_color=0, dtype=np.float32
    )

    # PaddleOCR NIM (GRPC) requires input to be (channel, height, width).
    transposed = padded.transpose((2, 0, 1))

    return transposed


def remove_url_endpoints(url) -> str:
    """Some configurations provide the full endpoint in the URL.
    Ex: http://deplot:8000/v1/chat/completions. For hitting the
    health endpoint we need to get just the hostname:port combo
    that we can append the health/ready endpoint to so we attempt
    to parse that information here.

    Args:
        url str: Incoming URL

    Returns:
        str: URL with just the hostname:port portion remaining
    """
    if ("/v1" in url):
        url = url.split("/v1")[0]

    return url


def generate_url(url) -> str:
    """Examines the user defined URL for http*://. If that
    pattern is detected the URL is used as provided by the user.
    If that pattern does not exist then the assumption is made that
    the endpoint is simply `http://` and that is prepended
    to the user supplied endpoint.

    Args:
        url str: Endpoint where the Rest service is running

    Returns:
        str: Fully validated URL
    """
    if not re.match(r"^https?://", url):
        # Add the default `http://` if its not already present in the URL
        url = f"http://{url}"

    return url


def is_ready(http_endpoint: str, ready_endpoint: str) -> bool:
    """
    Check if the server at the given endpoint is ready.

    Parameters
    ----------
    http_endpoint : str
        The HTTP endpoint of the server.
    ready_endpoint : str
        The specific ready-check endpoint.

    Returns
    -------
    bool
        True if the server is ready, False otherwise.
    """

    # IF the url is empty or None that means the service was not configured
    # and is therefore automatically marked as "ready"
    if http_endpoint is None or http_endpoint == "":
        return True

    # If the url is for build.nvidia.com, it is automatically assumed "ready"
    if "ai.api.nvidia.com" in http_endpoint:
        return True

    url = generate_url(http_endpoint)
    url = remove_url_endpoints(url)

    if not ready_endpoint.startswith("/") and not url.endswith("/"):
        ready_endpoint = "/" + ready_endpoint

    url = url + ready_endpoint

    # Call the ready endpoint of the NIM
    try:
        # Use a short timeout to prevent long hanging calls. 5 seconds seems resonable
        resp = requests.get(url, timeout=5)
        if resp.status_code == 200:
            # The NIM is saying it is ready to serve
            return True
        elif resp.status_code == 503:
            # NIM is explicitly saying it is not ready.
            return False
        else:
            # Any other code is confusing. We should log it with a warning
            # as it could be something that might hold up ready state
            logger.warning(f"'{url}' HTTP Status: {resp.status_code} - Response Payload: {resp.json()}")
            return False
    except requests.HTTPError as http_err:
        logger.warning(f"'{url}' produced a HTTP error: {http_err}")
        return False
    except requests.Timeout:
        logger.warning(f"'{url}' request timed out")
        return False
    except ConnectionError:
        logger.warning(f"A connection error for '{url}' occurred")
        return False
    except requests.RequestException as err:
        logger.warning(f"An error occurred: {err} for '{url}'")
        return False
    except Exception as ex:
        # Don't let anything squeeze by
        logger.warning(f"Exception: {ex}")
        return False


@backoff.on_predicate(backoff.expo, max_time=30)
@multiprocessing_cache(max_calls=100)
def get_version(http_endpoint: str, metadata_endpoint: str = "/v1/metadata", version_field: str = "version") -> str:
    """
    Get the version of the server from its metadata endpoint.

    Parameters
    ----------
    http_endpoint : str
        The HTTP endpoint of the server.
    metadata_endpoint : str, optional
        The metadata endpoint to query (default: "/v1/metadata").
    version_field : str, optional
        The field containing the version in the response (default: "version").

    Returns
    -------
    str
        The version of the server, or an empty string if unavailable.
    """

    if (http_endpoint is None) or (http_endpoint == ""):
        return ""

    # TODO: Need a way to match NIM versions to API versions.
    if "ai.api.nvidia.com" in http_endpoint:
        return "0.2.0"

    url = generate_url(http_endpoint)
    url = remove_url_endpoints(url)

    if not metadata_endpoint.startswith("/") and not url.endswith("/"):
        metadata_endpoint = "/" + metadata_endpoint

    url = url + metadata_endpoint

    # Call the metadata endpoint of the NIM
    try:
        # Use a short timeout to prevent long hanging calls. 5 seconds seems reasonable
        resp = requests.get(url, timeout=5)
        if resp.status_code == 200:
            version = resp.json().get(version_field, "")
            if version:
                return version
            else:
                # If version field is empty, retry
                logger.warning(f"No version field in response from '{url}'. Retrying.")
                return ""
        else:
            # Any other code is confusing. We should log it with a warning
            logger.warning(f"'{url}' HTTP Status: {resp.status_code} - Response Payload: {resp.text}")
            return ""
    except requests.HTTPError as http_err:
        logger.warning(f"'{url}' produced a HTTP error: {http_err}")
        return ""
    except requests.Timeout:
        logger.warning(f"'{url}' request timed out")
        return ""
    except ConnectionError:
        logger.warning(f"A connection error for '{url}' occurred")
        return ""
    except requests.RequestException as err:
        logger.warning(f"An error occurred: {err} for '{url}'")
        return ""
    except Exception as ex:
        # Don't let anything squeeze by
        logger.warning(f"Exception: {ex}")
        return ""<|MERGE_RESOLUTION|>--- conflicted
+++ resolved
@@ -5,13 +5,9 @@
 import logging
 import re
 import time
-<<<<<<< HEAD
 from typing import Any
 from typing import Dict
 from typing import Optional
-=======
-from typing import Optional, Any
->>>>>>> 6140aaf9
 from typing import Tuple
 
 import backoff
@@ -321,17 +317,12 @@
             self.client.close()
 
 
-<<<<<<< HEAD
-@traceable_func(trace_name="pdf_content_extractor::{model_name}")
-def call_image_inference_model(client, model_name: str, image_data: np.ndarray):
-=======
 def create_inference_client(
         endpoints: Tuple[str, str],
         model_interface: ModelInterface,
         auth_token: Optional[str] = None,
         infer_protocol: Optional[str] = None,
 ) -> NimClient:
->>>>>>> 6140aaf9
     """
     Create a NimClient for interfacing with a model inference server.
 
@@ -356,230 +347,13 @@
     ValueError
         If an invalid infer_protocol is specified.
     """
-<<<<<<< HEAD
-    if isinstance(client, grpcclient.InferenceServerClient):
-        response = _call_image_inference_grpc_client(client, model_name, image_data)
-    else:
-        response = _call_image_inference_http_client(client, model_name, image_data)
-
-    return response
-
-
-def _call_image_inference_grpc_client(client, model_name: str, image_data: np.ndarray):
-    if image_data.ndim == 3:
-        image_data = np.expand_dims(image_data, axis=0)
-
-    inputs = [grpcclient.InferInput("input", image_data.shape, "FP32")]
-    inputs[0].set_data_from_numpy(image_data.astype(np.float32))
-
-    outputs = [grpcclient.InferRequestedOutput("output")]
-
-    try:
-        result = client.infer(model_name=model_name, inputs=inputs, outputs=outputs)
-        return " ".join([output[0].decode("utf-8") for output in result.as_numpy("output")])
-
-    except Exception as e:
-        err_msg = f"Inference failed for model {model_name}: {str(e)}"
-        logger.error(err_msg)
-        raise RuntimeError(err_msg)
-
-
-def _call_image_inference_http_client(client, model_name: str, image_data: np.ndarray):
-    base64_img = numpy_to_base64(image_data)
-
-    if model_name == "deplot":
-        payload = _prepare_deplot_payload(base64_img)
-    elif model_name == "doughnut":
-        payload = _prepare_doughnut_payload(base64_img)
-    elif model_name in {"paddle", "cached", "yolox"}:
-        payload = _prepare_nim_payload(base64_img)
-    else:
-        raise ValueError(f"Model {model_name} is not supported.")
-
-    try:
-        url = client["endpoint_url"]
-        headers = client["headers"]
-
-        response = requests.post(url, json=payload, headers=headers)
-        response.raise_for_status()  # Raise an exception for HTTP errors
-
-        if (response.status_code) == 202 and ("nvcf-reqid" in response.headers):
-            req_id = response.headers.get("nvcf-reqid")
-            json_response = _repoll_image_inference_http_client(url, req_id, payload=payload, headers=headers)
-        else:
-            json_response = response.json()
-
-    except requests.exceptions.RequestException as e:
-        raise RuntimeError(f"HTTP request failed: {e}")
-    except KeyError as e:
-        raise RuntimeError(f"Missing expected key in response: {e}")
-    except Exception as e:
-        raise RuntimeError(f"An error occurred during inference: {e}")
-
-    if model_name in {"deplot", "doughnut"}:
-        result = _extract_content_from_vlm_nim_response(json_response)
-    else:
-        result = _extract_content_from_image_nim_response(json_response)
-
-    return result
-
-
-def _repoll_image_inference_http_client(url, req_id, payload=None, headers=None, max_retries=100, poll_interval=3):
-    # Construct the base URL dynamically from the original URL
-    if "/v2/nvcf/pexec/functions" in url:
-        base_url = url.split("/pexec/functions")[0]
-    else:
-        raise ValueError("The endpoint URL does not contain the expected path structure.")
-
-    poll_url = f"{base_url}/exec/status/{req_id}"
-
-    poll_headers = {
-        "Accept": "application/json",
-        "Content-Type": "application/json",
-    }
-    if "Authorization" in headers:
-        poll_headers.update({"Authorization": headers.get("Authorization")})
-
-    retry_count = 0
-
-    while retry_count < max_retries:
-        response = requests.get(poll_url, headers=poll_headers)
-
-        # Handle 404 by obtaining a new req_id if the request was pending too long
-        if (response.status_code == 404) and (payload is not None):
-            logger.debug("Received 404 (request might have been pending too long). Retrying.")
-            response = requests.post(url, json=payload, headers=headers)
-            response.raise_for_status()
-
-            if (response.status_code) == 202 and ("nvcf-reqid" in response.headers):
-                req_id = response.headers.get("nvcf-reqid")
-                retry_count += 1
-                continue
-            else:
-                # If we get a final response, return it
-                return response.json()
-
-        response.raise_for_status()
-
-        if response.status_code != 202:
-            return response.json().get("response")
-
-        time.sleep(poll_interval)
-        retry_count += 1
-
-    raise RuntimeError("Maximum number of retries reached without a final response.")
-
-
-def _prepare_deplot_payload(
-    base64_img: str,
-    max_tokens: int = DEPLOT_MAX_TOKENS,
-    temperature: float = DEPLOT_TEMPERATURE,
-    top_p: float = DEPLOT_TOP_P,
-) -> Dict[str, Any]:
-    messages = [
-        {
-            "role": "user",
-            "content": f"Generate the underlying data table of the figure below: "
-            f'<img src="data:image/png;base64,{base64_img}" />',
-        }
-    ]
-    payload = {
-        "model": "google/deplot",
-        "messages": messages,
-        "max_tokens": max_tokens,
-        "stream": False,
-        "temperature": temperature,
-        "top_p": top_p,
-    }
-
-    return payload
-
-
-def _prepare_doughnut_payload(base64_img: str) -> Dict[str, Any]:
-    messages = [
-        {
-            "role": "user",
-            "content": "<s><output_markdown><predict_bbox><predict_classes>"
-            f'<img src="data:image/png;base64,{base64_img}" />',
-        }
-    ]
-    payload = {
-        "model": "nvidia/eclair",
-        "messages": messages,
-    }
-
-    return payload
-
-
-def _prepare_nim_payload(base64_img: str) -> Dict[str, Any]:
-    image_url = f"data:image/png;base64,{base64_img}"
-    image = {"type": "image_url", "image_url": {"url": image_url}}
-
-    message = {"content": [image]}
-    payload = {"messages": [message]}
-
-    return payload
-=======
->>>>>>> 6140aaf9
 
     grpc_endpoint, http_endpoint = endpoints
 
-<<<<<<< HEAD
-def _extract_content_from_vlm_nim_response(json_response):
-    # Validate the response structure
-    if "choices" not in json_response or not json_response["choices"]:
-        raise RuntimeError("Unexpected response format: 'choices' key is missing or empty.")
-
-    return json_response["choices"][0]["message"]["content"]
-
-
-def _extract_content_from_image_nim_response(json_response):
-    if "data" not in json_response or not json_response["data"]:
-        raise RuntimeError("Unexpected response format: 'data' key is missing or empty.")
-
-    return json_response["data"][0]["content"]
-
-
-# Perform inference and return predictions
-@traceable_func(trace_name="pdf_content_extractor::{model_name}")
-def perform_model_inference(
-    client,
-    model_name: str,
-    input_array: np.ndarray,
-):
-    """
-    Perform inference using the provided model and input data.
-
-    Parameters
-    ----------
-    client : grpcclient.InferenceServerClient
-        The gRPC client to use for inference.
-    model_name : str
-        The name of the model to use for inference.
-    input_array : np.ndarray
-        The input data to feed into the model, formatted as a numpy array.
-
-    Returns
-    -------
-    np.ndarray
-        The output of the model as a numpy array.
-
-    Examples
-    --------
-    >>> client = create_inference_client("http://localhost:8000")
-    >>> input_array = np.random.rand(2, 3, 1024, 1024).astype(np.float32)
-    >>> output = perform_model_inference(client, "my_model", input_array)
-    >>> output.shape
-    (2, 1000)
-    """
-    input_tensors = [grpcclient.InferInput("input", input_array.shape, datatype="FP32")]
-    input_tensors[0].set_data_from_numpy(input_array)
-=======
     if (infer_protocol is None) and (grpc_endpoint and grpc_endpoint.strip()):
         infer_protocol = "grpc"
     elif infer_protocol is None and http_endpoint:
         infer_protocol = "http"
->>>>>>> 6140aaf9
 
     if infer_protocol not in ['grpc', 'http']:
         raise ValueError("Invalid infer_protocol specified. Must be 'grpc' or 'http'.")
