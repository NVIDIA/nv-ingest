# SPDX-FileCopyrightText: Copyright (c) 2024, NVIDIA CORPORATION & AFFILIATES.
# All rights reserved.
# SPDX-License-Identifier: Apache-2.0


import base64
import io
import logging
import warnings
from math import log
from typing import Any, Tuple
from typing import Dict
from typing import List
from typing import Optional

import cv2
import numpy as np
import pandas as pd
import torch
import torchvision
from PIL import Image

from nv_ingest.util.image_processing.transforms import scale_image_to_encoding_size
from nv_ingest.util.nim.helpers import ModelInterface

logger = logging.getLogger(__name__)

# yolox-page-elements-v1 contants
YOLOX_PAGE_NUM_CLASSES = 3
YOLOX_PAGE_CONF_THRESHOLD = 0.01
YOLOX_PAGE_IOU_THRESHOLD = 0.5
YOLOX_PAGE_MIN_SCORE = 0.1
YOLOX_PAGE_FINAL_SCORE = 0.48
YOLOX_PAGE_NIM_MAX_IMAGE_SIZE = 512_000

YOLOX_PAGE_IMAGE_PREPROC_HEIGHT = 1024
YOLOX_PAGE_IMAGE_PREPROC_WIDTH = 1024

YOLOX_PAGE_CLASS_LABELS = [
    "table",
    "chart",
    "title",
]

# yolox-graphic-elements-v1 contants
YOLOX_GRAPHIC_NUM_CLASSES = 10
YOLOX_GRAPHIC_CONF_THRESHOLD = 0.01
YOLOX_GRAPHIC_IOU_THRESHOLD = 0.25
YOLOX_GRAPHIC_MIN_SCORE = 0.1
YOLOX_GRAPHIC_FINAL_SCORE = 0.0
YOLOX_GRAPHIC_NIM_MAX_IMAGE_SIZE = 512_000

YOLOX_GRAPHIC_IMAGE_PREPROC_HEIGHT = 768
YOLOX_GRAPHIC_IMAGE_PREPROC_WIDTH = 768

YOLOX_GRAPHIC_CLASS_LABELS = [
    "chart_title",
    "x_title",
    "y_title",
    "xlabel",
    "ylabel",
    "other",
    "legend_label",
    "legend_title",
    "mark_label",
    "value_label",
]


def chunkify_linearly(lst, chunk_size):
    for i in range(0, len(lst), chunk_size):
        yield lst[i : i + chunk_size]


def chunkify_geometrically(lst, max_size):
    # TRT engine in Yolox NIM (gRPC) only allows a batch size in multiples of 2.
    i = 0
    while i < len(lst):
        chunk_size = min(2 ** int(log(len(lst) - i, 2)), max_size)
        yield lst[i : i + chunk_size]
        i += chunk_size


# YoloxModelInterfaceBase implements methods that are common to yolox-page-elements and yolox-graphic-elements
class YoloxModelInterfaceBase(ModelInterface):
    """
    An interface for handling inference with a Yolox object detection model, supporting both gRPC and HTTP protocols.
    """

    def __init__(
        self,
        image_preproc_width: Optional[int] = None,
        image_preproc_height: Optional[int] = None,
        nim_max_image_size: Optional[int] = None,
        num_classes: Optional[int] = None,
        conf_threshold: Optional[float] = None,
        iou_threshold: Optional[float] = None,
        min_score: Optional[float] = None,
        final_score: Optional[float] = None,
        class_labels: Optional[List[str]] = None,
    ):
        """
        Initialize the YOLOX model interface.
        Parameters
        ----------
        """
        self.image_preproc_width = image_preproc_width
        self.image_preproc_height = image_preproc_height
        self.nim_max_image_size = nim_max_image_size
        self.num_classes = num_classes
        self.conf_threshold = conf_threshold
        self.iou_threshold = iou_threshold
        self.min_score = min_score
        self.final_score = final_score
        self.class_labels = class_labels

    def prepare_data_for_inference(self, data: Dict[str, Any]) -> Dict[str, Any]:
        """
        Prepare input data for inference by resizing images and storing their original shapes.

        Parameters
        ----------
        data : dict
            The input data containing a list of images.

        Returns
        -------
        dict
            The updated data dictionary with resized images and original image shapes.
        """
        if (not isinstance(data, dict)) or ("images" not in data):
            raise KeyError("Input data must be a dictionary containing an 'images' key with a list of images.")

        if not all(isinstance(x, np.ndarray) for x in data["images"]):
            raise ValueError("All elements in the 'images' list must be numpy.ndarray objects.")

        original_images = data["images"]
        data["original_image_shapes"] = [image.shape for image in original_images]

        return data

    def format_input(
        self, data: Dict[str, Any], protocol: str, max_batch_size: int, **kwargs
    ) -> Tuple[List[Any], List[Dict[str, Any]]]:
        """
        Format input data for the specified protocol, returning a tuple of:
          (formatted_batches, formatted_batch_data)
        where:
          - For gRPC: formatted_batches is a list of NumPy arrays, each of shape (B, H, W, C)
            with B <= max_batch_size.
          - For HTTP: formatted_batches is a list of JSON-serializable dict payloads.
          - In both cases, formatted_batch_data is a list of dicts that coalesce the original
            images and their original shapes in the same order as provided.

        Parameters
        ----------
        data : dict
            The input data to format. Must include:
              - "images": a list of numpy.ndarray images.
              - "original_image_shapes": a list of tuples with each image's (height, width),
                as set by prepare_data_for_inference.
        protocol : str
            The protocol to use ("grpc" or "http").
        max_batch_size : int
            The maximum number of images per batch.

        Returns
        -------
        tuple
            A tuple (formatted_batches, formatted_batch_data).

        Raises
        ------
        ValueError
            If the protocol is invalid.
        """

        # Helper to chunk a list into sublists of length up to chunk_size.
        def chunk_list(lst: list, chunk_size: int) -> List[list]:
            return [lst[i : i + chunk_size] for i in range(0, len(lst), chunk_size)]

        if protocol == "grpc":
            logger.debug("Formatting input for gRPC Yolox model")
<<<<<<< HEAD
            # Our yolox-page-elements model (grPC) expects images to be resized to 1024x1024
            # Our yolox-graphic-elements model (grPC) expects images to be resized to 768x768
=======
            # Resize images for model input (Yolox expects 1024x1024).
>>>>>>> d1d458ac
            resized_images = [
                resize_image(image, (self.image_preproc_width, self.image_preproc_height)) for image in data["images"]
            ]
            # Chunk the resized images, the original images, and their shapes.
            resized_chunks = chunk_list(resized_images, max_batch_size)
            original_chunks = chunk_list(data["images"], max_batch_size)
            shape_chunks = chunk_list(data["original_image_shapes"], max_batch_size)

            batched_inputs = []
            formatted_batch_data = []
            for r_chunk, orig_chunk, shapes in zip(resized_chunks, original_chunks, shape_chunks):
                # Reorder axes from (B, H, W, C) to (B, C, H, W) as expected by the model.
                input_array = np.einsum("bijk->bkij", r_chunk).astype(np.float32)
                batched_inputs.append(input_array)
                formatted_batch_data.append({"images": orig_chunk, "original_image_shapes": shapes})
            return batched_inputs, formatted_batch_data

        elif protocol == "http":
            logger.debug("Formatting input for HTTP Yolox model")
            content_list: List[Dict[str, Any]] = []
            for image in data["images"]:
                # Convert the numpy array to a PIL Image. Assume images are in [0,1].
                image_pil = Image.fromarray((image * 255).astype(np.uint8))
                original_size = image_pil.size

                # Save the image to a buffer and encode to base64.
                buffered = io.BytesIO()
                image_pil.save(buffered, format="PNG")
                image_b64 = base64.b64encode(buffered.getvalue()).decode("utf-8")

                # Scale the image if necessary.
                scaled_image_b64, new_size = scale_image_to_encoding_size(
                    image_b64, max_base64_size=self.nim_max_image_size
                )
                if new_size != original_size:
                    logger.debug(f"Image was scaled from {original_size} to {new_size}.")

                content_list.append({"type": "image_url", "url": f"data:image/png;base64,{scaled_image_b64}"})

<<<<<<< HEAD
            # Now split content_list into batches of up to max_batch_size
            batches = []
            for chunk in chunkify_linearly(content_list, max_batch_size):
                payload = {
                    "input": chunk,
                    "confidence_threshold": self.conf_threshold,
                    "nms_threshold": self.iou_threshold,
                }
                batches.append(payload)
=======
            # Chunk the payload content, the original images, and their shapes.
            content_chunks = chunk_list(content_list, max_batch_size)
            original_chunks = chunk_list(data["images"], max_batch_size)
            shape_chunks = chunk_list(data["original_image_shapes"], max_batch_size)
>>>>>>> d1d458ac

            payload_batches = []
            formatted_batch_data = []
            for chunk, orig_chunk, shapes in zip(content_chunks, original_chunks, shape_chunks):
                payload = {"input": chunk}
                payload_batches.append(payload)
                formatted_batch_data.append({"images": orig_chunk, "original_image_shapes": shapes})
            return payload_batches, formatted_batch_data

        else:
            raise ValueError("Invalid protocol specified. Must be 'grpc' or 'http'.")

    def parse_output(self, response: Any, protocol: str, data: Optional[Dict[str, Any]] = None, **kwargs) -> Any:
        """
        Parse the output from the model's inference response.

        Parameters
        ----------
        response : Any
            The response from the model inference.
        protocol : str
            The protocol used ("grpc" or "http").
        data : dict, optional
            Additional input data passed to the function.

        Returns
        -------
        Any
            The parsed output data.

        Raises
        ------
        ValueError
            If an invalid protocol is specified or the response format is unexpected.
        """

        if protocol == "grpc":
            logger.debug("Parsing output from gRPC Yolox model")
            return response  # For gRPC, response is already a numpy array
        elif protocol == "http":
            logger.debug("Parsing output from HTTP Yolox model")

            processed_outputs = []

            batch_results = response.get("data", [])
            for detections in batch_results:
                new_bounding_boxes = {label: [] for label in self.class_labels}

                bounding_boxes = detections.get("bounding_boxes", [])
                for obj_type, bboxes in bounding_boxes.items():
                    for bbox in bboxes:
                        xmin = bbox["x_min"]
                        ymin = bbox["y_min"]
                        xmax = bbox["x_max"]
                        ymax = bbox["y_max"]
                        confidence = bbox["confidence"]

                        new_bounding_boxes[obj_type].append([xmin, ymin, xmax, ymax, confidence])

                processed_outputs.append(new_bounding_boxes)

            return processed_outputs
        else:
            raise ValueError("Invalid protocol specified. Must be 'grpc' or 'http'.")

    def process_inference_results(self, output: Any, protocol: str, **kwargs) -> List[Dict[str, Any]]:
        """
        Process the results of the Yolox model inference and return the final annotations.

        Parameters
        ----------
        output_array : np.ndarray
            The raw output from the Yolox model.
        kwargs : dict
            Additional parameters for processing, including thresholds and number of classes.

        Returns
        -------
        list[dict]
            A list of annotation dictionaries for each image in the batch.
        """
        original_image_shapes = kwargs.get("original_image_shapes", [])

        if protocol == "http":
            # For http, the output already has postprocessing applied. Skip to table/chart expansion.
            results = output

        elif protocol == "grpc":
            # For grpc, apply the same NIM postprocessing.
            pred = postprocess_model_prediction(
                output, self.num_classes, self.conf_threshold, self.iou_threshold, class_agnostic=True
            )
            results = postprocess_results(
                pred,
                original_image_shapes,
                self.image_preproc_width,
                self.image_preproc_height,
                self.class_labels,
                min_score=self.min_score,
            )

        inference_results = self.postprocess_annotations(results, **kwargs)

        return inference_results

    def postprocess_annotations(self, annotation_dicts, **kwargs):
        raise NotImplementedError()

    def transform_normalized_coordinates_to_original(self, results, original_image_shapes):
        """ """
        transformed_results = []

        for annotation_dict, shape in zip(results, original_image_shapes):
            new_dict = {}
            for label, bboxes_and_scores in annotation_dict.items():
                new_dict[label] = []
                for bbox_and_score in bboxes_and_scores:
                    bbox = bbox_and_score[:4]
                    transformed_bbox = [
                        bbox[0] * shape[1],
                        bbox[1] * shape[0],
                        bbox[2] * shape[1],
                        bbox[3] * shape[0],
                    ]
                    transformed_bbox += bbox_and_score[4:]
                    new_dict[label].append(transformed_bbox)
            transformed_results.append(new_dict)

        return transformed_results


class YoloxPageElementsModelInterface(YoloxModelInterfaceBase):
    """
    An interface for handling inference with yolox-page-elements model, supporting both gRPC and HTTP protocols.
    """

    def __init__(self):
        """
        Initialize the yolox-page-elements model interface.
        """
        super().__init__(
            image_preproc_width=YOLOX_PAGE_IMAGE_PREPROC_HEIGHT,
            image_preproc_height=YOLOX_PAGE_IMAGE_PREPROC_HEIGHT,
            nim_max_image_size=YOLOX_PAGE_NIM_MAX_IMAGE_SIZE,
            num_classes=YOLOX_PAGE_NUM_CLASSES,
            conf_threshold=YOLOX_PAGE_CONF_THRESHOLD,
            iou_threshold=YOLOX_PAGE_IOU_THRESHOLD,
            min_score=YOLOX_PAGE_MIN_SCORE,
            final_score=YOLOX_PAGE_FINAL_SCORE,
            class_labels=YOLOX_PAGE_CLASS_LABELS,
        )

    def name(
        self,
    ) -> str:
        """
        Returns the name of the Yolox model interface.

        Returns
        -------
        str
            The name of the model interface.
        """

        return "yolox-page-elements"

    def postprocess_annotations(self, annotation_dicts, **kwargs):
        original_image_shapes = kwargs.get("original_image_shapes", [])

        # Table/chart expansion is "business logic" specific to nv-ingest
        annotation_dicts = [expand_table_bboxes(annotation_dict) for annotation_dict in annotation_dicts]
        annotation_dicts = [expand_chart_bboxes(annotation_dict) for annotation_dict in annotation_dicts]
        inference_results = []

        # Filter out bounding boxes below the final threshold
        # This final thresholding is "business logic" specific to nv-ingest
        for annotation_dict in annotation_dicts:
            new_dict = {}
            if "table" in annotation_dict:
                new_dict["table"] = [bb for bb in annotation_dict["table"] if bb[4] >= self.final_score]
            if "chart" in annotation_dict:
                new_dict["chart"] = [bb for bb in annotation_dict["chart"] if bb[4] >= self.final_score]
            if "title" in annotation_dict:
                new_dict["title"] = annotation_dict["title"]
            inference_results.append(new_dict)

        inference_results = self.transform_normalized_coordinates_to_original(inference_results, original_image_shapes)

        return inference_results


class YoloxGraphicElementsModelInterface(YoloxModelInterfaceBase):
    """
    An interface for handling inference with yolox-graphic-elemenents model, supporting both gRPC and HTTP protocols.
    """

    def __init__(self):
        """
        Initialize the yolox-graphic-elements model interface.
        """
        super().__init__(
            image_preproc_width=YOLOX_GRAPHIC_IMAGE_PREPROC_HEIGHT,
            image_preproc_height=YOLOX_GRAPHIC_IMAGE_PREPROC_HEIGHT,
            nim_max_image_size=YOLOX_GRAPHIC_NIM_MAX_IMAGE_SIZE,
            num_classes=YOLOX_GRAPHIC_NUM_CLASSES,
            conf_threshold=YOLOX_GRAPHIC_CONF_THRESHOLD,
            iou_threshold=YOLOX_GRAPHIC_IOU_THRESHOLD,
            min_score=YOLOX_GRAPHIC_MIN_SCORE,
            final_score=YOLOX_GRAPHIC_FINAL_SCORE,
            class_labels=YOLOX_GRAPHIC_CLASS_LABELS,
        )

    def name(
        self,
    ) -> str:
        """
        Returns the name of the Yolox model interface.

        Returns
        -------
        str
            The name of the model interface.
        """

        return "yolox-graphic-elements"

    def postprocess_annotations(self, annotation_dicts, **kwargs):
        original_image_shapes = kwargs.get("original_image_shapes", [])

        annotation_dicts = self.transform_normalized_coordinates_to_original(annotation_dicts, original_image_shapes)

        inference_results = []

        # bbox extraction: additional postprocessing speicifc to nv-ingest
        for pred, shape in zip(annotation_dicts, original_image_shapes):
            bbox_dict = get_bbox_dict_yolox_graphic(
                pred,
                shape,
                self.class_labels,
                self.min_score,
            )
            # convert numpy arrays to list
            bbox_dict = {
                label: array.tolist() if isinstance(array, np.ndarray) else array for label, array in bbox_dict.items()
            }
            inference_results.append(bbox_dict)

        return inference_results


def postprocess_model_prediction(prediction, num_classes, conf_thre=0.7, nms_thre=0.45, class_agnostic=False):
    # Convert numpy array to torch tensor
    prediction = torch.from_numpy(prediction.copy())

    # Compute box corners
    box_corner = prediction.new(prediction.shape)
    box_corner[:, :, 0] = prediction[:, :, 0] - prediction[:, :, 2] / 2
    box_corner[:, :, 1] = prediction[:, :, 1] - prediction[:, :, 3] / 2
    box_corner[:, :, 2] = prediction[:, :, 0] + prediction[:, :, 2] / 2
    box_corner[:, :, 3] = prediction[:, :, 1] + prediction[:, :, 3] / 2
    prediction[:, :, :4] = box_corner[:, :, :4]

    output = [None for _ in range(len(prediction))]

    for i, image_pred in enumerate(prediction):
        # If no detections, continue to the next image
        if not image_pred.size(0):
            continue

        # Ensure image_pred is 2D
        if image_pred.ndim == 1:
            image_pred = image_pred.unsqueeze(0)

        # Get score and class with highest confidence
        class_conf, class_pred = torch.max(image_pred[:, 5 : 5 + num_classes], 1, keepdim=True)

        # Confidence mask
        squeezed_conf = class_conf.squeeze(dim=1)
        conf_mask = image_pred[:, 4] * squeezed_conf >= conf_thre

        # Apply confidence mask
        detections = torch.cat((image_pred[:, :5], class_conf, class_pred.float()), 1)
        detections = detections[conf_mask]

        if not detections.size(0):
            continue

        # Apply Non-Maximum Suppression (NMS)
        if class_agnostic:
            nms_out_index = torchvision.ops.nms(
                detections[:, :4],
                detections[:, 4] * detections[:, 5],
                nms_thre,
            )
        else:
            nms_out_index = torchvision.ops.batched_nms(
                detections[:, :4],
                detections[:, 4] * detections[:, 5],
                detections[:, 6],
                nms_thre,
            )
        detections = detections[nms_out_index]

        # Append detections to output
        output[i] = detections

    return output


def postprocess_results(
    results, original_image_shapes, image_preproc_width, image_preproc_height, class_labels, min_score=0.0
):
    """
    For each item (==image) in results, computes annotations in the form

     {"table": [[0.0107, 0.0859, 0.7537, 0.1219, 0.9861], ...],
      "figure": [...],
      "title": [...]
      }
    where each list of 5 floats represents a bounding box in the format [x1, y1, x2, y2, confidence]

    Keep only bboxes with high enough confidence.
    """
    out = []

    for original_image_shape, result in zip(original_image_shapes, results):
        annotation_dict = {label: [] for label in class_labels}

        if result is None:
            out.append(annotation_dict)
            continue

        try:
            result = result.cpu().numpy()
            scores = result[:, 4] * result[:, 5]
            result = result[scores > min_score]

            # ratio is used when image was padded
            ratio = min(
                image_preproc_width / original_image_shape[0],
                image_preproc_height / original_image_shape[1],
            )
            bboxes = result[:, :4] / ratio

            bboxes[:, [0, 2]] /= original_image_shape[1]
            bboxes[:, [1, 3]] /= original_image_shape[0]
            bboxes = np.clip(bboxes, 0.0, 1.0)

            labels = result[:, 6]
            scores = scores[scores > min_score]
        except Exception as e:
            raise ValueError(f"Error in postprocessing {result.shape} and {original_image_shape}: {e}")

        for box, score, label in zip(bboxes, scores, labels):
            class_name = class_labels[int(label)]
            annotation_dict[class_name].append([round(float(x), 4) for x in np.concatenate((box, [score]))])

        out.append(annotation_dict)

    return out


def resize_image(image, target_img_size):
    w, h, _ = np.array(image).shape

    if target_img_size is not None:  # Resize + Pad
        r = min(target_img_size[0] / w, target_img_size[1] / h)
        image = cv2.resize(
            image,
            (int(h * r), int(w * r)),
            interpolation=cv2.INTER_LINEAR,
        ).astype(np.uint8)
        image = np.pad(
            image,
            ((0, target_img_size[0] - image.shape[0]), (0, target_img_size[1] - image.shape[1]), (0, 0)),
            mode="constant",
            constant_values=114,
        )

    return image


def expand_table_bboxes(annotation_dict, labels=None):
    """
    Additional preprocessing for tables: extend the upper bounds to capture titles if any.
    Args:
        annotation_dict: output of postprocess_results, a dictionary with keys "table", "figure", "title"

    Returns:
        annotation_dict: same as input, with expanded bboxes for charts

    """
    if not labels:
        labels = ["table", "chart", "title"]

    if not annotation_dict or len(annotation_dict["table"]) == 0:
        return annotation_dict

    new_annotation_dict = {label: [] for label in labels}

    for label, bboxes in annotation_dict.items():
        for bbox_and_score in bboxes:
            bbox, score = bbox_and_score[:4], bbox_and_score[4]

            if label == "table":
                height = bbox[3] - bbox[1]
                bbox[1] = max(0.0, min(1.0, bbox[1] - height * 0.2))

            new_annotation_dict[label].append([round(float(x), 4) for x in bbox + [score]])

    return new_annotation_dict


def expand_chart_bboxes(annotation_dict, labels=None):
    """
    Expand bounding boxes of charts and titles based on the bounding boxes of the other class.
    Args:
        annotation_dict: output of postprocess_results, a dictionary with keys "table", "figure", "title"

    Returns:
        annotation_dict: same as input, with expanded bboxes for charts

    """
    if not labels:
        labels = ["table", "chart", "title"]

    if not annotation_dict or len(annotation_dict["chart"]) == 0:
        return annotation_dict

    bboxes = []
    confidences = []
    label_idxs = []
    for i, label in enumerate(labels):
        label_annotations = np.array(annotation_dict[label])

        if len(label_annotations) > 0:
            bboxes.append(label_annotations[:, :4])
            confidences.append(label_annotations[:, 4])
            label_idxs.append(np.full(len(label_annotations), i))
    bboxes = np.concatenate(bboxes)
    confidences = np.concatenate(confidences)
    label_idxs = np.concatenate(label_idxs)

    pred_wbf, confidences_wbf, labels_wbf = weighted_boxes_fusion(
        bboxes[:, None],
        confidences[:, None],
        label_idxs[:, None],
        merge_type="biggest",
        conf_type="max",
        iou_thr=0.01,
        class_agnostic=False,
    )
    chart_bboxes = pred_wbf[labels_wbf == 1]
    chart_confidences = confidences_wbf[labels_wbf == 1]
    title_bboxes = pred_wbf[labels_wbf == 2]

    found_title_idxs, no_found_title_idxs = [], []
    for i in range(len(chart_bboxes)):
        match = match_with_title(chart_bboxes[i], title_bboxes, iou_th=0.01)
        if match is not None:
            chart_bboxes[i] = match[0]
            title_bboxes = match[1]
            found_title_idxs.append(i)
        else:
            no_found_title_idxs.append(i)

    chart_bboxes[found_title_idxs] = expand_boxes(chart_bboxes[found_title_idxs], r_x=1.05, r_y=1.1)
    chart_bboxes[no_found_title_idxs] = expand_boxes(chart_bboxes[no_found_title_idxs], r_x=1.1, r_y=1.25)

    annotation_dict = {
        "table": annotation_dict["table"],
        "chart": np.concatenate([chart_bboxes, chart_confidences[:, None]], axis=1).tolist(),
        "title": annotation_dict["title"],
    }
    return annotation_dict


def weighted_boxes_fusion(
    boxes_list,
    scores_list,
    labels_list,
    iou_thr=0.5,
    skip_box_thr=0.0,
    conf_type="avg",
    merge_type="weighted",
    class_agnostic=False,
):
    """
    Custom wbf implementation that supports a class_agnostic mode and a biggest box fusion.
    Boxes are expected to be in normalized (x0, y0, x1, y1) format.

    Args:
        boxes_list (list[np array[n x 4]]): List of boxes. One list per model.
        scores_list (list[np array[n]]): List of confidences.
        labels_list (list[np array[n]]): List of labels
        iou_thr (float, optional): IoU threshold for matching. Defaults to 0.55.
        skip_box_thr (float, optional): Exclude boxes with score < skip_box_thr. Defaults to 0.0.
        conf_type (str, optional): Confidence merging type. Defaults to "avg".
        merge_type (str, optional): Merge type "weighted" or "biggest". Defaults to "weighted".
        class_agnostic (bool, optional): If True, merge boxes from different classes. Defaults to False.

    Returns:
        np array[N x 4]: Merged boxes,
        np array[N]: Merged confidences,
        np array[N]: Merged labels.
    """
    weights = np.ones(len(boxes_list))

    assert conf_type in ["avg", "max"], 'Conf type must be "avg" or "max"'
    assert merge_type in [
        "weighted",
        "biggest",
    ], 'Conf type must be "weighted" or "biggest"'

    filtered_boxes = prefilter_boxes(
        boxes_list,
        scores_list,
        labels_list,
        weights,
        skip_box_thr,
        class_agnostic=class_agnostic,
    )
    if len(filtered_boxes) == 0:
        return np.zeros((0, 4)), np.zeros((0,)), np.zeros((0,))

    overall_boxes = []
    for label in filtered_boxes:
        boxes = filtered_boxes[label]
        np.empty((0, 8))

        clusters = []

        # Clusterize boxes
        for j in range(len(boxes)):
            ids = [i for i in range(len(boxes)) if i != j]
            index, best_iou = find_matching_box_fast(boxes[ids], boxes[j], iou_thr)

            if index != -1:
                index = ids[index]
                cluster_idx = [clust_idx for clust_idx, clust in enumerate(clusters) if (j in clust or index in clust)]
                if len(cluster_idx):
                    cluster_idx = cluster_idx[0]
                    clusters[cluster_idx] = list(set(clusters[cluster_idx] + [index, j]))
                else:
                    clusters.append([index, j])
            else:
                clusters.append([j])

        for j, c in enumerate(clusters):
            if merge_type == "weighted":
                weighted_box = get_weighted_box(boxes[c], conf_type)
            elif merge_type == "biggest":
                weighted_box = get_biggest_box(boxes[c], conf_type)

            if conf_type == "max":
                weighted_box[1] = weighted_box[1] / weights.max()
            else:  # avg
                weighted_box[1] = weighted_box[1] * len(c) / weights.sum()
            overall_boxes.append(weighted_box)

    overall_boxes = np.array(overall_boxes)
    overall_boxes = overall_boxes[overall_boxes[:, 1].argsort()[::-1]]
    boxes = overall_boxes[:, 4:]
    scores = overall_boxes[:, 1]
    labels = overall_boxes[:, 0]
    return boxes, scores, labels


def prefilter_boxes(boxes, scores, labels, weights, thr, class_agnostic=False):
    """
    Reformats and filters boxes.
    Output is a dict of boxes to merge separately.

    Args:
        boxes (list[np array[n x 4]]): List of boxes. One list per model.
        scores (list[np array[n]]): List of confidences.
        labels (list[np array[n]]): List of labels.
        weights (list): Model weights.
        thr (float): Confidence threshold
        class_agnostic (bool, optional): If True, merge boxes from different classes. Defaults to False.

    Returns:
        dict[np array [? x 8]]: Filtered boxes.
    """
    # Create dict with boxes stored by its label
    new_boxes = dict()

    for t in range(len(boxes)):
        if len(boxes[t]) != len(scores[t]):
            print(
                "Error. Length of boxes arrays not equal to length of scores array: {} != {}".format(
                    len(boxes[t]), len(scores[t])
                )
            )
            exit()

        if len(boxes[t]) != len(labels[t]):
            print(
                "Error. Length of boxes arrays not equal to length of labels array: {} != {}".format(
                    len(boxes[t]), len(labels[t])
                )
            )
            exit()

        for j in range(len(boxes[t])):
            score = scores[t][j]
            if score < thr:
                continue
            label = int(labels[t][j])
            box_part = boxes[t][j]
            x1 = float(box_part[0])
            y1 = float(box_part[1])
            x2 = float(box_part[2])
            y2 = float(box_part[3])

            # Box data checks
            if x2 < x1:
                warnings.warn("X2 < X1 value in box. Swap them.")
                x1, x2 = x2, x1
            if y2 < y1:
                warnings.warn("Y2 < Y1 value in box. Swap them.")
                y1, y2 = y2, y1
            if x1 < 0:
                warnings.warn("X1 < 0 in box. Set it to 0.")
                x1 = 0
            if x1 > 1:
                warnings.warn("X1 > 1 in box. Set it to 1. Check that you normalize boxes in [0, 1] range.")
                x1 = 1
            if x2 < 0:
                warnings.warn("X2 < 0 in box. Set it to 0.")
                x2 = 0
            if x2 > 1:
                warnings.warn("X2 > 1 in box. Set it to 1. Check that you normalize boxes in [0, 1] range.")
                x2 = 1
            if y1 < 0:
                warnings.warn("Y1 < 0 in box. Set it to 0.")
                y1 = 0
            if y1 > 1:
                warnings.warn("Y1 > 1 in box. Set it to 1. Check that you normalize boxes in [0, 1] range.")
                y1 = 1
            if y2 < 0:
                warnings.warn("Y2 < 0 in box. Set it to 0.")
                y2 = 0
            if y2 > 1:
                warnings.warn("Y2 > 1 in box. Set it to 1. Check that you normalize boxes in [0, 1] range.")
                y2 = 1
            if (x2 - x1) * (y2 - y1) == 0.0:
                warnings.warn("Zero area box skipped: {}.".format(box_part))
                continue

            # [label, score, weight, model index, x1, y1, x2, y2]
            b = [int(label), float(score) * weights[t], weights[t], t, x1, y1, x2, y2]

            label_k = "*" if class_agnostic else label
            if label_k not in new_boxes:
                new_boxes[label_k] = []
            new_boxes[label_k].append(b)

    # Sort each list in dict by score and transform it to numpy array
    for k in new_boxes:
        current_boxes = np.array(new_boxes[k])
        new_boxes[k] = current_boxes[current_boxes[:, 1].argsort()[::-1]]

    return new_boxes


def find_matching_box_fast(boxes_list, new_box, match_iou):
    """
    Reimplementation of find_matching_box with numpy instead of loops. Gives significant speed up for larger arrays
    (~100x). This was previously the bottleneck since the function is called for every entry in the array.
    """

    def bb_iou_array(boxes, new_box):
        # bb interesection over union
        xA = np.maximum(boxes[:, 0], new_box[0])
        yA = np.maximum(boxes[:, 1], new_box[1])
        xB = np.minimum(boxes[:, 2], new_box[2])
        yB = np.minimum(boxes[:, 3], new_box[3])

        interArea = np.maximum(xB - xA, 0) * np.maximum(yB - yA, 0)

        # compute the area of both the prediction and ground-truth rectangles
        boxAArea = (boxes[:, 2] - boxes[:, 0]) * (boxes[:, 3] - boxes[:, 1])
        boxBArea = (new_box[2] - new_box[0]) * (new_box[3] - new_box[1])

        iou = interArea / (boxAArea + boxBArea - interArea)

        return iou

    if boxes_list.shape[0] == 0:
        return -1, match_iou

    ious = bb_iou_array(boxes_list[:, 4:], new_box[4:])
    # ious[boxes[:, 0] != new_box[0]] = -1

    best_idx = np.argmax(ious)
    best_iou = ious[best_idx]

    if best_iou <= match_iou:
        best_iou = match_iou
        best_idx = -1

    return best_idx, best_iou


def get_biggest_box(boxes, conf_type="avg"):
    """
    Merges boxes by using the biggest box.

    Args:
        boxes (np array [n x 8]): Boxes to merge.
        conf_type (str, optional): Confidence merging type. Defaults to "avg".

    Returns:
        np array [8]: Merged box.
    """
    box = np.zeros(8, dtype=np.float32)
    box[4:] = boxes[0][4:]
    conf_list = []
    w = 0
    for b in boxes:
        box[4] = min(box[4], b[4])
        box[5] = min(box[5], b[5])
        box[6] = max(box[6], b[6])
        box[7] = max(box[7], b[7])
        conf_list.append(b[1])
        w += b[2]

    box[0] = merge_labels(np.array([b[0] for b in boxes]), np.array([b[1] for b in boxes]))
    #     print(box[0], np.array([b[0] for b in boxes]))

    box[1] = np.max(conf_list) if conf_type == "max" else np.mean(conf_list)
    box[2] = w
    box[3] = -1  # model index field is retained for consistency but is not used.
    return box


def merge_labels(labels, confs):
    """
    Custom function for merging labels.
    If all labels are the same, return the unique value.
    Else, return the label of the most confident non-title (class 2) box.

    Args:
        labels (np array [n]): Labels.
        confs (np array [n]): Confidence.

    Returns:
        int: Label.
    """
    if len(np.unique(labels)) == 1:
        return labels[0]
    else:  # Most confident and not a title
        confs = confs[confs != 2]
        labels = labels[labels != 2]
        return labels[np.argmax(confs)]


def match_with_title(chart_bbox, title_bboxes, iou_th=0.01):
    if not len(title_bboxes):
        return None

    dist_above = np.abs(title_bboxes[:, 3] - chart_bbox[1])
    dist_below = np.abs(chart_bbox[3] - title_bboxes[:, 1])

    dist_left = np.abs(title_bboxes[:, 0] - chart_bbox[0])

    ious = bb_iou_array(title_bboxes, chart_bbox)

    matches = None
    if np.max(ious) > iou_th:
        matches = np.where(ious > iou_th)[0]
    else:
        dists = np.min([dist_above, dist_below], 0)
        dists += dist_left
        #         print(dists)
        if np.min(dists) < 0.1:
            matches = [np.argmin(dists)]

    if matches is not None:
        new_bbox = chart_bbox
        for match in matches:
            new_bbox = merge_boxes(new_bbox, title_bboxes[match])
        title_bboxes = title_bboxes[[i for i in range(len(title_bboxes)) if i not in matches]]
        return new_bbox, title_bboxes

    else:
        return None


def bb_iou_array(boxes, new_box):
    # bb interesection over union
    xA = np.maximum(boxes[:, 0], new_box[0])
    yA = np.maximum(boxes[:, 1], new_box[1])
    xB = np.minimum(boxes[:, 2], new_box[2])
    yB = np.minimum(boxes[:, 3], new_box[3])

    interArea = np.maximum(xB - xA, 0) * np.maximum(yB - yA, 0)

    # compute the area of both the prediction and ground-truth rectangles
    boxAArea = (boxes[:, 2] - boxes[:, 0]) * (boxes[:, 3] - boxes[:, 1])
    boxBArea = (new_box[2] - new_box[0]) * (new_box[3] - new_box[1])

    iou = interArea / (boxAArea + boxBArea - interArea)

    return iou


def merge_boxes(b1, b2):
    b = b1.copy()
    b[0] = min(b1[0], b2[0])
    b[1] = min(b1[1], b2[1])
    b[2] = max(b1[2], b2[2])
    b[3] = max(b1[3], b2[3])
    return b


def expand_boxes(boxes, r_x=1, r_y=1):
    dw = (boxes[:, 2] - boxes[:, 0]) / 2 * (r_x - 1)
    boxes[:, 0] -= dw
    boxes[:, 2] += dw

    dh = (boxes[:, 3] - boxes[:, 1]) / 2 * (r_y - 1)
    boxes[:, 1] -= dh
    boxes[:, 3] += dh

    boxes = np.clip(boxes, 0, 1)
    return boxes


def get_weighted_box(boxes, conf_type="avg"):
    """
    Merges boxes by using the weighted fusion.

    Args:
        boxes (np array [n x 8]): Boxes to merge.
        conf_type (str, optional): Confidence merging type. Defaults to "avg".

    Returns:
        np array [8]: Merged box.
    """
    box = np.zeros(8, dtype=np.float32)
    conf = 0
    conf_list = []
    w = 0
    for b in boxes:
        box[4:] += b[1] * b[4:]
        conf += b[1]
        conf_list.append(b[1])
        w += b[2]

    box[0] = merge_labels(np.array([b[0] for b in boxes]), np.array([b[1] for b in boxes]))

    box[1] = np.max(conf_list) if conf_type == "max" else np.mean(conf_list)
    box[2] = w
    box[3] = -1  # model index field is retained for consistency but is not used.
    box[4:] /= conf
    return box


def batched_overlaps(A, B):
    """
    Calculate the Intersection over Union (IoU) between
    two sets of bounding boxes in a batched manner.
    Normalization is modified to only use the area of A boxes, hence computing the overlaps.
    Args:
        A (ndarray): Array of bounding boxes of shape (N, 4) in format [x1, y1, x2, y2].
        B (ndarray): Array of bounding boxes of shape (M, 4) in format [x1, y1, x2, y2].
    Returns:
        ndarray: Array of IoU values of shape (N, M) representing the overlaps
         between each pair of bounding boxes.
    """
    A = A.copy()
    B = B.copy()

    A = A[None].repeat(B.shape[0], 0)
    B = B[:, None].repeat(A.shape[1], 1)

    low = np.s_[..., :2]
    high = np.s_[..., 2:]

    A, B = A.copy(), B.copy()
    A[high] += 1
    B[high] += 1

    intrs = (np.maximum(0, np.minimum(A[high], B[high]) - np.maximum(A[low], B[low]))).prod(-1)
    ious = intrs / (A[high] - A[low]).prod(-1)

    return ious


def find_boxes_inside(boxes, boxes_to_check, threshold=0.9):
    """
    Find all boxes that are inside another box based on
    the intersection area divided by the area of the smaller box,
    and removes them.
    """
    overlaps = batched_overlaps(boxes_to_check, boxes)
    to_keep = (overlaps >= threshold).sum(0) <= 1
    return boxes_to_check[to_keep]


def get_bbox_dict_yolox_graphic(preds, shape, class_labels, threshold_=0.1) -> Dict[str, np.ndarray]:
    """
    Extracts bounding boxes from YOLOX model predictions:
    - Applies thresholding
    - Reformats boxes
    - Cleans the `other` detections: removes the ones that are included  in other detections.
    - If no title is found, the biggest `other` box is used if it is larger than 0.3*img_w.
    Args:
        preds (np.ndarray): YOLOX model predictions including bounding boxes, scores, and labels.
        shape (tuple): Original image shape.
        threshold_ (float): Score threshold to filter bounding boxes.
    Returns:
        Dict[str, np.ndarray]: Dictionary of bounding boxes, organized by class.
    """
    bbox_dict = {label: np.array([]) for label in class_labels}

    for i, label in enumerate(class_labels):
        bboxes_class = np.array(preds[label])

        if bboxes_class.size == 0:
            continue

        # Try to find a chart_title box
        threshold = threshold_ if label != "chart_title" else min(threshold_, bboxes_class[:, -1].max())
        bboxes_class = bboxes_class[bboxes_class[:, -1] >= threshold][:, :4].astype(int)

        sort = ["x0", "y0"] if label != "ylabel" else ["y0", "x0"]
        idxs = (
            pd.DataFrame(
                {
                    "y0": bboxes_class[:, 1],
                    "x0": bboxes_class[:, 0],
                }
            )
            .sort_values(sort, ascending=label != "ylabel")
            .index
        )
        bboxes_class = bboxes_class[idxs]
        bbox_dict[label] = bboxes_class

    # Remove other included
    if len(bbox_dict.get("other", [])):
        other = find_boxes_inside(
            np.concatenate(list([v for v in bbox_dict.values() if len(v)])), bbox_dict["other"], threshold=0.7
        )
        del bbox_dict["other"]
        if len(other):
            bbox_dict["other"] = other

    # Biggest other is title if no title
    if not len(bbox_dict.get("chart_title", [])) and len(bbox_dict.get("other", [])):
        boxes = bbox_dict["other"]
        ws = boxes[:, 2] - boxes[:, 0]
        if np.max(ws) > shape[1] * 0.3:
            bbox_dict["chart_title"] = boxes[np.argmax(ws)][None].copy()
            bbox_dict["other"] = np.delete(boxes, (np.argmax(ws)), axis=0)

    # Make sure other key not lost
    bbox_dict["other"] = bbox_dict.get("other", [])

    return bbox_dict<|MERGE_RESOLUTION|>--- conflicted
+++ resolved
@@ -181,12 +181,7 @@
 
         if protocol == "grpc":
             logger.debug("Formatting input for gRPC Yolox model")
-<<<<<<< HEAD
-            # Our yolox-page-elements model (grPC) expects images to be resized to 1024x1024
-            # Our yolox-graphic-elements model (grPC) expects images to be resized to 768x768
-=======
             # Resize images for model input (Yolox expects 1024x1024).
->>>>>>> d1d458ac
             resized_images = [
                 resize_image(image, (self.image_preproc_width, self.image_preproc_height)) for image in data["images"]
             ]
@@ -226,22 +221,10 @@
 
                 content_list.append({"type": "image_url", "url": f"data:image/png;base64,{scaled_image_b64}"})
 
-<<<<<<< HEAD
-            # Now split content_list into batches of up to max_batch_size
-            batches = []
-            for chunk in chunkify_linearly(content_list, max_batch_size):
-                payload = {
-                    "input": chunk,
-                    "confidence_threshold": self.conf_threshold,
-                    "nms_threshold": self.iou_threshold,
-                }
-                batches.append(payload)
-=======
             # Chunk the payload content, the original images, and their shapes.
             content_chunks = chunk_list(content_list, max_batch_size)
             original_chunks = chunk_list(data["images"], max_batch_size)
             shape_chunks = chunk_list(data["original_image_shapes"], max_batch_size)
->>>>>>> d1d458ac
 
             payload_batches = []
             formatted_batch_data = []
