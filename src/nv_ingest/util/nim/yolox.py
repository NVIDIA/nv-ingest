--- conflicted
+++ resolved
@@ -24,7 +24,6 @@
 
 logger = logging.getLogger(__name__)
 
-<<<<<<< HEAD
 # yolox-page-elements-v1 contants
 YOLOX_PAGE_NUM_CLASSES = 3
 YOLOX_PAGE_CONF_THRESHOLD = 0.01
@@ -67,31 +66,13 @@
 ]
 
 
-# YoloxModelInterfaceBase implements methods that are common to yolox-page-elements and yolox-graphic-elements
-class YoloxModelInterfaceBase(ModelInterface):
-=======
-YOLOX_MAX_BATCH_SIZE = 8
-YOLOX_MAX_WIDTH = 1536
-YOLOX_MAX_HEIGHT = 1536
-YOLOX_NUM_CLASSES = 3
-YOLOX_CONF_THRESHOLD = 0.01
-YOLOX_IOU_THRESHOLD = 0.5
-YOLOX_MIN_SCORE = 0.1
-YOLOX_FINAL_SCORE = 0.48
-YOLOX_NIM_MAX_IMAGE_SIZE = 512_000
-
-YOLOX_IMAGE_PREPROC_HEIGHT = 1024
-YOLOX_IMAGE_PREPROC_WIDTH = 1024
-
-
 def chunkify(lst, chunk_size):
     for i in range(0, len(lst), chunk_size):
         yield lst[i : i + chunk_size]
 
 
-# Implementing YoloxPageElemenetsModelInterface with required methods
-class YoloxPageElementsModelInterface(ModelInterface):
->>>>>>> c45a0dea
+# YoloxModelInterfaceBase implements methods that are common to yolox-page-elements and yolox-graphic-elements
+class YoloxModelInterfaceBase(ModelInterface):
     """
     An interface for handling inference with a Yolox object detection model, supporting both gRPC and HTTP protocols.
     """
@@ -169,13 +150,8 @@
         """
         if protocol == "grpc":
             logger.debug("Formatting input for gRPC Yolox model")
-<<<<<<< HEAD
             # Our yolox-page-elements model (grPC) expects images to be resized to 1024x1024
             # Our yolox-graphic-elements model (grPC) expects images to be resized to 768x768
-=======
-
-            # Our yolox-page-elements model (gRPC) expects images to be resized to 1024x1024
->>>>>>> c45a0dea
             resized_images = [
                 resize_image(image, (self.image_preproc_width, self.image_preproc_height)) for image in data["images"]
             ]
@@ -216,18 +192,14 @@
             # Now split content_list into batches of up to max_batch_size
             batches = []
             for chunk in chunkify(content_list, max_batch_size):
-                payload = {"input": chunk}
+                payload = {
+                    "input": content_list,
+                    "confidence_threshold": self.conf_threshold,
+                    "nms_threshold": self.iou_threshold,
+                }
                 batches.append(payload)
 
-<<<<<<< HEAD
-            payload = {
-                "input": content_list,
-                "confidence_threshold": self.conf_threshold,
-                "nms_threshold": self.iou_threshold,
-            }
-=======
             return batches
->>>>>>> c45a0dea
 
         else:
             raise ValueError("Invalid protocol specified. Must be 'grpc' or 'http'.")
