--- conflicted
+++ resolved
@@ -24,14 +24,13 @@
 
 logger = logging.getLogger(__name__)
 
-<<<<<<< HEAD
 # yolox-page-elements-v1 contants
 YOLOX_PAGE_NUM_CLASSES = 3
 YOLOX_PAGE_CONF_THRESHOLD = 0.01
 YOLOX_PAGE_IOU_THRESHOLD = 0.5
 YOLOX_PAGE_MIN_SCORE = 0.1
 YOLOX_PAGE_FINAL_SCORE = 0.48
-YOLOX_PAGE_NIM_MAX_IMAGE_SIZE = 360_000
+YOLOX_PAGE_NIM_MAX_IMAGE_SIZE = 512_000
 
 YOLOX_PAGE_IMAGE_PREPROC_HEIGHT = 1024
 YOLOX_PAGE_IMAGE_PREPROC_WIDTH = 1024
@@ -48,7 +47,7 @@
 YOLOX_GRAPHIC_IOU_THRESHOLD = 0.25
 YOLOX_GRAPHIC_MIN_SCORE = 0.1
 YOLOX_GRAPHIC_FINAL_SCORE = 0.0
-YOLOX_GRAPHIC_NIM_MAX_IMAGE_SIZE = 360_000
+YOLOX_GRAPHIC_NIM_MAX_IMAGE_SIZE = 512_000
 
 YOLOX_GRAPHIC_IMAGE_PREPROC_HEIGHT = 768
 YOLOX_GRAPHIC_IMAGE_PREPROC_WIDTH = 768
@@ -69,24 +68,6 @@
 
 # YoloxModelInterfaceBase implements methods that are common to yolox-page-elements and yolox-graphic-elements
 class YoloxModelInterfaceBase(ModelInterface):
-=======
-YOLOX_MAX_BATCH_SIZE = 8
-YOLOX_MAX_WIDTH = 1536
-YOLOX_MAX_HEIGHT = 1536
-YOLOX_NUM_CLASSES = 3
-YOLOX_CONF_THRESHOLD = 0.01
-YOLOX_IOU_THRESHOLD = 0.5
-YOLOX_MIN_SCORE = 0.1
-YOLOX_FINAL_SCORE = 0.48
-YOLOX_NIM_MAX_IMAGE_SIZE = 512_000
-
-YOLOX_IMAGE_PREPROC_HEIGHT = 1024
-YOLOX_IMAGE_PREPROC_WIDTH = 1024
-
-
-# Implementing YoloxPageElemenetsModelInterface with required methods
-class YoloxPageElementsModelInterface(ModelInterface):
->>>>>>> 6187c903
     """
     An interface for handling inference with a Yolox object detection model, supporting both gRPC and HTTP protocols.
     """
