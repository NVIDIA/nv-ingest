# SPDX-FileCopyrightText: Copyright (c) 2024, NVIDIA CORPORATION & AFFILIATES.
# All rights reserved.
# SPDX-License-Identifier: Apache-2.0


import base64
import io
import logging
import PIL.Image as Image
from typing import Any, Dict, Optional, List

import numpy as np

from nv_ingest.util.image_processing.transforms import base64_to_numpy
from nv_ingest.util.nim.helpers import ModelInterface

logger = logging.getLogger(__name__)


class CachedModelInterface(ModelInterface):
    """
    An interface for handling inference with a Cached model, supporting both gRPC and HTTP
    protocols, including batched input.
    """

    def name(self) -> str:
        """
        Get the name of the model interface.

        Returns
        -------
        str
            The name of the model interface ("Cached").
        """
        return "Cached"

    def prepare_data_for_inference(self, data: Dict[str, Any]) -> Dict[str, Any]:
        """
        Decode base64-encoded images into NumPy arrays, storing them in `data["image_arrays"]`.

        Parameters
        ----------
        data : dict of str -> Any
            The input data containing either:
             - "base64_image": a single base64-encoded image, or
             - "base64_images": a list of base64-encoded images.

        Returns
        -------
        dict of str -> Any
            The updated data dictionary with decoded image arrays stored in
            "image_arrays", where each array has shape (H, W, C).

        Raises
        ------
        KeyError
            If neither 'base64_image' nor 'base64_images' is provided.
        ValueError
            If 'base64_images' is provided but is not a list.
        """
        if "base64_images" in data:
            base64_list = data["base64_images"]
            if not isinstance(base64_list, list):
                raise ValueError("The 'base64_images' key must contain a list of base64-encoded strings.")
            data["image_arrays"] = [base64_to_numpy(img) for img in base64_list]

        elif "base64_image" in data:
            # Fallback to single image case; wrap it in a list to keep the interface consistent
            data["image_arrays"] = [base64_to_numpy(data["base64_image"])]

        else:
            raise KeyError("Input data must include 'base64_image' or 'base64_images' with base64-encoded images.")

        return data

    def format_input(self, data: Dict[str, Any], protocol: str, max_batch_size: int, **kwargs) -> Any:
        """
        Format input data for the specified protocol ("grpc" or "http"), handling batched images.

        Parameters
        ----------
        data : dict of str -> Any
            The input data dictionary, expected to contain "image_arrays" (a list of np.ndarray).
        protocol : str
            The protocol to use, "grpc" or "http".
        max_batch_size : int
            The maximum number of images per batch.

        Returns
        -------
        Any
            A list of formatted input batches. For gRPC, each batch is a NumPy array of shape (B, H, W, C)
            where B <= max_batch_size. For HTTP, each batch is a JSON-serializable dict containing base64‑encoded
            images.

        Raises
        ------
        KeyError
            If "image_arrays" is missing in the data dictionary.
        ValueError
            If the protocol is invalid, or if images have differing shapes for gRPC.
        """
        if "image_arrays" not in data:
            raise KeyError("Expected 'image_arrays' in data. Make sure prepare_data_for_inference was called.")

        image_arrays = data["image_arrays"]

        # Helper to chunk a list into sublists of size up to chunk_size.
        def chunk_list(lst: list, chunk_size: int) -> List[list]:
            return [lst[i : i + chunk_size] for i in range(0, len(lst), chunk_size)]

        if protocol == "grpc":
            logger.debug("Formatting input for gRPC Cached model (batched).")

            batched_images: List[np.ndarray] = []
            for arr in image_arrays:
                # Expand from (H, W, C) to (1, H, W, C) if needed
                if arr.ndim == 3:
                    arr = np.expand_dims(arr, axis=0)
                # Convert to float32
                batched_images.append(arr.astype(np.float32))

            if not batched_images:
                raise ValueError("No valid images found for gRPC formatting.")

<<<<<<< HEAD
            batched_image_chunks = chunk_list(batched_images, max_batch_size)

            # Ensure all images have the same shape (excluding batch dimension)
            for chunk in batched_image_chunks:
                shapes = [img.shape[1:] for img in chunk]  # each is (H, W, C)
                if any(s != shapes[0] for s in shapes[1:]):
                    raise ValueError(f"All images must have the same dimensions for gRPC batching. Found: {shapes}")

=======
>>>>>>> 3c68091b
            # Chunk the images into groups of size up to max_batch_size
            batched_inputs = []
            for chunk in batched_image_chunks:
                # Concatenate along the batch dimension => shape (B, H, W, C) where B <= max_batch_size
                batched_input = np.concatenate(chunk, axis=0)
                batched_inputs.append(batched_input)
            return batched_inputs

        elif protocol == "http":
            logger.debug("Formatting input for HTTP Cached model (batched).")

            content_list: List[Dict[str, Any]] = []
            for arr in image_arrays:
                # Convert to uint8 if needed, then to PIL Image, then to base64 string
                if arr.dtype != np.uint8:
                    arr = (arr * 255).astype(np.uint8)
                image_pil = Image.fromarray(arr)
                buffered = io.BytesIO()
                image_pil.save(buffered, format="PNG")
                base64_img = base64.b64encode(buffered.getvalue()).decode("utf-8")

                # Build item for Nim-like structure
                image_item = {"type": "image_url", "image_url": {"url": f"data:image/png;base64,{base64_img}"}}
                content_list.append(image_item)

            # Chunk the list of images into groups of size up to max_batch_size
            content_chunks = chunk_list(content_list, max_batch_size)
            payload_batches = []
            for chunk in content_chunks:
                message = {"content": chunk}
                payload = {"messages": [message]}
                payload_batches.append(payload)
            return payload_batches

        else:
            raise ValueError("Invalid protocol specified. Must be 'grpc' or 'http'.")

    def parse_output(self, response: Any, protocol: str, data: Optional[Dict[str, Any]] = None, **kwargs: Any) -> Any:
        """
        Parse the output from the Cached model's inference response.

        Parameters
        ----------
        response : Any
            The raw response from the model inference.
        protocol : str
            The protocol used ("grpc" or "http").
        data : dict of str -> Any, optional
            Additional input data (unused here, but available for consistency).
        **kwargs : Any
            Additional keyword arguments for future compatibility.

        Returns
        -------
        Any
            The parsed output data (e.g., list of strings), depending on the protocol.

        Raises
        ------
        ValueError
            If the protocol is invalid.
        RuntimeError
            If the HTTP response is not as expected (missing 'data' key).
        """
        if protocol == "grpc":
            logger.debug("Parsing output from gRPC Cached model (batched).")
            parsed: List[str] = []
            # Assume `response` is iterable, each element a list/array of byte strings
            for single_output in response:
                joined_str = " ".join(o.decode("utf-8") for o in single_output)
                parsed.append(joined_str)
            return parsed

        elif protocol == "http":
            logger.debug("Parsing output from HTTP Cached model (batched).")
            if not isinstance(response, dict):
                raise RuntimeError("Expected JSON/dict response for HTTP, got something else.")
            if "data" not in response or not response["data"]:
                raise RuntimeError("Unexpected response format: 'data' key missing or empty.")

            contents: List[str] = []
            for item in response["data"]:
                # Each "item" might have a "content" key
                content = item.get("content", "")
                contents.append(content)

            return contents

        else:
            raise ValueError("Invalid protocol specified. Must be 'grpc' or 'http'.")

    def process_inference_results(self, output: Any, protocol: str, **kwargs: Any) -> Any:
        """
        Process inference results for the Cached model.

        Parameters
        ----------
        output : Any
            The raw output from the model.
        protocol : str
            The inference protocol used ("grpc" or "http").
        **kwargs : Any
            Additional parameters for post-processing (not used here).

        Returns
        -------
        Any
            The processed inference results, which here is simply returned as-is.
        """
        # For Cached model, we simply return what we parsed (e.g., a list of strings or a single string)
        return output

    def _extract_content_from_nim_response(self, json_response: Dict[str, Any]) -> Any:
        """
        Extract content from the JSON response of a NIM (HTTP) API request.

        Parameters
        ----------
        json_response : dict of str -> Any
            The JSON response from the NIM API.

        Returns
        -------
        Any
            The extracted content from the response.

        Raises
        ------
        RuntimeError
            If the response format is unexpected (missing 'data' or empty).
        """
        if "data" not in json_response or not json_response["data"]:
            raise RuntimeError("Unexpected response format: 'data' key is missing or empty.")

        return json_response["data"][0]["content"]<|MERGE_RESOLUTION|>--- conflicted
+++ resolved
@@ -123,18 +123,8 @@
             if not batched_images:
                 raise ValueError("No valid images found for gRPC formatting.")
 
-<<<<<<< HEAD
+            # Chunk the images into groups of size up to max_batch_size
             batched_image_chunks = chunk_list(batched_images, max_batch_size)
-
-            # Ensure all images have the same shape (excluding batch dimension)
-            for chunk in batched_image_chunks:
-                shapes = [img.shape[1:] for img in chunk]  # each is (H, W, C)
-                if any(s != shapes[0] for s in shapes[1:]):
-                    raise ValueError(f"All images must have the same dimensions for gRPC batching. Found: {shapes}")
-
-=======
->>>>>>> 3c68091b
-            # Chunk the images into groups of size up to max_batch_size
             batched_inputs = []
             for chunk in batched_image_chunks:
                 # Concatenate along the batch dimension => shape (B, H, W, C) where B <= max_batch_size
