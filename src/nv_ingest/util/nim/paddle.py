--- conflicted
+++ resolved
@@ -51,28 +51,18 @@
                 raise ValueError("The 'base64_images' key must contain a list of base64-encoded strings.")
 
             image_arrays = []
-            self._dims = []
             for b64 in base64_list:
                 img = base64_to_numpy(b64)
                 image_arrays.append(img)
-                self._dims.append((img.shape[0], img.shape[1]))  # (height, width)
             data["image_arrays"] = image_arrays
 
         elif "base64_image" in data:
             # Single-image fallback
             img = base64_to_numpy(data["base64_image"])
             data["image_arrays"] = [img]
-            self._dims = [(img.shape[0], img.shape[1])]  # store one pair
-
-<<<<<<< HEAD
-        # Expecting base64_image in data
-        base64_image = data["base64_image"]
-        image_array = base64_to_numpy(base64_image)
-        data["image_array"] = image_array
-=======
+
         else:
             raise KeyError("Input data must include 'base64_image' or 'base64_images'.")
->>>>>>> 6187c903
 
         return data
 
@@ -87,24 +77,6 @@
         images = data["image_arrays"]
 
         if protocol == "grpc":
-<<<<<<< HEAD
-            logger.debug("Formatting input for gRPC PaddleOCR model")
-            image_data = data["image_array"]
-
-            image_data, metadata = preprocess_image_for_paddle(image_data)
-
-            # Cache image dimensions for computing bounding boxes.
-            self._orig_height = metadata["original_height"]
-            self._orig_width = metadata["original_width"]
-            self._scale_factor = metadata["scale_factor"]
-            self._max_height = metadata["new_height"]
-            self._max_width = metadata["new_width"]
-            self._pad_height = metadata["pad_height"]
-            self._pad_width = metadata["pad_width"]
-
-            image_data = image_data.astype(np.float32)
-            image_data = np.expand_dims(image_data, axis=0)
-=======
             logger.debug("Formatting input for gRPC PaddleOCR model (batched).")
 
             # For each image in the batch:
@@ -112,8 +84,11 @@
             # 2) Cast to float32
             # 3) Expand dims so shape => (1, H, W, C)
             processed = []
+            self._dims = []
             for img in images:
-                arr = preprocess_image_for_paddle(img, self.paddle_version).astype(np.float32)
+                arr, metadata = preprocess_image_for_paddle(img)
+                self._dims.append(metadata)
+                arr = arr.astype(np.float32)
                 arr = np.expand_dims(arr, axis=0)  # => shape (1, H, W, C)
                 processed.append(arr)
 
@@ -126,43 +101,24 @@
             # Concatenate along the batch dimension => shape (B, H, W, C)
             batched_input = np.concatenate(processed, axis=0)
             return batched_input
->>>>>>> 6187c903
 
         elif protocol == "http":
             logger.debug("Formatting input for HTTP PaddleOCR model (batched).")
 
             # For HTTP, we build a single payload that includes ALL images.
-            # Distinguish between legacy vs. new API:
-            if self._is_version_early_access_legacy_api():
-                # Legacy => {"messages":[{"content":[imageObj, imageObj, ...]}]}
-                content_list = []
-                base64_list = data.get("base64_images")
-                if base64_list is None and "base64_image" in data:
-                    # fallback to single
-                    base64_list = [data["base64_image"]]
-
-                for b64 in base64_list:
-                    image_url = f"data:image/png;base64,{b64}"
-                    image_obj = {"type": "image_url", "image_url": {"url": image_url}}
-                    content_list.append(image_obj)
-
-                message = {"content": content_list}
-                payload = {"messages": [message]}
-
-            else:
-                # New => {"input":[ {"type":"image_url","url":...}, {"type":"image_url","url":...}, ... ]}
-                input_list = []
-                base64_list = data.get("base64_images")
-                if base64_list is None and "base64_image" in data:
-                    # fallback to single
-                    base64_list = [data["base64_image"]]
-
-                for b64 in base64_list:
-                    image_url = f"data:image/png;base64,{b64}"
-                    image_obj = {"type": "image_url", "url": image_url}
-                    input_list.append(image_obj)
-
-                payload = {"input": input_list}
+            # New => {"input":[ {"type":"image_url","url":...}, {"type":"image_url","url":...}, ... ]}
+            input_list = []
+            base64_list = data.get("base64_images")
+            if base64_list is None and "base64_image" in data:
+                # fallback to single
+                base64_list = [data["base64_image"]]
+
+            for b64 in base64_list:
+                image_url = f"data:image/png;base64,{b64}"
+                image_obj = {"type": "image_url", "url": image_url}
+                input_list.append(image_obj)
+
+            payload = {"input": input_list}
 
             return payload
         else:
@@ -172,37 +128,14 @@
         """
         Parse the output from the model's inference response. For multi-image gRPC or HTTP,
         """
-<<<<<<< HEAD
-        if protocol == "grpc":
-            logger.debug("Parsing output from gRPC PaddleOCR model")
-
-            return self._extract_content_from_paddle_grpc_response(response, data)
-        elif protocol == "http":
-            logger.debug("Parsing output from HTTP PaddleOCR model")
-            return self._extract_content_from_paddle_http_response(response)
-=======
-        default_table_content_format = (
-            TableFormatEnum.SIMPLE if self._is_version_early_access_legacy_api() else TableFormatEnum.PSEUDO_MARKDOWN
-        )
-        table_content_format = kwargs.get("table_content_format", default_table_content_format)
-
-        # Enforce legacy constraints
-        if self._is_version_early_access_legacy_api() and table_content_format != TableFormatEnum.SIMPLE:
-            logger.warning(
-                f"Paddle version {self.paddle_version} does not support {table_content_format} format. "
-                "The table content will be in `simple` format."
-            )
-            table_content_format = TableFormatEnum.SIMPLE
-
         if protocol == "grpc":
             logger.debug("Parsing output from gRPC PaddleOCR model (batched).")
-            return self._extract_content_from_paddle_grpc_response(response, table_content_format)
+            return self._extract_content_from_paddle_grpc_response(response)
 
         elif protocol == "http":
             logger.debug("Parsing output from HTTP PaddleOCR model (batched).")
-            return self._extract_content_from_paddle_http_response(response, table_content_format)
-
->>>>>>> 6187c903
+            return self._extract_content_from_paddle_http_response(response)
+
         else:
             raise ValueError("Invalid protocol specified. Must be 'grpc' or 'http'.")
 
@@ -239,14 +172,9 @@
         return payload
 
     def _extract_content_from_paddle_http_response(
-<<<<<<< HEAD
         self,
         json_response: Dict[str, Any],
-    ) -> Any:
-=======
-        self, json_response: Dict[str, Any], table_content_format: Optional[str]
     ) -> List[Tuple[str, str]]:
->>>>>>> 6187c903
         """
         Extract content from the JSON response of a PaddleOCR HTTP API request.
         Always return a list of (content, table_content_format) tuples.
@@ -254,65 +182,22 @@
         if "data" not in json_response or not json_response["data"]:
             raise RuntimeError("Unexpected response format: 'data' key is missing or empty.")
 
-<<<<<<< HEAD
-        text_detections = json_response["data"][0]["text_detections"]
-
-        text_predictions = []
-        bounding_boxes = []
-        for text_detection in text_detections:
-            text_predictions.append(text_detection["text_prediction"]["text"])
-            bounding_boxes.append([(point["x"], point["y"]) for point in text_detection["bounding_box"]["points"]])
-
-        text_predictions, bounding_boxes = self._postprocess_paddle_response(
-            text_predictions, bounding_boxes, scale_factor=1.0
-        )
-
-        return text_predictions, bounding_boxes
-
-    def _extract_content_from_paddle_grpc_response(self, response, data):
-        if not isinstance(response, np.ndarray):
-            raise ValueError("Unexpected response format: response is not a NumPy array.")
-
-        bboxes_bytestr, texts_bytestr, _ = response
-        bounding_boxes = json.loads(bboxes_bytestr.decode("utf8"))[0]
-        text_predictions = json.loads(texts_bytestr.decode("utf8"))[0]
-
-        text_predictions, bounding_boxes = self._postprocess_paddle_response(
-            text_predictions, bounding_boxes, scale_factor=self._scale_factor
-        )
-
-        return text_predictions, bounding_boxes
-
-    def _postprocess_paddle_response(self, text_predictions, bounding_boxes, scale_factor):
-=======
         results = []
         for item_idx, item in enumerate(json_response["data"]):
-            if self._is_version_early_access_legacy_api():
-                content = item.get("content", "")
-            else:
-                text_detections = item.get("text_detections", [])
-                text_predictions = []
-                bounding_boxes = []
-                for td in text_detections:
-                    text_predictions.append(td["text_prediction"]["text"])
-                    bounding_boxes.append([(pt["x"], pt["y"]) for pt in td["bounding_box"]["points"]])
-
-                if table_content_format == TableFormatEnum.SIMPLE:
-                    content = " ".join(text_predictions)
-                elif table_content_format == TableFormatEnum.PSEUDO_MARKDOWN:
-                    content = self._convert_paddle_response_to_psuedo_markdown(
-                        bounding_boxes, text_predictions, img_index=item_idx
-                    )
-                else:
-                    raise ValueError(f"Unexpected table format: {table_content_format}")
-
-            results.append(content)
-
-        # Convert each content into a tuple (content, format). Always return a list of such tuples.
-        return [(content, table_content_format) for content in results]
+            text_detections = item.get("text_detections", [])
+            text_predictions = []
+            bounding_boxes = []
+            for td in text_detections:
+                text_predictions.append(td["text_prediction"]["text"])
+                bounding_boxes.append([(pt["x"], pt["y"]) for pt in td["bounding_box"]["points"]])
+
+            results.append([bounding_boxes, text_predictions])
+
+        return results
 
     def _extract_content_from_paddle_grpc_response(
-        self, response: np.ndarray, table_content_format: str
+        self,
+        response: np.ndarray,
     ) -> List[Tuple[str, str]]:
         """
         Parses a gRPC response for one or more images.
@@ -358,81 +243,44 @@
             if isinstance(text_predictions, list) and len(text_predictions) == 1:
                 text_predictions = text_predictions[0]
 
-            # Construct the content string based on the desired format
-            if table_content_format == TableFormatEnum.SIMPLE:
-                content = " ".join(text_predictions)
-            elif table_content_format == TableFormatEnum.PSEUDO_MARKDOWN:
-                content = self._convert_paddle_response_to_psuedo_markdown(
-                    bounding_boxes, text_predictions, img_index=i
-                )
-            else:
-                raise ValueError(f"Unexpected table format: {table_content_format}")
-
-            results.append((content, table_content_format))
+            bounding_boxes, text_predictions = self._postprocess_paddle_response(
+                bounding_boxes,
+                text_predictions,
+                img_index=i,
+            )
+
+            results.append([bounding_boxes, text_predictions])
 
         return results
 
-    def _convert_paddle_response_to_psuedo_markdown(
+    def _postprocess_paddle_response(
         self, bounding_boxes: List[Any], text_predictions: List[str], img_index: int = 0
     ) -> str:
         """
         Convert bounding boxes & text to pseudo-markdown. For multiple images,
         we use self._dims[img_index] to recover the correct height/width.
         """
-        if img_index >= len(self._dims):
-            logger.warning("Image index out of range for stored dimensions. Using first image dims by default.")
-            target_h, target_w = self._dims[0]
-        else:
-            target_h, target_w = self._dims[img_index]
-
->>>>>>> 6187c903
+        max_width = self._dims[img_index]["new_width"]
+        max_height = self._dims[img_index]["new_height"]
+        pad_width = self._dims[img_index]["pad_width"]
+        pad_height = self._dims[img_index]["pad_height"]
+        scale_factor = self._dims[img_index]["scale_factor"]
+
         bboxes = []
         texts = []
-
         for box, txt in zip(bounding_boxes, text_predictions):
             if box == "nan":
                 continue
             points = []
             for point in box:
-<<<<<<< HEAD
-                # The coordinates from Paddle are normlized. Convert them back to integers,
-                # and scale or shift them back to their original positions if padded or scaled.
-                x_pixels = float(point[0]) * self._max_width - self._pad_width
-                y_pixels = float(point[1]) * self._max_height - self._pad_height
+                # Convert normalized coords back to actual pixel coords,
+                # and shift them back to their original positions if padded.
+                x_pixels = float(point[0]) * max_width - pad_width
+                y_pixels = float(point[1]) * max_height - pad_height
                 x_original = x_pixels / scale_factor
                 y_original = y_pixels / scale_factor
                 points.append([x_original, y_original])
             bboxes.append(points)
             texts.append(txt)
 
-        return texts, bboxes
-=======
-                # Convert normalized coords back to actual pixel coords
-                x = float(point[0]) * target_w
-                y = float(point[1]) * target_h
-                points.append([x, y])
-            bboxes.append(points)
-            texts.append(txt)
-
-        if not bboxes or not texts:
-            return ""
-
-        bboxes = np.array(bboxes).astype(int)
-        bboxes = bboxes.reshape(-1, 8)[:, [0, 1, 2, -1]]
-
-        preds_df = pd.DataFrame(
-            {"x0": bboxes[:, 0], "y0": bboxes[:, 1], "x1": bboxes[:, 2], "y1": bboxes[:, 3], "text": texts}
-        )
-        preds_df = preds_df.sort_values("y0")
-
-        dbscan = DBSCAN(eps=10, min_samples=1)
-        dbscan.fit(preds_df["y0"].values[:, None])
-
-        preds_df["cluster"] = dbscan.labels_
-        preds_df = preds_df.sort_values(["cluster", "x0"])
-
-        results = ""
-        for _, dfg in preds_df.groupby("cluster"):
-            results += "| " + " | ".join(dfg["text"].values.tolist()) + " |\n"
-        return results
->>>>>>> 6187c903
+        return bboxes, texts