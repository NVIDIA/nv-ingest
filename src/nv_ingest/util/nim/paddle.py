import json
import logging
from typing import Any, List, Tuple
from typing import Dict
from typing import Optional

import numpy as np

from nv_ingest.util.image_processing.transforms import base64_to_numpy
from nv_ingest.util.nim.helpers import ModelInterface
from nv_ingest.util.nim.helpers import preprocess_image_for_paddle

logger = logging.getLogger(__name__)


class PaddleOCRModelInterface(ModelInterface):
    """
    An interface for handling inference with a PaddleOCR model, supporting both gRPC and HTTP protocols.
    """

    def name(self) -> str:
        """
        Get the name of the model interface.

        Returns
        -------
        str
            The name of the model interface.
        """
        return "PaddleOCR"

    def prepare_data_for_inference(self, data: Dict[str, Any]) -> Dict[str, Any]:
        """
        Decode one or more base64-encoded images into NumPy arrays, storing them
        alongside their dimensions in `data`.

        Parameters
        ----------
        data : dict of str -> Any
            The input data containing either:
             - 'base64_image': a single base64-encoded image, or
             - 'base64_images': a list of base64-encoded images.

        Returns
        -------
        dict of str -> Any
            The updated data dictionary with the following keys added:
            - "image_arrays": List of decoded NumPy arrays of shape (H, W, C).
            - "image_dims": List of (height, width) tuples for each decoded image.

        Raises
        ------
        KeyError
            If neither 'base64_image' nor 'base64_images' is found in `data`.
        ValueError
            If 'base64_images' is present but is not a list.
        """
        if "base64_images" in data:
            base64_list = data["base64_images"]
            if not isinstance(base64_list, list):
                raise ValueError("The 'base64_images' key must contain a list of base64-encoded strings.")

            image_arrays: List[np.ndarray] = []
            for b64 in base64_list:
                img = base64_to_numpy(b64)
                image_arrays.append(img)

            data["image_arrays"] = image_arrays

        elif "base64_image" in data:
            # Single-image fallback
            img = base64_to_numpy(data["base64_image"])
            data["image_arrays"] = [img]

        else:
            raise KeyError("Input data must include 'base64_image' or 'base64_images'.")

        return data

    def format_input(self, data: Dict[str, Any], protocol: str, max_batch_size: int, **kwargs) -> Any:
        """
        Format input data for the specified protocol ("grpc" or "http"), supporting batched data.

        Parameters
        ----------
        data : dict of str -> Any
            The input data dictionary, expected to contain "image_arrays" (list of np.ndarray).
        protocol : str
            The inference protocol, either "grpc" or "http".
        max_batch_size : int
            The maximum batch size batching.

        Returns
        -------
        Any
            A list of formatted batches. For gRPC, each item is a batched NumPy array of shape (B, H, W, C)
            where B <= max_batch_size. For HTTP, each item is a JSON-serializable payload containing the
            base64 images in the format required by the PaddleOCR endpoint.

        Raises
        ------
        KeyError
            If "image_arrays" is not found in `data`.
        ValueError
            If an invalid protocol is specified, or if the image shapes are inconsistent for gRPC batching.
        """
        if "image_arrays" not in data:
            raise KeyError("Expected 'image_arrays' in data. Call prepare_data_for_inference first.")

        images = data["image_arrays"]

<<<<<<< HEAD
        dims: List[Dict[str, Any]] = []
        data["image_dims"] = dims
=======
        # Helper function to split a list into chunks of size up to chunk_size.
        def chunk_list(lst, chunk_size):
            return [lst[i : i + chunk_size] for i in range(0, len(lst), chunk_size)]
>>>>>>> c45a0dea

        if protocol == "grpc":
            logger.debug("Formatting input for gRPC PaddleOCR model (batched).")

            processed: List[np.ndarray] = []
            for img in images:
                arr, _dims = preprocess_image_for_paddle(img)
                dims.append(_dims)
                arr = arr.astype(np.float32)
                arr = np.expand_dims(arr, axis=0)  # => shape (1, H, W, C)
                processed.append(arr)

            # Check that all images have the same shape (excluding batch dimension)
            shapes = [p.shape[1:] for p in processed]  # List of (H, W, C) shapes
            if not all(s == shapes[0] for s in shapes[1:]):
                raise ValueError(f"All images must have the same dimensions for gRPC batching. Found: {shapes}")

            batches = []
            for chunk in chunk_list(processed, max_batch_size):
                # Concatenate arrays in the chunk along the batch dimension => shape (B, H, W, C)
                batched_input = np.concatenate(chunk, axis=0)
                batches.append(batched_input)

            return batches

        elif protocol == "http":
            logger.debug("Formatting input for HTTP PaddleOCR model (batched).")

<<<<<<< HEAD
            # For HTTP, we build a single payload that includes ALL images.
            # New => {"input":[ {"type":"image_url","url":...}, {"type":"image_url","url":...}, ... ]}
            input_list = []
            base64_list = data.get("base64_images")
            if base64_list is None and "base64_image" in data:
                # fallback to single
                base64_list = [data["base64_image"]]

            for b64 in base64_list:
                image_url = f"data:image/png;base64,{b64}"
                image_obj = {"type": "image_url", "url": image_url}
                input_list.append(image_obj)

            payload = {"input": input_list}

            return payload
=======
            # Use legacy or new API based on the PaddleOCR version
            if self._is_version_early_access_legacy_api():
                content_list: List[Dict[str, Any]] = []
                base64_list = data.get("base64_images")
                if base64_list is None and "base64_image" in data:
                    # fallback to single image
                    base64_list = [data["base64_image"]]

                for b64 in base64_list:
                    image_url = f"data:image/png;base64,{b64}"
                    image_obj = {"type": "image_url", "image_url": {"url": image_url}}
                    content_list.append(image_obj)

                batches = []
                for chunk in chunk_list(content_list, max_batch_size):
                    message = {"content": chunk}
                    payload = {"messages": [message]}
                    batches.append(payload)
                return batches

            else:
                input_list: List[Dict[str, Any]] = []
                base64_list = data.get("base64_images")
                if base64_list is None and "base64_image" in data:
                    # fallback to single image
                    base64_list = [data["base64_image"]]

                for b64 in base64_list:
                    image_url = f"data:image/png;base64,{b64}"
                    image_obj = {"type": "image_url", "url": image_url}
                    input_list.append(image_obj)

                batches = []
                for chunk in chunk_list(input_list, max_batch_size):
                    payload = {"input": chunk}
                    batches.append(payload)
                return batches
>>>>>>> c45a0dea

        else:
            raise ValueError("Invalid protocol specified. Must be 'grpc' or 'http'.")

    def parse_output(self, response: Any, protocol: str, data: Optional[Dict[str, Any]] = None, **kwargs: Any) -> Any:
        """
        Parse the model's inference response for the given protocol. The parsing
        may handle batched outputs for multiple images.

        Parameters
        ----------
        response : Any
            The raw response from the PaddleOCR model.
        protocol : str
            The protocol used for inference, "grpc" or "http".
        data : dict of str -> Any, optional
            Additional data dictionary that may include "image_dims" for bounding box scaling.
        **kwargs : Any
            Additional keyword arguments, such as custom `table_content_format`.

        Returns
        -------
        Any
            The parsed output, typically a list of (content, table_content_format) tuples.

        Raises
        ------
        ValueError
            If an invalid protocol is specified.
        """
        # Retrieve image dimensions if available
        dims: Optional[List[Tuple[int, int]]] = data.get("image_dims") if data else None

        if protocol == "grpc":
            logger.debug("Parsing output from gRPC PaddleOCR model (batched).")
            return self._extract_content_from_paddle_grpc_response(response, dims)

        elif protocol == "http":
            logger.debug("Parsing output from HTTP PaddleOCR model (batched).")
            return self._extract_content_from_paddle_http_response(response)

        else:
            raise ValueError("Invalid protocol specified. Must be 'grpc' or 'http'.")

    def process_inference_results(self, output: Any, **kwargs: Any) -> Any:
        """
        Process inference results for the PaddleOCR model.

        Parameters
        ----------
        output : Any
            The raw output parsed from the PaddleOCR model.
        **kwargs : Any
            Additional keyword arguments for customization.

        Returns
        -------
        Any
            The post-processed inference results. By default, this simply returns the output
            as the table content (or content list).
        """
        return output

    def _prepare_paddle_payload(self, base64_img: str) -> Dict[str, Any]:
        """
        DEPRECATED by batch logic in format_input. Kept here if you need single-image direct calls.

        Parameters
        ----------
        base64_img : str
            A single base64-encoded image string.

        Returns
        -------
        dict of str -> Any
            The payload in either legacy or new format for PaddleOCR's HTTP endpoint.
        """
        image_url = f"data:image/png;base64,{base64_img}"

        image = {"type": "image_url", "url": image_url}
        payload = {"input": [image]}

        return payload

    def _extract_content_from_paddle_http_response(
        self,
        json_response: Dict[str, Any],
        table_content_format: Optional[str],
    ) -> List[Tuple[str, str]]:
        """
        Extract content from the JSON response of a PaddleOCR HTTP API request.

        Parameters
        ----------
        json_response : dict of str -> Any
            The JSON response returned by the PaddleOCR endpoint.
        table_content_format : str or None
            The specified format for table content (e.g., 'simple' or 'pseudo_markdown').

        Returns
        -------
        list of (str, str)
            A list of (content, table_content_format) tuples, one for each image result.

        Raises
        ------
        RuntimeError
            If the response format is missing or invalid.
        ValueError
            If the `table_content_format` is unrecognized.
        """
        if "data" not in json_response or not json_response["data"]:
            raise RuntimeError("Unexpected response format: 'data' key is missing or empty.")

        results: List[str] = []
        for item_idx, item in enumerate(json_response["data"]):
            text_detections = item.get("text_detections", [])
            text_predictions = []
            bounding_boxes = []
            for td in text_detections:
                text_predictions.append(td["text_prediction"]["text"])
                bounding_boxes.append([[pt["x"], pt["y"]] for pt in td["bounding_box"]["points"]])

            results.append([bounding_boxes, text_predictions])

        return results

    def _extract_content_from_paddle_grpc_response(
        self,
        response: np.ndarray,
        dimensions: List[Dict[str, Any]],
    ) -> List[Tuple[str, str]]:
        """
        Parse a gRPC response for one or more images. The response can have two possible shapes:
          - (3,) for batch_size=1
          - (3, n) for batch_size=n

        In either case:
          response[0, i]: byte string containing bounding box data
          response[1, i]: byte string containing text prediction data
          response[2, i]: (Optional) additional data/metadata (ignored here)

        Parameters
        ----------
        response : np.ndarray
            The raw NumPy array from gRPC. Expected shape: (3,) or (3, n).
        table_content_format : str
            The format of the output text content, e.g. 'simple' or 'pseudo_markdown'.
        dims : list of dict, optional
            A list of dict for each corresponding image, used for bounding box scaling.

        Returns
        -------
        list of (str, str)
            A list of (content, table_content_format) for each image.

        Raises
        ------
        ValueError
            If the response is not a NumPy array or has an unexpected shape,
            or if the `table_content_format` is unrecognized.
        """
        if not isinstance(response, np.ndarray):
            raise ValueError("Unexpected response format: response is not a NumPy array.")

        # If we have shape (3,), convert to (3, 1)
        if response.ndim == 1 and response.shape == (3,):
            response = response.reshape(3, 1)
        elif response.ndim != 2 or response.shape[0] != 3:
            raise ValueError(f"Unexpected response shape: {response.shape}. Expecting (3,) or (3, n).")

        batch_size = response.shape[1]
        results: List[Tuple[str, str]] = []

        for i in range(batch_size):
            # 1) Parse bounding boxes
            bboxes_bytestr: bytes = response[0, i]
            bounding_boxes = json.loads(bboxes_bytestr.decode("utf8"))

            # 2) Parse text predictions
            texts_bytestr: bytes = response[1, i]
            text_predictions = json.loads(texts_bytestr.decode("utf8"))

            # 3) Log the third element (extra data/metadata) if needed
            extra_data_bytestr: bytes = response[2, i]
            logger.debug(f"Ignoring extra_data for image {i}: {extra_data_bytestr}")

            # Some gRPC responses nest single-item lists; flatten them if needed
            if isinstance(bounding_boxes, list) and len(bounding_boxes) == 1:
                bounding_boxes = bounding_boxes[0]
            if isinstance(text_predictions, list) and len(text_predictions) == 1:
                text_predictions = text_predictions[0]

            bounding_boxes, text_predictions = self._postprocess_paddle_response(
                bounding_boxes,
                text_predictions,
                dimensions,
                img_index=i,
            )

            results.append([bounding_boxes, text_predictions])

        return results

    @staticmethod
    def _postprocess_paddle_response(
        bounding_boxes: List[Any],
        text_predictions: List[str],
        dims: Optional[List[Dict[str, Any]]] = None,
        img_index: int = 0,
    ) -> Tuple[List[Any], List[str]]:
        """
        Convert bounding boxes with normalized coordinates to pixel cooridnates by using
        the dimensions. Also shift the coorindates if the inputs were padded. For multiple images,
        the correct image dimensions (height, width) are retrieved from `dims[img_index]`.

        Parameters
        ----------
        bounding_boxes : list of Any
            A list (per line of text) of bounding boxes, each a list of (x, y) points.
        text_predictions : list of str
            A list of text predictions, one for each bounding box.
        img_index : int, optional
            The index of the image for which bounding boxes are being converted. Default is 0.
        dims : list of dict, optional
            A list of dictionaries, where each dictionary contains image-specific dimensions
            and scaling information:
                - "new_width" (int): The width of the image after processing.
                - "new_height" (int): The height of the image after processing.
                - "pad_width" (int, optional): The width of padding added to the image.
                - "pad_height" (int, optional): The height of padding added to the image.
                - "scale_factor" (float, optional): The scaling factor applied to the image.

        Returns
        -------
        Tuple[List[Any], List[str]]
            Bounding boxes scaled backed to the original dimensions and detected text lines.

        Notes
        -----
        - If `dims` is None or `img_index` is out of range, bounding boxes will not be scaled properly.
        """
        # Default to no scaling if dims are missing or out of range
        if not dims:
            raise ValueError("No image_dims provided.")
        else:
            if img_index >= len(dims):
                logger.warning("Image index out of range for stored dimensions. Using first image dims by default.")
                img_index = 0

        max_width = dims[img_index]["new_width"]
        max_height = dims[img_index]["new_height"]
        pad_width = dims[img_index].get("pad_width", 0)
        pad_height = dims[img_index].get("pad_height", 0)
        scale_factor = dims[img_index].get("scale_factor", 1.0)

        bboxes: List[List[float]] = []
        texts: List[str] = []

        # Convert normalized coords back to actual pixel coords
        for box, txt in zip(bounding_boxes, text_predictions):
            if box == "nan":
                continue
            points: List[List[float]] = []
            for point in box:
                # Convert normalized coords back to actual pixel coords,
                # and shift them back to their original positions if padded.
                x_pixels = float(point[0]) * max_width - pad_width
                y_pixels = float(point[1]) * max_height - pad_height
                x_original = x_pixels / scale_factor
                y_original = y_pixels / scale_factor
                points.append([x_original, y_original])
            bboxes.append(points)
            texts.append(txt)

        return bboxes, texts<|MERGE_RESOLUTION|>--- conflicted
+++ resolved
@@ -109,14 +109,12 @@
 
         images = data["image_arrays"]
 
-<<<<<<< HEAD
         dims: List[Dict[str, Any]] = []
         data["image_dims"] = dims
-=======
+
         # Helper function to split a list into chunks of size up to chunk_size.
         def chunk_list(lst, chunk_size):
             return [lst[i : i + chunk_size] for i in range(0, len(lst), chunk_size)]
->>>>>>> c45a0dea
 
         if protocol == "grpc":
             logger.debug("Formatting input for gRPC PaddleOCR model (batched).")
@@ -145,7 +143,6 @@
         elif protocol == "http":
             logger.debug("Formatting input for HTTP PaddleOCR model (batched).")
 
-<<<<<<< HEAD
             # For HTTP, we build a single payload that includes ALL images.
             # New => {"input":[ {"type":"image_url","url":...}, {"type":"image_url","url":...}, ... ]}
             input_list = []
@@ -162,45 +159,6 @@
             payload = {"input": input_list}
 
             return payload
-=======
-            # Use legacy or new API based on the PaddleOCR version
-            if self._is_version_early_access_legacy_api():
-                content_list: List[Dict[str, Any]] = []
-                base64_list = data.get("base64_images")
-                if base64_list is None and "base64_image" in data:
-                    # fallback to single image
-                    base64_list = [data["base64_image"]]
-
-                for b64 in base64_list:
-                    image_url = f"data:image/png;base64,{b64}"
-                    image_obj = {"type": "image_url", "image_url": {"url": image_url}}
-                    content_list.append(image_obj)
-
-                batches = []
-                for chunk in chunk_list(content_list, max_batch_size):
-                    message = {"content": chunk}
-                    payload = {"messages": [message]}
-                    batches.append(payload)
-                return batches
-
-            else:
-                input_list: List[Dict[str, Any]] = []
-                base64_list = data.get("base64_images")
-                if base64_list is None and "base64_image" in data:
-                    # fallback to single image
-                    base64_list = [data["base64_image"]]
-
-                for b64 in base64_list:
-                    image_url = f"data:image/png;base64,{b64}"
-                    image_obj = {"type": "image_url", "url": image_url}
-                    input_list.append(image_obj)
-
-                batches = []
-                for chunk in chunk_list(input_list, max_batch_size):
-                    payload = {"input": chunk}
-                    batches.append(payload)
-                return batches
->>>>>>> c45a0dea
 
         else:
             raise ValueError("Invalid protocol specified. Must be 'grpc' or 'http'.")
