--- conflicted
+++ resolved
@@ -175,11 +175,7 @@
     summary="Fetch the result of a previously submitted job by its job_id",
     operation_id="fetch_job",
 )
-<<<<<<< HEAD
-async def fetch_job_state_first(job_id: str, ingest_service: INGEST_SERVICE_T):
-=======
 async def fetch_job(job_id: str, ingest_service: INGEST_SERVICE_T):
->>>>>>> 1e4cc9a0
     """
     Fetches job result, checking job state *before* attempting data retrieval.
 
