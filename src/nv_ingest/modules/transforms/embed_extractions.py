# SPDX-FileCopyrightText: Copyright (c) 2024, NVIDIA CORPORATION & AFFILIATES.
# All rights reserved.
# SPDX-License-Identifier: Apache-2.0


import logging
import traceback
from typing import Iterable, List

import mrc
import pandas as pd
from morpheus.messages import ControlMessage, MessageMeta
from morpheus.utils.control_message_utils import cm_skip_processing_if_failed
from morpheus.utils.module_utils import ModuleLoaderFactory, register_module
from mrc.core import operators as ops
from openai import OpenAI

import cudf

from nv_ingest.schemas.embed_extractions_schema import EmbedExtractionsSchema
from nv_ingest.schemas.metadata_schema import ContentTypeEnum, InfoMessageMetadataSchema, StatusEnum, TaskTypeEnum
from nv_ingest.util.exception_handlers.decorators import nv_ingest_node_failure_context_manager
from nv_ingest.util.flow_control import filter_by_task
from nv_ingest.util.modules.config_validator import fetch_and_validate_module_config
from nv_ingest.util.schema.schema_validator import validate_schema
from nv_ingest.util.tracing import traceable

logger = logging.getLogger(__name__)

MODULE_NAME = "embed_extractions"
MODULE_NAMESPACE = "nv_ingest"

EmbedExtractionsLoaderFactory = ModuleLoaderFactory(MODULE_NAME, MODULE_NAMESPACE, EmbedExtractionsSchema)


def _make_async_request(
    prompts: List[str],
    api_key: str,
    endpoint_url: str,
    model_name: str,
    encoding_format: str,
    input_type: str,
    truncate: str,
    filter_errors: bool,
) -> list:
    """
    A function that interacts directly with the NIM embedding service to caculate embeddings for a batch of prompts.
<<<<<<< HEAD

    Parameters
    ----------
    prompts : ControlMessage
        List of all prompts that will be sent to the NIM embedding service.
    api_key : str
        The valid NGC api key to make requests to the NIM embedding service.
    endpoint_url : str
        The url of the hosted embedding NIM.
    model_name : str
        Specifies the embedding model used in the embedding NIM.
    encoding_format : str
        The format to return the embeddings in, valid values are "float" or "base64"
    input_type : str
        nvidia/nv-embedqa-e5-v5 operates in `passage` or `query` mode, and thus require the `input_type` parameter.
        `passage` is used when generating embeddings during indexing. `query` is used when generating embeddings during
        querying. It is very important to use the correct `input_type`. Failure to do so will result in large drops in
        retrieval accuracy.
    truncate : str
        Specifies how inputs longer than the maximum token length of the model are handled. Passing `START` discards
        the start of the input. `END` discards the end of the input. In both cases, input is discarded until the
        remaining input is exactly the maximum input token length for the model. If `NONE` is selected, when the input
        exceeds the maximum input token length an error will be returned.
    filter_errors : bool
        A flag used set the filter criteria in an info message, allowing the pipeline drop embeddings with errors in a
        future step.

    Returns
    -------
        response : dict
            A dictionary containing embeddings and list of info messages for errors that occured during the request to
            the NIM.
=======
>>>>>>> 50ebc0a1
    """
    response = {}

    try:
        client = OpenAI(
            api_key=api_key,
            base_url=endpoint_url,
        )

        resp = client.embeddings.create(
            input=prompts,
            model=model_name,
            encoding_format=encoding_format,
            extra_body={"input_type": input_type, "truncate": truncate},
        )

        response["embedding"] = resp.data
        response["info_msg"] = None

    except Exception as err:
        info_msg = {
            "task": TaskTypeEnum.EMBED.value,
            "status": StatusEnum.ERROR.value,
            "message": f"Embedding error: {err}",
            "filter": filter_errors,
        }

        validated_info_msg = validate_schema(info_msg, InfoMessageMetadataSchema).model_dump()

        response["embedding"] = [None] * len(prompts)
        response["info_msg"] = validated_info_msg

        raise RuntimeError(f"Embedding error occurred. Info message: {validated_info_msg}") from err

    return response


def _async_request_handler(
    prompts: List[str],
    api_key: str,
    endpoint_url: str,
    model_name: str,
    encoding_format: str,
    input_type: str,
    truncate: str,
    filter_errors: bool,
) -> List[dict]:
    """
<<<<<<< HEAD
    A function to gather caculated embedding results from the NIM embedding service.

    Parameters
    ----------
    prompts : ControlMessage
        List of all prompts that will be sent to the NIM embedding service.
    api_key : str
        The valid NGC api key to make requests to the NIM embedding service.
    endpoint_url : str
        The url of the hosted embedding NIM.
    model_name : str
        Specifies the embedding model used in the embedding NIM.
    encoding_format : str
        The format to return the embeddings in, valid values are "float" or "base64"
    input_type : str
        nvidia/nv-embedqa-e5-v5 operates in `passage` or `query` mode, and thus require the `input_type` parameter.
        `passage` is used when generating embeddings during indexing. `query` is used when generating embeddings during
        querying. It is very important to use the correct `input_type`. Failure to do so will result in large drops in
        retrieval accuracy.
    truncate : str
        Specifies how inputs longer than the maximum token length of the model are handled. Passing `START` discards
        the start of the input. `END` discards the end of the input. In both cases, input is discarded until the
        remaining input is exactly the maximum input token length for the model. If `NONE` is selected, when the input
        exceeds the maximum input token length an error will be returned.
    filter_errors : bool
        A flag used set the filter criteria in an info message, allowing the pipeline drop embeddings with errors in a
        future step.

    Returns
    -------
        res : list
            A list of dictionaries containing embeddings and info messages describing errors that occured during each
            request.
    """

    res = await asyncio.gather(
        *(
            (
                _make_async_request(
                    prompts=prompt_batch,
                    api_key=api_key,
                    endpoint_url=endpoint_url,
                    model_name=model_name,
                    encoding_format=encoding_format,
                    input_type=input_type,
                    truncate=truncate,
                    filter_errors=filter_errors,
                )
=======
    A function to gather calculated embedding results from the NIM embedding service.
    """
    from concurrent.futures import ThreadPoolExecutor

    with ThreadPoolExecutor() as executor:
        futures = [
            executor.submit(
                _make_async_request,
                prompts=prompt_batch,
                api_key=api_key,
                embedding_nim_endpoint=embedding_nim_endpoint,
                embedding_model=embedding_model,
                encoding_format=encoding_format,
                input_type=input_type,
                truncate=truncate,
                filter_errors=filter_errors,
>>>>>>> 50ebc0a1
            )
            for prompt_batch in prompts
        ]
        results = [future.result() for future in futures]

    return results


def _async_runner(
    prompts: List[str],
    api_key: str,
    endpoint_url: str,
    model_name: str,
    encoding_format: str,
    input_type: str,
    truncate: str,
    filter_errors: bool,
) -> dict:
    """
<<<<<<< HEAD
    A function asynchronously launch all NIM embedding requests in the supplied asyncio event loop.

    Parameters
    ----------
    prompts : ControlMessage
        List of all prompts that will be sent to the NIM embedding service.
    api_key : str
        The valid NGC api key to make requests to the NIM embedding service.
    endpoint_url : str
        The url of the hosted embedding NIM.
    model_name : str
        Specifies the embedding model used in the embedding NIM.
    encoding_format : str
        The format to return the embeddings in, valid values are "float" or "base64"
    input_type : str
        nvidia/nv-embedqa-e5-v5 operates in `passage` or `query` mode, and thus require the `input_type` parameter.
        `passage` is used when generating embeddings during indexing. `query` is used when generating embeddings during
        querying. It is very important to use the correct `input_type`. Failure to do so will result in large drops in
        retrieval accuracy.
    truncate : str
        Specifies how inputs longer than the maximum token length of the model are handled. Passing `START` discards
        the start of the input. `END` discards the end of the input. In both cases, input is discarded until the
        remaining input is exactly the maximum input token length for the model. If `NONE` is selected, when the input
        exceeds the maximum input token length an error will be returned.
    event_loop : asyncio.SelectorEventLoop
        The asyncio event loop used to manage asynchronous requests to embedding service.
    filter_errors : bool
        A flag used set the filter criteria in an info message, allowing the pipeline drop embeddings with errors in a
        future step.

    Returns
    -------
        flat_results : dict
            A dictionary containing a list of embeddings and list of info messages for errors that occured.
    """

    results = event_loop.run_until_complete(
        _async_request_handler(
            prompts,
            api_key,
            endpoint_url,
            model_name,
            encoding_format,
            input_type,
            truncate,
            filter_errors,
        )
=======
    A function that concurrently launches all NIM embedding requests.
    """
    results = _async_request_handler(
        prompts,
        api_key,
        embedding_nim_endpoint,
        embedding_model,
        encoding_format,
        input_type,
        truncate,
        filter_errors,
>>>>>>> 50ebc0a1
    )

    flat_results = {"embeddings": [], "info_msgs": []}
    for batch_dict in results:
        info_msg = batch_dict["info_msg"]
        for embedding in batch_dict["embedding"]:
            if not isinstance(embedding, list):
                if embedding is not None:
                    flat_results["embeddings"].append(embedding.embedding)
                else:
                    flat_results["embeddings"].append(embedding)
            else:
                flat_results["embeddings"].append(embedding)
            flat_results["info_msgs"].append(info_msg)

    return flat_results


def _add_embeddings(row, embeddings, info_msgs):
    """
    A pandas UDF that updates a row of extractions with an embedding, an info message for failed embeddings,
    a document type (if contains an info message), and a contains embedding flag to simplify internal pipeline
    filtering.
    """
    row["metadata"]["embedding"] = embeddings[row.name]
    if info_msgs[row.name] is not None:
        row["metadata"]["info_message_metadata"] = info_msgs[row.name]
        row["document_type"] = ContentTypeEnum.INFO_MSG
        row["_contains_embeddings"] = False
    else:
        row["_contains_embeddings"] = True

    return row


def _get_pandas_text_content(row):
    """
    A pandas UDF used to select extracted text content to be used to create embeddings.
    """
    return row["content"]


def _get_pandas_table_content(row):
    """
    A pandas UDF used to select extracted table/chart content to be used to create embeddings.
    """
    return row["table_metadata"]["table_content"]


def _get_pandas_image_content(row):
    """
    A pandas UDF used to select extracted image captions to be used to create embeddings.
    """
    return row["image_metadata"]["caption"]


def _get_cudf_text_content(df: cudf.DataFrame):
    """
    A cuDF UDF used to select extracted text content to be used to create embeddings.
    """
    return df.struct.field("content")


def _get_cudf_table_content(df: cudf.DataFrame):
    """
    A cuDF UDF used to select extracted table/chart content to be used to create embeddings.
    """
    return df.struct.field("table_metadata").struct.field("table_content")


def _get_cudf_image_content(df: cudf.DataFrame):
    """
    A cuDF UDF used to select extracted image captions to be used to create embeddings.
    """
    return df.struct.field("image_metadata").struct.field("caption")


def _batch_generator(iterable: Iterable, batch_size=10):
    """
    A generator to yield batches of size `batch_size` from an iterable.
    """
    iter_len = len(iterable)
    for idx in range(0, iter_len, batch_size):
        yield iterable[idx : min(idx + batch_size, iter_len)]


def _generate_batches(prompts: List[str], batch_size: int = 100):
    """
    A function to create a list of batches of size `batch_size` from a list of prompts.
    """
    return [x for x in _batch_generator(prompts, batch_size)]


def _generate_embeddings(
    ctrl_msg: ControlMessage,
    batch_size: int,
    api_key: str,
    endpoint_url: str,
    model_name: str,
    encoding_format: str,
    input_type: str,
    truncate: str,
    filter_errors: bool,
):
    """
    A function to generate text embeddings for supported content types (TEXT, STRUCTURED, IMAGE).
<<<<<<< HEAD

    This function dynamically selects the appropriate metadata field based on content type and
    calculates embeddings using the NIM embedding service. AUDIO and VIDEO types are stubbed and skipped.

    Parameters
    ----------
    ctrl_msg : ControlMessage
        The incoming control message which contains metadata to filter on and content used to create embeddings.
    content_type : ContentTypeEnum
        The content type will specify the filter criteria. Data that survives the filter is used to create embeddings.
    event_loop : asyncio.SelectorEventLoop
        The asyncio event loop used to manage asynchronous requests to embedding service.
    batch_size : int
        All elements to be embedded will be grouped into batches of size `batch_size`.
    api_key : str
        The valid NGC api key to make requests to the NIM embedding service.
    endpoint_url : str
        The url of the hosted embedding NIM.
    model_name : str
        Specifies the embedding model used in the embedding NIM.
    encoding_format : str
        The format to return the embeddings in, valid values are "float" or "base64"
    input_type : str
        nvidia/nv-embedqa-e5-v5 operates in `passage` or `query` mode, and thus require the `input_type` parameter.
        `passage` is used when generating embeddings during indexing. `query` is used when generating embeddings during
        querying. It is very important to use the correct `input_type`. Failure to do so will result in large
        drops in retrieval accuracy.
    truncate : str
        Specifies how inputs longer than the maximum token length of the model are handled. Passing `START` discards
        the start of the input. `END` discards the end of the input. In both cases, input is discarded until the
        remaining input is exactly the maximum input token length for the model. If `NONE` is selected, when the input
        exceeds the maximum input token length an error will be returned.
    filter_errors : bool
        A flag used set the filter criteria in an info message, allowing the pipeline drop embeddings with errors in a
        future step.

    Returns
    -------
        df_text : pd.DataFrame
            Pandas dataframe including metadata with added embeddings and `_content` field for internal pipeline use.
        content_mask : cudf.Series
            A boolean mask representing rows filtered to calculate embeddings.
=======
>>>>>>> 50ebc0a1
    """
    cudf_content_extractor = {
        ContentTypeEnum.TEXT: _get_cudf_text_content,
        ContentTypeEnum.STRUCTURED: _get_cudf_table_content,
        ContentTypeEnum.IMAGE: _get_cudf_image_content,
        ContentTypeEnum.AUDIO: lambda _: None,  # Not supported yet.
        ContentTypeEnum.VIDEO: lambda _: None,  # Not supported yet.
    }
    pandas_content_extractor = {
        ContentTypeEnum.TEXT: _get_pandas_text_content,
        ContentTypeEnum.STRUCTURED: _get_pandas_table_content,
        ContentTypeEnum.IMAGE: _get_pandas_image_content,
        ContentTypeEnum.AUDIO: lambda _: None,  # Not supported yet.
        ContentTypeEnum.VIDEO: lambda _: None,  # Not supported yet.
    }

    logger.debug("Generating text embeddings for supported content types: TEXT, STRUCTURED, IMAGE.")

    embedding_dataframes = []
    content_masks = []

    with ctrl_msg.payload().mutable_dataframe() as mdf:
        if mdf.empty:
            return ctrl_msg

        for content_type, content_getter in pandas_content_extractor.items():
            if not content_getter:
                logger.debug(f"Skipping unsupported content type: {content_type}")
                continue

            content_mask = mdf["document_type"] == content_type.value
            if not content_mask.any():
                continue

            cudf_content_getter = cudf_content_extractor[content_type]
            content_text_mask = cudf_content_getter(mdf["metadata"]).str.strip() != ""
            content_mask = (content_mask & content_text_mask).fillna(False)
            if not content_mask.any():
                continue

            df_content = mdf.loc[content_mask].to_pandas().reset_index(drop=True)
            filtered_content = df_content["metadata"].apply(content_getter)
            # Force using a fixed batch size of 8192, ignoring the provided batch_size parameter.
            filtered_content_batches = _generate_batches(filtered_content.tolist(), batch_size=batch_size)
            content_embeddings = _async_runner(
                filtered_content_batches,
                api_key,
                endpoint_url,
                model_name,
                encoding_format,
                input_type,
                truncate,
                filter_errors,
            )
            df_content[["metadata", "document_type", "_contains_embeddings"]] = df_content.apply(
                _add_embeddings, **content_embeddings, axis=1
            )[["metadata", "document_type", "_contains_embeddings"]]
            df_content["_content"] = filtered_content

            embedding_dataframes.append(df_content)
            content_masks.append(content_mask)

    message = _concatenate_extractions(ctrl_msg, embedding_dataframes, content_masks)

    return message


def _concatenate_extractions(ctrl_msg: ControlMessage, dataframes: List[pd.DataFrame], masks: List[cudf.Series]):
    """
    A function to concatenate extractions enriched with embeddings and remaining extractions into `ControlMessage`.
    """
    with ctrl_msg.payload().mutable_dataframe() as mdf:
        unified_mask = cudf.Series(False, index=mdf.index)
        for mask in masks:
            unified_mask = unified_mask | mask

        df_no_text = mdf.loc[~unified_mask].to_pandas()
        df_no_text["_contains_embeddings"] = False

    dataframes.append(df_no_text)
    df = pd.concat(dataframes, axis=0, ignore_index=True).reset_index(drop=True)

    gdf = cudf.from_pandas(df)
    meta = MessageMeta(df=gdf)
    ctrl_msg.payload(meta)

    return ctrl_msg


@register_module(MODULE_NAME, MODULE_NAMESPACE)
def _embed_extractions(builder: mrc.Builder):
    """
    A pipeline module that receives incoming messages in ControlMessage format
    and calculates text embeddings for all supported content types.
    """
    validated_config = fetch_and_validate_module_config(builder, EmbedExtractionsSchema)
    httpx_logger = logging.getLogger("httpx")
    httpx_logger.setLevel(validated_config.httpx_log_level.value)

    @filter_by_task(["embed"])
    @traceable(MODULE_NAME)
    @cm_skip_processing_if_failed
    @nv_ingest_node_failure_context_manager(
        annotation_id=MODULE_NAME,
        raise_on_failure=validated_config.raise_on_failure,
    )
    def embed_extractions_fn(message: ControlMessage):
        try:
            task_props = message.remove_task("embed")
            model_dump = task_props.model_dump()

            model_name = model_dump.get("model_name") or validated_config.model_name
            endpoint_url = model_dump.get("endpoint_url") or validated_config.endpoint_url
            api_key = model_dump.get("api_key") or validated_config.api_key
            filter_errors = model_dump.get("filter_errors", False)

            return _generate_embeddings(
                message,
<<<<<<< HEAD
                event_loop,
                validated_config.batch_size,
                api_key,
                endpoint_url,
                model_name,
=======
                validated_config.batch_size,  # This parameter is now ignored in _generate_embeddings.
                validated_config.api_key,
                validated_config.embedding_nim_endpoint,
                validated_config.embedding_model,
>>>>>>> 50ebc0a1
                validated_config.encoding_format,
                validated_config.input_type,
                validated_config.truncate,
                filter_errors,
            )

        except Exception as e:
            traceback.print_exc()
            raise ValueError(f"Failed to generate embeddings: {e}")

    embedding_node = builder.make_node("embed_extractions", ops.map(embed_extractions_fn))

    builder.register_module_input("input", embedding_node)
    builder.register_module_output("output", embedding_node)<|MERGE_RESOLUTION|>--- conflicted
+++ resolved
@@ -45,41 +45,6 @@
 ) -> list:
     """
     A function that interacts directly with the NIM embedding service to caculate embeddings for a batch of prompts.
-<<<<<<< HEAD
-
-    Parameters
-    ----------
-    prompts : ControlMessage
-        List of all prompts that will be sent to the NIM embedding service.
-    api_key : str
-        The valid NGC api key to make requests to the NIM embedding service.
-    endpoint_url : str
-        The url of the hosted embedding NIM.
-    model_name : str
-        Specifies the embedding model used in the embedding NIM.
-    encoding_format : str
-        The format to return the embeddings in, valid values are "float" or "base64"
-    input_type : str
-        nvidia/nv-embedqa-e5-v5 operates in `passage` or `query` mode, and thus require the `input_type` parameter.
-        `passage` is used when generating embeddings during indexing. `query` is used when generating embeddings during
-        querying. It is very important to use the correct `input_type`. Failure to do so will result in large drops in
-        retrieval accuracy.
-    truncate : str
-        Specifies how inputs longer than the maximum token length of the model are handled. Passing `START` discards
-        the start of the input. `END` discards the end of the input. In both cases, input is discarded until the
-        remaining input is exactly the maximum input token length for the model. If `NONE` is selected, when the input
-        exceeds the maximum input token length an error will be returned.
-    filter_errors : bool
-        A flag used set the filter criteria in an info message, allowing the pipeline drop embeddings with errors in a
-        future step.
-
-    Returns
-    -------
-        response : dict
-            A dictionary containing embeddings and list of info messages for errors that occured during the request to
-            the NIM.
-=======
->>>>>>> 50ebc0a1
     """
     response = {}
 
@@ -128,56 +93,6 @@
     filter_errors: bool,
 ) -> List[dict]:
     """
-<<<<<<< HEAD
-    A function to gather caculated embedding results from the NIM embedding service.
-
-    Parameters
-    ----------
-    prompts : ControlMessage
-        List of all prompts that will be sent to the NIM embedding service.
-    api_key : str
-        The valid NGC api key to make requests to the NIM embedding service.
-    endpoint_url : str
-        The url of the hosted embedding NIM.
-    model_name : str
-        Specifies the embedding model used in the embedding NIM.
-    encoding_format : str
-        The format to return the embeddings in, valid values are "float" or "base64"
-    input_type : str
-        nvidia/nv-embedqa-e5-v5 operates in `passage` or `query` mode, and thus require the `input_type` parameter.
-        `passage` is used when generating embeddings during indexing. `query` is used when generating embeddings during
-        querying. It is very important to use the correct `input_type`. Failure to do so will result in large drops in
-        retrieval accuracy.
-    truncate : str
-        Specifies how inputs longer than the maximum token length of the model are handled. Passing `START` discards
-        the start of the input. `END` discards the end of the input. In both cases, input is discarded until the
-        remaining input is exactly the maximum input token length for the model. If `NONE` is selected, when the input
-        exceeds the maximum input token length an error will be returned.
-    filter_errors : bool
-        A flag used set the filter criteria in an info message, allowing the pipeline drop embeddings with errors in a
-        future step.
-
-    Returns
-    -------
-        res : list
-            A list of dictionaries containing embeddings and info messages describing errors that occured during each
-            request.
-    """
-
-    res = await asyncio.gather(
-        *(
-            (
-                _make_async_request(
-                    prompts=prompt_batch,
-                    api_key=api_key,
-                    endpoint_url=endpoint_url,
-                    model_name=model_name,
-                    encoding_format=encoding_format,
-                    input_type=input_type,
-                    truncate=truncate,
-                    filter_errors=filter_errors,
-                )
-=======
     A function to gather calculated embedding results from the NIM embedding service.
     """
     from concurrent.futures import ThreadPoolExecutor
@@ -188,13 +103,12 @@
                 _make_async_request,
                 prompts=prompt_batch,
                 api_key=api_key,
-                embedding_nim_endpoint=embedding_nim_endpoint,
-                embedding_model=embedding_model,
+                endpoint_url=endpoint_url,
+                model_name=model_name,
                 encoding_format=encoding_format,
                 input_type=input_type,
                 truncate=truncate,
                 filter_errors=filter_errors,
->>>>>>> 50ebc0a1
             )
             for prompt_batch in prompts
         ]
@@ -214,67 +128,17 @@
     filter_errors: bool,
 ) -> dict:
     """
-<<<<<<< HEAD
-    A function asynchronously launch all NIM embedding requests in the supplied asyncio event loop.
-
-    Parameters
-    ----------
-    prompts : ControlMessage
-        List of all prompts that will be sent to the NIM embedding service.
-    api_key : str
-        The valid NGC api key to make requests to the NIM embedding service.
-    endpoint_url : str
-        The url of the hosted embedding NIM.
-    model_name : str
-        Specifies the embedding model used in the embedding NIM.
-    encoding_format : str
-        The format to return the embeddings in, valid values are "float" or "base64"
-    input_type : str
-        nvidia/nv-embedqa-e5-v5 operates in `passage` or `query` mode, and thus require the `input_type` parameter.
-        `passage` is used when generating embeddings during indexing. `query` is used when generating embeddings during
-        querying. It is very important to use the correct `input_type`. Failure to do so will result in large drops in
-        retrieval accuracy.
-    truncate : str
-        Specifies how inputs longer than the maximum token length of the model are handled. Passing `START` discards
-        the start of the input. `END` discards the end of the input. In both cases, input is discarded until the
-        remaining input is exactly the maximum input token length for the model. If `NONE` is selected, when the input
-        exceeds the maximum input token length an error will be returned.
-    event_loop : asyncio.SelectorEventLoop
-        The asyncio event loop used to manage asynchronous requests to embedding service.
-    filter_errors : bool
-        A flag used set the filter criteria in an info message, allowing the pipeline drop embeddings with errors in a
-        future step.
-
-    Returns
-    -------
-        flat_results : dict
-            A dictionary containing a list of embeddings and list of info messages for errors that occured.
-    """
-
-    results = event_loop.run_until_complete(
-        _async_request_handler(
-            prompts,
-            api_key,
-            endpoint_url,
-            model_name,
-            encoding_format,
-            input_type,
-            truncate,
-            filter_errors,
-        )
-=======
     A function that concurrently launches all NIM embedding requests.
     """
     results = _async_request_handler(
         prompts,
         api_key,
-        embedding_nim_endpoint,
-        embedding_model,
+        endpoint_url,
+        model_name,
         encoding_format,
         input_type,
         truncate,
         filter_errors,
->>>>>>> 50ebc0a1
     )
 
     flat_results = {"embeddings": [], "info_msgs": []}
@@ -381,51 +245,6 @@
 ):
     """
     A function to generate text embeddings for supported content types (TEXT, STRUCTURED, IMAGE).
-<<<<<<< HEAD
-
-    This function dynamically selects the appropriate metadata field based on content type and
-    calculates embeddings using the NIM embedding service. AUDIO and VIDEO types are stubbed and skipped.
-
-    Parameters
-    ----------
-    ctrl_msg : ControlMessage
-        The incoming control message which contains metadata to filter on and content used to create embeddings.
-    content_type : ContentTypeEnum
-        The content type will specify the filter criteria. Data that survives the filter is used to create embeddings.
-    event_loop : asyncio.SelectorEventLoop
-        The asyncio event loop used to manage asynchronous requests to embedding service.
-    batch_size : int
-        All elements to be embedded will be grouped into batches of size `batch_size`.
-    api_key : str
-        The valid NGC api key to make requests to the NIM embedding service.
-    endpoint_url : str
-        The url of the hosted embedding NIM.
-    model_name : str
-        Specifies the embedding model used in the embedding NIM.
-    encoding_format : str
-        The format to return the embeddings in, valid values are "float" or "base64"
-    input_type : str
-        nvidia/nv-embedqa-e5-v5 operates in `passage` or `query` mode, and thus require the `input_type` parameter.
-        `passage` is used when generating embeddings during indexing. `query` is used when generating embeddings during
-        querying. It is very important to use the correct `input_type`. Failure to do so will result in large
-        drops in retrieval accuracy.
-    truncate : str
-        Specifies how inputs longer than the maximum token length of the model are handled. Passing `START` discards
-        the start of the input. `END` discards the end of the input. In both cases, input is discarded until the
-        remaining input is exactly the maximum input token length for the model. If `NONE` is selected, when the input
-        exceeds the maximum input token length an error will be returned.
-    filter_errors : bool
-        A flag used set the filter criteria in an info message, allowing the pipeline drop embeddings with errors in a
-        future step.
-
-    Returns
-    -------
-        df_text : pd.DataFrame
-            Pandas dataframe including metadata with added embeddings and `_content` field for internal pipeline use.
-        content_mask : cudf.Series
-            A boolean mask representing rows filtered to calculate embeddings.
-=======
->>>>>>> 50ebc0a1
     """
     cudf_content_extractor = {
         ContentTypeEnum.TEXT: _get_cudf_text_content,
@@ -544,18 +363,10 @@
 
             return _generate_embeddings(
                 message,
-<<<<<<< HEAD
-                event_loop,
-                validated_config.batch_size,
+                validated_config.batch_size,  # This parameter is now ignored in _generate_embeddings.
                 api_key,
                 endpoint_url,
                 model_name,
-=======
-                validated_config.batch_size,  # This parameter is now ignored in _generate_embeddings.
-                validated_config.api_key,
-                validated_config.embedding_nim_endpoint,
-                validated_config.embedding_model,
->>>>>>> 50ebc0a1
                 validated_config.encoding_format,
                 validated_config.input_type,
                 validated_config.truncate,
