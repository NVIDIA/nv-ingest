--- conflicted
+++ resolved
@@ -295,7 +295,6 @@
         ContentTypeEnum.VIDEO: lambda x: None,  # Not supported yet.
     }
 
-<<<<<<< HEAD
     embedding_nim_endpoint = task_props.get("embedding_nim_endpoint", validated_config.embedding_nim_endpoint)
     embedding_model = task_props.get("embedding_nim_model_name", validated_config.embedding_model)
     api_key = task_props.get("nvidia_build_api_key", validated_config.api_key)
@@ -305,10 +304,7 @@
     logger.info(embedding_model)
     logger.info(api_key)
 
-    logger.debug("Generating text embeddings for supported content types: TEXT, STRUCTURED, IMAGE.")
-=======
     logger.debug("Generating text embeddings for supported content types: TEXT, STRUCTURED, IMAGE, AUDIO.")
->>>>>>> c4ebe0a0
 
     # Process each supported content type.
     for content_type, content_getter in pandas_content_extractor.items():
