--- conflicted
+++ resolved
@@ -5,11 +5,7 @@
 import functools
 import logging
 from concurrent.futures import ThreadPoolExecutor
-<<<<<<< HEAD
 from typing import Any
-=======
-from typing import Any, List
->>>>>>> 867f4388
 from typing import Dict
 from typing import List
 from typing import Optional
@@ -43,16 +39,11 @@
     worker_pool_size: int = 8,  # Not currently used.
 ) -> List[Tuple[str, Dict]]:
     """
-<<<<<<< HEAD
-    <<<<<<< HEAD
-        Given a list of base64-encoded chart images, this function calls both the Yolox and Paddle
-    =======
-        Given a list of base64-encoded chart images, this function calls both the Cached and Deplot
-    >>>>>>> main
-        inference services concurrently to extract chart data for all images.
-
-        For each base64-encoded image, returns:
-          (original_image_str, joined_chart_content_dict)
+    Given a list of base64-encoded chart images, this function calls both the Yolox and Paddle
+    inference services concurrently to extract chart data for all images.
+
+    For each base64-encoded image, returns:
+      (original_image_str, joined_chart_content_dict)
     """
     logger.debug("Running chart extraction using updated concurrency handling.")
 
@@ -87,41 +78,10 @@
             model_name="paddle",
             stage_name="chart_data_extraction",
             max_batch_size=1 if paddle_client.protocol == "grpc" else 2,
-=======
-    Given a list of base64-encoded chart images, this function calls both the Cached and Deplot
-    inference services concurrently to extract chart data for all images.
-
-    For each base64-encoded image, returns:
-      (original_image_str, joined_chart_content_dict)
-    """
-    logger.debug("Running chart extraction using updated concurrency handling.")
-
-    # Prepare data payloads for both clients.
-    data_cached = {"base64_images": base64_images}
-    data_deplot = {"base64_images": base64_images}
-
-    _ = worker_pool_size
-    with ThreadPoolExecutor(max_workers=2) as executor:
-        future_cached = executor.submit(
-            cached_client.infer,
-            data=data_cached,
-            model_name="cached",
-            stage_name="chart_data_extraction",
-            max_batch_size=1 if cached_client.protocol == "grpc" else 2,
             trace_info=trace_info,
         )
-        future_deplot = executor.submit(
-            deplot_client.infer,
-            data=data_deplot,
-            model_name="deplot",
-            stage_name="chart_data_extraction",
-            max_batch_size=1,
->>>>>>> 867f4388
-            trace_info=trace_info,
-        )
 
         try:
-<<<<<<< HEAD
             yolox_results = future_yolox.result()
         except Exception as e:
             logger.error(f"Error calling yolox_client.infer: {e}", exc_info=True)
@@ -149,33 +109,6 @@
         yolox_elements = join_yolox_and_paddle_output(yolox_res, bounding_boxes, text_predictions)
         chart_content = process_yolox_graphic_elements(yolox_elements)
         results.append((img_str, chart_content))
-=======
-            cached_results = future_cached.result()
-        except Exception as e:
-            logger.error(f"Error calling cached_client.infer: {e}", exc_info=True)
-            raise
-
-        try:
-            deplot_results = future_deplot.result()
-        except Exception as e:
-            logger.error(f"Error calling deplot_client.infer: {e}", exc_info=True)
-            raise
-
-    # Ensure both clients returned lists of results matching the number of input images.
-    if not (isinstance(cached_results, list) and isinstance(deplot_results, list)):
-        raise ValueError("Expected list results from both cached_client and deplot_client infer calls.")
-
-    if len(cached_results) != len(base64_images):
-        raise ValueError(f"Expected {len(base64_images)} cached results, got {len(cached_results)}")
-    if len(deplot_results) != len(base64_images):
-        raise ValueError(f"Expected {len(base64_images)} deplot results, got {len(deplot_results)}")
-
-    # Join the corresponding results from both services for each image.
-    results = []
-    for img_str, cached_res, deplot_res in zip(base64_images, cached_results, deplot_results):
-        joined_chart_content = join_cached_and_deplot_output(cached_res, deplot_res)
-        results.append((img_str, joined_chart_content))
->>>>>>> 867f4388
 
     return results
 
@@ -291,13 +224,8 @@
         # 3) Call our bulk update_metadata to get all results
         bulk_results = _update_metadata(
             base64_images=base64_images,
-<<<<<<< HEAD
             yolox_client=yolox_client,
             paddle_client=paddle_client,
-=======
-            cached_client=cached_client,
-            deplot_client=deplot_client,
->>>>>>> 867f4388
             worker_pool_size=stage_config.workers_per_progress_engine,
             trace_info=trace_info,
         )
