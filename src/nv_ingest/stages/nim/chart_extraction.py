# SPDX-FileCopyrightText: Copyright (c) 2024, NVIDIA CORPORATION & AFFILIATES.
# All rights reserved.
# SPDX-License-Identifier: Apache-2.0

import functools
import logging
from concurrent.futures import ThreadPoolExecutor
from typing import Any, List
from typing import Dict
from typing import Optional
from typing import Tuple

import pandas as pd
from morpheus.config import Config

from nv_ingest.schemas.chart_extractor_schema import ChartExtractorSchema
from nv_ingest.stages.multiprocessing_stage import MultiProcessingBaseStage
from nv_ingest.util.image_processing.table_and_chart import join_cached_and_deplot_output
from nv_ingest.util.nim.cached import CachedModelInterface
from nv_ingest.util.nim.deplot import DeplotModelInterface
from nv_ingest.util.nim.helpers import create_inference_client
from nv_ingest.util.nim.helpers import NimClient

logger = logging.getLogger(f"morpheus.{__name__}")


def _update_metadata(
    base64_images: List[str],
    cached_client: NimClient,
    deplot_client: NimClient,
    trace_info: Dict,
    worker_pool_size: int = 8,  # Not currently used.
) -> List[Tuple[str, Dict]]:
    """
    Given a list of base64-encoded chart images, this function calls both the Cached and Deplot
    inference services concurrently to extract chart data for all images.

    For each base64-encoded image, returns:
      (original_image_str, joined_chart_content_dict)
    """
<<<<<<< HEAD
    try:
        logger.debug("Running chart extraction using updated concurrency handling.")

        # Prepare data payloads for both clients.
        data_cached = {"base64_images": base64_images}
        data_deplot = {"base64_images": base64_images}

        _ = worker_pool_size

        with ThreadPoolExecutor(max_workers=2) as executor:
            future_cached = executor.submit(
                cached_client.infer,
                data=data_cached,
                model_name="cached",
                stage_name="chart_data_extraction",
                max_batch_size=2,
                trace_info=trace_info,
            )

            future_deplot = executor.submit(
                deplot_client.infer,
                data=data_deplot,
                model_name="deplot",
                stage_name="chart_data_extraction",
                max_batch_size=1,
                trace_info=trace_info,
            )

            try:
                cached_results = future_cached.result()
            except Exception as e:
                logger.error(f"Error calling cached_client.infer: {e}", exc_info=True)
                raise

            try:
                deplot_results = future_deplot.result()
            except Exception as e:
                logger.error(f"Error calling deplot_client.infer: {e}", exc_info=True)
                raise

        # Ensure both clients returned lists of results matching the number of input images.
        if not (isinstance(cached_results, list) and isinstance(deplot_results, list)):
            raise ValueError("Expected list results from both cached_client and deplot_client infer calls.")

        if len(cached_results) != len(base64_images):
            raise ValueError(f"Expected {len(base64_images)} cached results, got {len(cached_results)}")

        if len(deplot_results) != len(base64_images):
            raise ValueError(f"Expected {len(base64_images)} deplot results, got {len(deplot_results)}")

        # Join the corresponding results from both services for each image.
        results = []
        for img_str, cached_res, deplot_res in zip(base64_images, cached_results, deplot_results):
            joined_chart_content = join_cached_and_deplot_output(cached_res, deplot_res)
            results.append((img_str, joined_chart_content))

        return results

    except Exception as e:
        err_msg = f"_update_metadata: Error during metadata extraction. Original error: {e}"
        logger.error(err_msg, exc_info=True)
        raise type(e)(err_msg) from e
=======
    logger.debug("Running chart extraction using updated concurrency handling.")

    # Prepare data payloads for both clients.
    data_cached = {"base64_images": base64_images}
    data_deplot = {"base64_images": base64_images}

    _ = worker_pool_size
    with ThreadPoolExecutor(max_workers=2) as executor:
        future_cached = executor.submit(
            cached_client.infer,
            data=data_cached,
            model_name="cached",
            stage_name="chart_data_extraction",
            max_batch_size=1 if cached_client.protocol == "grpc" else 2,
            trace_info=trace_info,
        )
        future_deplot = executor.submit(
            deplot_client.infer,
            data=data_deplot,
            model_name="deplot",
            stage_name="chart_data_extraction",
            max_batch_size=1,
            trace_info=trace_info,
        )

        try:
            cached_results = future_cached.result()
        except Exception as e:
            logger.error(f"Error calling cached_client.infer: {e}", exc_info=True)
            raise

        try:
            deplot_results = future_deplot.result()
        except Exception as e:
            logger.error(f"Error calling deplot_client.infer: {e}", exc_info=True)
            raise

    # Ensure both clients returned lists of results matching the number of input images.
    if not (isinstance(cached_results, list) and isinstance(deplot_results, list)):
        raise ValueError("Expected list results from both cached_client and deplot_client infer calls.")

    if len(cached_results) != len(base64_images):
        raise ValueError(f"Expected {len(base64_images)} cached results, got {len(cached_results)}")
    if len(deplot_results) != len(base64_images):
        raise ValueError(f"Expected {len(base64_images)} deplot results, got {len(deplot_results)}")

    # Join the corresponding results from both services for each image.
    results = []
    for img_str, cached_res, deplot_res in zip(base64_images, cached_results, deplot_results):
        joined_chart_content = join_cached_and_deplot_output(cached_res, deplot_res)
        results.append((img_str, joined_chart_content))

    return results
>>>>>>> 3c68091b


def _create_clients(
    cached_endpoints: Tuple[str, str],
    cached_protocol: str,
    deplot_endpoints: Tuple[str, str],
    deplot_protocol: str,
    auth_token: str,
) -> Tuple[NimClient, NimClient]:
    try:
        cached_model_interface = CachedModelInterface()
        deplot_model_interface = DeplotModelInterface()

        logger.debug(f"Inference protocols: cached={cached_protocol}, deplot={deplot_protocol}")

        cached_client = create_inference_client(
            endpoints=cached_endpoints,
            model_interface=cached_model_interface,
            auth_token=auth_token,
            infer_protocol=cached_protocol,
        )

        deplot_client = create_inference_client(
            endpoints=deplot_endpoints,
            model_interface=deplot_model_interface,
            auth_token=auth_token,
            infer_protocol=deplot_protocol,
        )

        return cached_client, deplot_client

    except Exception as e:
        err_msg = f"_create_clients: Error creating clients. Original error: {e}"
        logger.error(err_msg, exc_info=True)
        raise type(e)(err_msg) from e


def _extract_chart_data(
    df: pd.DataFrame, task_props: Dict[str, Any], validated_config: Any, trace_info: Optional[Dict] = None
) -> Tuple[pd.DataFrame, Dict]:
    """
    Extracts chart data from a DataFrame in a bulk fashion rather than row-by-row.

    Parameters
    ----------
    df : pd.DataFrame
        DataFrame containing the content from which chart data is to be extracted.
    task_props : Dict[str, Any]
        Dictionary containing task properties and configurations.
    validated_config : Any
        The validated configuration object for chart extraction.
    trace_info : Optional[Dict], optional
        Optional trace information for debugging or logging. Defaults to None.

    Returns
    -------
    Tuple[pd.DataFrame, Dict]
        A tuple containing the updated DataFrame and the trace information.

    Raises
    ------
    Exception
        If any error occurs during the chart data extraction process.
    """
    try:
        _ = task_props  # Unused

        if trace_info is None:
            trace_info = {}
            logger.debug("No trace_info provided. Initialized empty trace_info dictionary.")

        if df.empty:
            return df, trace_info

        stage_config = validated_config.stage_config

        cached_client, deplot_client = _create_clients(
            stage_config.cached_endpoints,
            stage_config.cached_infer_protocol,
            stage_config.deplot_endpoints,
            stage_config.deplot_infer_protocol,
            stage_config.auth_token,
        )

        # 1) Identify rows that meet criteria in a single pass.
        def meets_criteria(row):
            m = row.get("metadata", {})
            if not m:
                return False

            content_md = m.get("content_metadata", {})

            if (
                content_md.get("type") == "structured"
                and content_md.get("subtype") == "chart"
                and m.get("table_metadata") is not None
                and m.get("content") not in [None, ""]
            ):
                return True

            return False

        mask = df.apply(meets_criteria, axis=1)
        valid_indices = df[mask].index.tolist()

        # If no rows meet the criteria, just return.
        if not valid_indices:
            return df, {"trace_info": trace_info}

        # 2) Extract base64 images + keep track of row -> image mapping.
        base64_images = []
        for idx in valid_indices:
            meta = df.at[idx, "metadata"]
            base64_images.append(meta["content"])  # guaranteed by meets_criteria

        # 3) Call our bulk _update_metadata to get all results.
        bulk_results = _update_metadata(
            base64_images=base64_images,
            cached_client=cached_client,
            deplot_client=deplot_client,
            worker_pool_size=stage_config.workers_per_progress_engine,
            trace_info=trace_info,
        )

        # 4) Write the results back to each row’s table_metadata.
        for row_id, idx in enumerate(valid_indices):
            (_, chart_content) = bulk_results[row_id]
            df.at[idx, "metadata"]["table_metadata"]["table_content"] = chart_content

        return df, {"trace_info": trace_info}

    except Exception:
        logger.error("Error occurred while extracting chart data.", exc_info=True)

        raise

    finally:
        try:
            cached_client.close()
            deplot_client.close()

        except Exception as close_err:
            logger.error(f"Error closing clients: {close_err}", exc_info=True)


def generate_chart_extractor_stage(
    c: Config,
    stage_config: Dict[str, Any],
    task: str = "chart_data_extract",
    task_desc: str = "chart_data_extraction",
    pe_count: int = 1,
):
    """
    Generates a multiprocessing stage to perform chart data extraction from PDF content.

    Parameters
    ----------
    c : Config
        Morpheus global configuration object.

    stage_config : Dict[str, Any]
        Configuration parameters for the chart content extractor, passed as a dictionary
        validated against the `ChartExtractorSchema`.

    task : str, optional
        The task name for the stage worker function, defining the specific chart extraction process.
        Default is "chart_data_extract".

    task_desc : str, optional
        A descriptor used for latency tracing and logging during chart extraction.
        Default is "chart_data_extraction".

    pe_count : int, optional
        The number of process engines to use for chart data extraction. This value controls
        how many worker processes will run concurrently. Default is 1.

    Returns
    -------
    MultiProcessingBaseStage
        A configured Morpheus stage with an applied worker function that handles chart data extraction
        from PDF content.
    """
    try:
        validated_config = ChartExtractorSchema(**stage_config)

        _wrapped_process_fn = functools.partial(_extract_chart_data, validated_config=validated_config)

        return MultiProcessingBaseStage(
            c=c,
            pe_count=pe_count,
            task=task,
            task_desc=task_desc,
            process_fn=_wrapped_process_fn,
        )

    except Exception as e:
        err_msg = f"generate_chart_extractor_stage: Error generating table extractor stage. Original error: {e}"
        logger.error(err_msg, exc_info=True)
        raise type(e)(err_msg) from e<|MERGE_RESOLUTION|>--- conflicted
+++ resolved
@@ -38,7 +38,6 @@
     For each base64-encoded image, returns:
       (original_image_str, joined_chart_content_dict)
     """
-<<<<<<< HEAD
     try:
         logger.debug("Running chart extraction using updated concurrency handling.")
 
@@ -47,17 +46,15 @@
         data_deplot = {"base64_images": base64_images}
 
         _ = worker_pool_size
-
         with ThreadPoolExecutor(max_workers=2) as executor:
             future_cached = executor.submit(
                 cached_client.infer,
                 data=data_cached,
                 model_name="cached",
                 stage_name="chart_data_extraction",
-                max_batch_size=2,
+                max_batch_size=1 if cached_client.protocol == "grpc" else 2,
                 trace_info=trace_info,
             )
-
             future_deplot = executor.submit(
                 deplot_client.infer,
                 data=data_deplot,
@@ -101,61 +98,6 @@
         err_msg = f"_update_metadata: Error during metadata extraction. Original error: {e}"
         logger.error(err_msg, exc_info=True)
         raise type(e)(err_msg) from e
-=======
-    logger.debug("Running chart extraction using updated concurrency handling.")
-
-    # Prepare data payloads for both clients.
-    data_cached = {"base64_images": base64_images}
-    data_deplot = {"base64_images": base64_images}
-
-    _ = worker_pool_size
-    with ThreadPoolExecutor(max_workers=2) as executor:
-        future_cached = executor.submit(
-            cached_client.infer,
-            data=data_cached,
-            model_name="cached",
-            stage_name="chart_data_extraction",
-            max_batch_size=1 if cached_client.protocol == "grpc" else 2,
-            trace_info=trace_info,
-        )
-        future_deplot = executor.submit(
-            deplot_client.infer,
-            data=data_deplot,
-            model_name="deplot",
-            stage_name="chart_data_extraction",
-            max_batch_size=1,
-            trace_info=trace_info,
-        )
-
-        try:
-            cached_results = future_cached.result()
-        except Exception as e:
-            logger.error(f"Error calling cached_client.infer: {e}", exc_info=True)
-            raise
-
-        try:
-            deplot_results = future_deplot.result()
-        except Exception as e:
-            logger.error(f"Error calling deplot_client.infer: {e}", exc_info=True)
-            raise
-
-    # Ensure both clients returned lists of results matching the number of input images.
-    if not (isinstance(cached_results, list) and isinstance(deplot_results, list)):
-        raise ValueError("Expected list results from both cached_client and deplot_client infer calls.")
-
-    if len(cached_results) != len(base64_images):
-        raise ValueError(f"Expected {len(base64_images)} cached results, got {len(cached_results)}")
-    if len(deplot_results) != len(base64_images):
-        raise ValueError(f"Expected {len(base64_images)} deplot results, got {len(deplot_results)}")
-
-    # Join the corresponding results from both services for each image.
-    results = []
-    for img_str, cached_res, deplot_res in zip(base64_images, cached_results, deplot_results):
-        joined_chart_content = join_cached_and_deplot_output(cached_res, deplot_res)
-        results.append((img_str, joined_chart_content))
-
-    return results
->>>>>>> 3c68091b
 
 
 def _create_clients(
