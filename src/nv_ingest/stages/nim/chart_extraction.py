# SPDX-FileCopyrightText: Copyright (c) 2024, NVIDIA CORPORATION & AFFILIATES.
# All rights reserved.
# SPDX-License-Identifier: Apache-2.0

import functools
import logging
from typing import Any
from typing import Dict
from typing import Optional
from typing import Tuple

import pandas as pd
import tritonclient.grpc as grpcclient
from morpheus.config import Config

from nv_ingest.schemas.chart_extractor_schema import ChartExtractorSchema
from nv_ingest.schemas.metadata_schema import TableFormatEnum
from nv_ingest.stages.multiprocessing_stage import MultiProcessingBaseStage
from nv_ingest.util.image_processing.table_and_chart import join_cached_and_deplot_output
from nv_ingest.util.nim.cached import CachedModelInterface
from nv_ingest.util.nim.deplot import DeplotModelInterface
from nv_ingest.util.nim.helpers import create_inference_client
from nv_ingest.util.nim.helpers import NimClient

logger = logging.getLogger(f"morpheus.{__name__}")


# Modify the _update_metadata function
def _update_metadata(row: pd.Series, cached_client: NimClient, deplot_client: NimClient, trace_info: Dict) -> Dict:
    """
    Modifies the metadata of a row if the conditions for chart extraction are met.

    Parameters
    ----------
    row : pd.Series
        A row from the DataFrame containing metadata for the chart extraction.

    cached_client : NimClient
        The client used to call the cached inference model.

    deplot_client : NimClient
        The client used to call the deplot inference model.

    trace_info : Dict
        Trace information used for logging or debugging.

    Returns
    -------
    Dict
        The modified metadata if conditions are met, otherwise the original metadata.

    Raises
    ------
    ValueError
        If critical information (such as metadata) is missing from the row.
    """
    metadata = row.get("metadata")
    if metadata is None:
        logger.error("Row does not contain 'metadata'.")
        raise ValueError("Row does not contain 'metadata'.")

    base64_image = metadata.get("content")
    content_metadata = metadata.get("content_metadata", {})
    chart_metadata = metadata.get("table_metadata")

    # Only modify if content type is structured and subtype is 'chart' and chart_metadata exists
<<<<<<< HEAD
    if ((content_metadata.get("type") != "structured") or
            (content_metadata.get("subtype") != "chart") or
            (chart_metadata is None) or
            (chart_metadata.get("table_format") != TableFormatEnum.IMAGE)):
=======
    if (
        (content_metadata.get("type") != "structured")
        or (content_metadata.get("subtype") != "chart")
        or (chart_metadata is None)
    ):
>>>>>>> 8a2a202b
        return metadata

    # Modify chart metadata with the result from the inference models
    try:
        data = {"base64_image": base64_image}

        # Perform inference using the NimClients
        deplot_result = deplot_client.infer(data, model_name="deplot")
        cached_result = cached_client.infer(data, model_name="cached")

        chart_content = join_cached_and_deplot_output(cached_result, deplot_result)

        chart_metadata["table_content"] = chart_content
    except Exception as e:
        logger.error(f"Unhandled error calling image inference model: {e}", exc_info=True)
        raise

    return metadata


def _create_clients(
    cached_endpoints: Tuple[str, str],
    cached_protocol: str,
    deplot_endpoints: Tuple[str, str],
    deplot_protocol: str,
    auth_token: str,
) -> Tuple[NimClient, NimClient]:
    cached_model_interface = CachedModelInterface()
    deplot_model_interface = DeplotModelInterface()

    logger.debug(f"Inference protocols: cached={cached_protocol}, deplot={deplot_protocol}")

    cached_client = create_inference_client(
        endpoints=cached_endpoints,
        model_interface=cached_model_interface,
        auth_token=auth_token,
        infer_protocol=cached_protocol,
    )

    deplot_client = create_inference_client(
        endpoints=deplot_endpoints,
        model_interface=deplot_model_interface,
        auth_token=auth_token,
        infer_protocol=deplot_protocol,
    )

    return cached_client, deplot_client


def _extract_chart_data(
    df: pd.DataFrame, task_props: Dict[str, Any], validated_config: Any, trace_info: Optional[Dict] = None
) -> Tuple[pd.DataFrame, Dict]:
    """
    Extracts chart data from a DataFrame.

    Parameters
    ----------
    df : pd.DataFrame
        DataFrame containing the content from which chart data is to be extracted.

    task_props : Dict[str, Any]
        Dictionary containing task properties and configurations.

    validated_config : Any
        The validated configuration object for chart extraction.

    trace_info : Optional[Dict], optional
        Optional trace information for debugging or logging. Defaults to None.

    Returns
    -------
    Tuple[pd.DataFrame, Dict]
        A tuple containing the updated DataFrame and the trace information.

    Raises
    ------
    Exception
        If any error occurs during the chart data extraction process.
    """

    _ = task_props  # unused

    if trace_info is None:
        trace_info = {}
        logger.debug("No trace_info provided. Initialized empty trace_info dictionary.")

    if df.empty:
        return df, trace_info

    stage_config = validated_config.stage_config
    cached_client, deplot_client = _create_clients(
        stage_config.cached_endpoints,
        stage_config.cached_infer_protocol,
        stage_config.deplot_endpoints,
        stage_config.deplot_infer_protocol,
        stage_config.auth_token,
    )

    if trace_info is None:
        trace_info = {}
        logger.debug("No trace_info provided. Initialized empty trace_info dictionary.")

    try:
        # Apply the _update_metadata function to each row in the DataFrame
        df["metadata"] = df.apply(_update_metadata, axis=1, args=(cached_client, deplot_client, trace_info))

        return df, trace_info

    except Exception as e:
        logger.error("Error occurred while extracting chart data.", exc_info=True)
        raise
    finally:
        if isinstance(cached_client, grpcclient.InferenceServerClient):
            cached_client.close()
        if isinstance(deplot_client, grpcclient.InferenceServerClient):
            deplot_client.close()


def generate_chart_extractor_stage(
    c: Config,
    stage_config: Dict[str, Any],
    task: str = "chart_data_extract",
    task_desc: str = "chart_data_extraction",
    pe_count: int = 1,
):
    """
    Generates a multiprocessing stage to perform chart data extraction from PDF content.

    Parameters
    ----------
    c : Config
        Morpheus global configuration object.

    stage_config : Dict[str, Any]
        Configuration parameters for the chart content extractor, passed as a dictionary
        validated against the `ChartExtractorSchema`.

    task : str, optional
        The task name for the stage worker function, defining the specific chart extraction process.
        Default is "chart_data_extract".

    task_desc : str, optional
        A descriptor used for latency tracing and logging during chart extraction.
        Default is "chart_data_extraction".

    pe_count : int, optional
        The number of process engines to use for chart data extraction. This value controls
        how many worker processes will run concurrently. Default is 1.

    Returns
    -------
    MultiProcessingBaseStage
        A configured Morpheus stage with an applied worker function that handles chart data extraction
        from PDF content.
    """

    validated_config = ChartExtractorSchema(**stage_config)
    _wrapped_process_fn = functools.partial(_extract_chart_data, validated_config=validated_config)

    return MultiProcessingBaseStage(
        c=c, pe_count=pe_count, task=task, task_desc=task_desc, process_fn=_wrapped_process_fn
    )<|MERGE_RESOLUTION|>--- conflicted
+++ resolved
@@ -64,18 +64,12 @@
     chart_metadata = metadata.get("table_metadata")
 
     # Only modify if content type is structured and subtype is 'chart' and chart_metadata exists
-<<<<<<< HEAD
-    if ((content_metadata.get("type") != "structured") or
-            (content_metadata.get("subtype") != "chart") or
-            (chart_metadata is None) or
-            (chart_metadata.get("table_format") != TableFormatEnum.IMAGE)):
-=======
     if (
         (content_metadata.get("type") != "structured")
         or (content_metadata.get("subtype") != "chart")
         or (chart_metadata is None)
+        or (chart_metadata.get("table_format") != TableFormatEnum.IMAGE)
     ):
->>>>>>> 8a2a202b
         return metadata
 
     # Modify chart metadata with the result from the inference models
