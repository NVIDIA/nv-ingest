# SPDX-FileCopyrightText: Copyright (c) 2024, NVIDIA CORPORATION & AFFILIATES.
# All rights reserved.
# SPDX-License-Identifier: Apache-2.0

import functools
import logging
from typing import Any
from typing import Dict
from typing import Optional
from typing import Tuple

import pandas as pd
<<<<<<< HEAD
from morpheus.config import Config

from nv_ingest.schemas.metadata_schema import TableFormatEnum
=======

from morpheus.config import Config

>>>>>>> 8a2a202b
from nv_ingest.schemas.table_extractor_schema import TableExtractorSchema
from nv_ingest.stages.multiprocessing_stage import MultiProcessingBaseStage
from nv_ingest.util.image_processing.transforms import base64_to_numpy
from nv_ingest.util.image_processing.transforms import check_numpy_image_size
from nv_ingest.util.nim.helpers import create_inference_client
from nv_ingest.util.nim.helpers import NimClient
from nv_ingest.util.nim.helpers import get_version
from nv_ingest.util.nim.paddle import PaddleOCRModelInterface

logger = logging.getLogger(f"morpheus.{__name__}")

PADDLE_MIN_WIDTH = 32
PADDLE_MIN_HEIGHT = 32


def _update_metadata(row: pd.Series, paddle_client: NimClient, trace_info: Dict) -> Dict:
    """
    Modifies the metadata of a row if the conditions for table extraction are met.

    Parameters
    ----------
    row : pd.Series
        A row from the DataFrame containing metadata for the table extraction.

    paddle_client : NimClient
        The client used to call the PaddleOCR inference model.

    trace_info : Dict
        Trace information used for logging or debugging.

    Returns
    -------
    Dict
        The modified metadata if conditions are met, otherwise the original metadata.

    Raises
    ------
    ValueError
        If critical information (such as metadata) is missing from the row.
    """
    metadata = row.get("metadata")
    if metadata is None:
        logger.error("Row does not contain 'metadata'.")
        raise ValueError("Row does not contain 'metadata'.")

    base64_image = metadata.get("content")
    content_metadata = metadata.get("content_metadata", {})
    table_metadata = metadata.get("table_metadata")

    # Only modify if content type is structured and subtype is 'table' and table_metadata exists
<<<<<<< HEAD
    if ((content_metadata.get("type") != "structured") or
            (content_metadata.get("subtype") != "table") or
            (table_metadata is None) or
            (table_metadata.get("table_format") != TableFormatEnum.IMAGE)):
=======
    if (
        (content_metadata.get("type") != "structured")
        or (content_metadata.get("subtype") != "table")
        or (table_metadata is None)
    ):
>>>>>>> 8a2a202b
        return metadata

    # Modify table metadata with the result from the inference model
    try:
        data = {"base64_image": base64_image}

        image_array = base64_to_numpy(base64_image)

        paddle_result = "", ""
        if check_numpy_image_size(image_array, PADDLE_MIN_WIDTH, PADDLE_MIN_HEIGHT):
            # Perform inference using the NimClient
            paddle_result = paddle_client.infer(
                data,
                model_name="paddle",
                table_content_format=table_metadata.get("table_content_format"),
            )

        table_content, table_content_format = paddle_result
        table_metadata["table_content"] = table_content
        table_metadata["table_content_format"] = table_content_format
    except Exception as e:
        logger.error(f"Unhandled error calling PaddleOCR inference model: {e}", exc_info=True)
        raise

    return metadata


def _extract_table_data(
    df: pd.DataFrame, task_props: Dict[str, Any], validated_config: Any, trace_info: Optional[Dict] = None
) -> Tuple[pd.DataFrame, Dict]:
    """
    Extracts table data from a DataFrame.

    Parameters
    ----------
    df : pd.DataFrame
        DataFrame containing the content from which table data is to be extracted.

    task_props : Dict[str, Any]
        Dictionary containing task properties and configurations.

    validated_config : Any
        The validated configuration object for table extraction.

    trace_info : Optional[Dict], optional
        Optional trace information for debugging or logging. Defaults to None.

    Returns
    -------
    Tuple[pd.DataFrame, Dict]
        A tuple containing the updated DataFrame and the trace information.

    Raises
    ------
    Exception
        If any error occurs during the table data extraction process.
    """

    _ = task_props  # unused

    if trace_info is None:
        trace_info = {}
        logger.debug("No trace_info provided. Initialized empty trace_info dictionary.")

    if df.empty:
        return df, trace_info

    stage_config = validated_config.stage_config

    paddle_infer_protocol = stage_config.paddle_infer_protocol.lower()

    # Obtain paddle_version
    # Assuming that the grpc endpoint is at index 0
    paddle_endpoint = stage_config.paddle_endpoints[1]
    try:
        paddle_version = get_version(paddle_endpoint)
        if not paddle_version:
            raise Exception("Failed to obtain PaddleOCR version from the endpoint.")
    except Exception as e:
        logger.error("Failed to get PaddleOCR version after 30 seconds. Failing the job.", exc_info=True)
        raise e

    # Create the PaddleOCRModelInterface with paddle_version
    paddle_model_interface = PaddleOCRModelInterface(paddle_version=paddle_version)

    # Create the NimClient for PaddleOCR
    paddle_client = create_inference_client(
        endpoints=stage_config.paddle_endpoints,
        model_interface=paddle_model_interface,
        auth_token=stage_config.auth_token,
        infer_protocol=stage_config.paddle_infer_protocol,
    )

    try:
        # Apply the _update_metadata function to each row in the DataFrame
        df["metadata"] = df.apply(_update_metadata, axis=1, args=(paddle_client, trace_info))

        return df, trace_info

    except Exception as e:
        logger.error("Error occurred while extracting table data.", exc_info=True)
        raise
    finally:
        if isinstance(paddle_client, NimClient):
            paddle_client.close()


def generate_table_extractor_stage(
    c: Config,
    stage_config: Dict[str, Any],
    task: str = "table_data_extract",
    task_desc: str = "table_data_extraction",
    pe_count: int = 1,
):
    """
    Generates a multiprocessing stage to perform table data extraction from PDF content.

    Parameters
    ----------
    c : Config
        Morpheus global configuration object.

    stage_config : Dict[str, Any]
        Configuration parameters for the table content extractor, passed as a dictionary
        validated against the `TableExtractorSchema`.

    task : str, optional
        The task name for the stage worker function, defining the specific table extraction process.
        Default is "table_data_extract".

    task_desc : str, optional
        A descriptor used for latency tracing and logging during table extraction.
        Default is "table_data_extraction".

    pe_count : int, optional
        The number of process engines to use for table data extraction. This value controls
        how many worker processes will run concurrently. Default is 1.

    Returns
    -------
    MultiProcessingBaseStage
        A configured Morpheus stage with an applied worker function that handles table data extraction
        from PDF content.
    """

    validated_config = TableExtractorSchema(**stage_config)
    _wrapped_process_fn = functools.partial(_extract_table_data, validated_config=validated_config)

    return MultiProcessingBaseStage(
        c=c, pe_count=pe_count, task=task, task_desc=task_desc, process_fn=_wrapped_process_fn
    )<|MERGE_RESOLUTION|>--- conflicted
+++ resolved
@@ -10,21 +10,15 @@
 from typing import Tuple
 
 import pandas as pd
-<<<<<<< HEAD
 from morpheus.config import Config
 
 from nv_ingest.schemas.metadata_schema import TableFormatEnum
-=======
-
-from morpheus.config import Config
-
->>>>>>> 8a2a202b
 from nv_ingest.schemas.table_extractor_schema import TableExtractorSchema
 from nv_ingest.stages.multiprocessing_stage import MultiProcessingBaseStage
 from nv_ingest.util.image_processing.transforms import base64_to_numpy
 from nv_ingest.util.image_processing.transforms import check_numpy_image_size
+from nv_ingest.util.nim.helpers import NimClient
 from nv_ingest.util.nim.helpers import create_inference_client
-from nv_ingest.util.nim.helpers import NimClient
 from nv_ingest.util.nim.helpers import get_version
 from nv_ingest.util.nim.paddle import PaddleOCRModelInterface
 
@@ -69,18 +63,12 @@
     table_metadata = metadata.get("table_metadata")
 
     # Only modify if content type is structured and subtype is 'table' and table_metadata exists
-<<<<<<< HEAD
-    if ((content_metadata.get("type") != "structured") or
-            (content_metadata.get("subtype") != "table") or
-            (table_metadata is None) or
-            (table_metadata.get("table_format") != TableFormatEnum.IMAGE)):
-=======
     if (
         (content_metadata.get("type") != "structured")
         or (content_metadata.get("subtype") != "table")
         or (table_metadata is None)
+        or (table_metadata.get("table_format") != TableFormatEnum.IMAGE)
     ):
->>>>>>> 8a2a202b
         return metadata
 
     # Modify table metadata with the result from the inference model
