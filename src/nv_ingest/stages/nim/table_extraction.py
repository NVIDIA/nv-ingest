# SPDX-FileCopyrightText: Copyright (c) 2024, NVIDIA CORPORATION & AFFILIATES.
# All rights reserved.
# SPDX-License-Identifier: Apache-2.0

import functools
import logging
from typing import Any, Dict, List, Optional, Tuple
from concurrent.futures import ThreadPoolExecutor

import pandas as pd
from morpheus.config import Config

from nv_ingest.schemas.metadata_schema import TableFormatEnum
from nv_ingest.schemas.table_extractor_schema import TableExtractorSchema
from nv_ingest.stages.multiprocessing_stage import MultiProcessingBaseStage
from nv_ingest.util.image_processing.table_and_chart import convert_paddle_response_to_psuedo_markdown
from nv_ingest.util.image_processing.transforms import base64_to_numpy
<<<<<<< HEAD
from nv_ingest.util.image_processing.transforms import check_numpy_image_size
from nv_ingest.util.nim.helpers import NimClient
from nv_ingest.util.nim.helpers import create_inference_client
=======
from nv_ingest.util.nim.helpers import create_inference_client, NimClient, get_version
>>>>>>> 6187c903
from nv_ingest.util.nim.paddle import PaddleOCRModelInterface

logger = logging.getLogger(__name__)

PADDLE_MIN_WIDTH = 32
PADDLE_MIN_HEIGHT = 32


def _update_metadata(
    base64_images: List[str],
    paddle_client: NimClient,
    batch_size: int = 1,
    worker_pool_size: int = 1,
    trace_info: Dict = None,
) -> List[Tuple[str, Tuple[Any, Any]]]:
    """
    Given a list of base64-encoded images, this function processes them either individually
    (if paddle_client.protocol == 'grpc') or in batches (if paddle_client.protocol == 'http'),
    then calls the PaddleOCR model to extract data.

    For each base64-encoded image, the result is:
        (base64_image, (table_content, table_content_format))

    Images that do not meet the minimum size are skipped (("", "")).
    """
    logger.debug(
        f"Running table extraction: batch_size={batch_size}, "
        f"worker_pool_size={worker_pool_size}, protocol={paddle_client.protocol}"
    )

    # We'll build the final results in the same order as base64_images.
    # results[i] = (base64_images[i], (table_content, table_content_format)).
    results: List[Optional[Tuple[str, Tuple[Any, Any]]]] = [None] * len(base64_images)

    # Pre-decode dimensions once (optional, but efficient if we want to skip small images).
    decoded_shapes = []
    for img in base64_images:
        array = base64_to_numpy(img)
        decoded_shapes.append(array.shape)  # e.g. (height, width, channels)

    # ------------------------------------------------
    # GRPC path: submit one request per valid image.
    # ------------------------------------------------
    if paddle_client.protocol == "grpc":
        with ThreadPoolExecutor(max_workers=worker_pool_size) as executor:
            future_to_index = {}

            # Submit individual requests
            for i, b64_image in enumerate(base64_images):
                height, width = decoded_shapes[i][0], decoded_shapes[i][1]
                if width < PADDLE_MIN_WIDTH or height < PADDLE_MIN_HEIGHT:
                    # Too small, skip inference
                    results[i] = (b64_image, ("", ""))
                    continue

                # Enqueue a single-image inference
                data = {"base64_images": [b64_image]}  # single item
                future = executor.submit(
                    paddle_client.infer,
                    data=data,
                    model_name="paddle",
                    trace_info=trace_info,
                    stage_name="table_data_extraction",
                )
                future_to_index[future] = i

            # Gather results
            for future, i in future_to_index.items():
                b64_image = base64_images[i]
                try:
                    paddle_result = future.result()
                    # We expect exactly one result for one image
                    if not isinstance(paddle_result, list) or len(paddle_result) != 1:
                        raise ValueError(f"Expected 1 result list, got: {paddle_result}")
                    table_content, table_format = paddle_result[0]
                    results[i] = (b64_image, (table_content, table_format))
                except Exception as e:
                    logger.error(f"Error processing image {i}. Error: {e}", exc_info=True)
                    results[i] = (b64_image, ("", ""))

    # ------------------------------------------------
    # HTTP path: submit requests in batches.
    # ------------------------------------------------
    else:
        with ThreadPoolExecutor(max_workers=worker_pool_size) as executor:
            # Process images in chunks
            for start_idx in range(0, len(base64_images), batch_size):
                chunk_indices = range(start_idx, min(start_idx + batch_size, len(base64_images)))
                valid_indices = []
                valid_images = []

                # Check dimensions & collect valid images
                for i in chunk_indices:
                    height, width = decoded_shapes[i][0], decoded_shapes[i][1]
                    if width >= PADDLE_MIN_WIDTH and height >= PADDLE_MIN_HEIGHT:
                        valid_indices.append(i)
                        valid_images.append(base64_images[i])
                    else:
                        # Too small, skip inference
                        results[i] = (base64_images[i], ("", ""))

                if not valid_images:
                    # All images in this chunk were too small
                    continue

                # Submit a single batch inference
                data = {"base64_images": valid_images}
                future = executor.submit(
                    paddle_client.infer,
                    data=data,
                    model_name="paddle",
                    trace_info=trace_info,
                    stage_name="table_data_extraction",
                )

                try:
                    # This should be a list of (table_content, table_content_format)
                    # in the same order as valid_images
                    paddle_result = future.result()

                    if not isinstance(paddle_result, list):
                        raise ValueError(f"Expected a list of tuples, got {type(paddle_result)}")

                    if len(paddle_result) != len(valid_images):
                        raise ValueError(f"Expected {len(valid_images)} results, got {len(paddle_result)}")

                    # Match each result back to its original index
                    for idx_in_batch, (tc, tf) in enumerate(paddle_result):
                        i = valid_indices[idx_in_batch]
                        results[i] = (base64_images[i], (tc, tf))

                except Exception as e:
                    logger.error(f"Error processing batch {valid_images}. Error: {e}", exc_info=True)
                    # If inference fails, we can fill them with empty or re-raise
                    for vi in valid_indices:
                        results[vi] = (base64_images[vi], ("", ""))
                    raise

    # 'results' now has an entry for every image in base64_images
    return results


def _create_paddle_client(stage_config) -> NimClient:
    """
    Helper to create a NimClient for PaddleOCR, retrieving the paddle version from the endpoint.
    """
<<<<<<< HEAD
    metadata = row.get("metadata")
    if metadata is None:
        logger.error("Row does not contain 'metadata'.")
        raise ValueError("Row does not contain 'metadata'.")

    base64_image = metadata.get("content")
    content_metadata = metadata.get("content_metadata", {})
    table_metadata = metadata.get("table_metadata")

    # Only modify if content type is structured and subtype is 'table' and table_metadata exists
    if (
        (content_metadata.get("type") != "structured")
        or (content_metadata.get("subtype") != "table")
        or (table_metadata is None)
        or (base64_image in [None, ""])
    ):
        return metadata

    table_content_format = table_metadata.get("table_content_format")

    # Modify table metadata with the result from the inference model
    try:
        data = {"base64_image": base64_image}

        image_array = base64_to_numpy(base64_image)

        paddle_result = "", ""
        if check_numpy_image_size(image_array, PADDLE_MIN_WIDTH, PADDLE_MIN_HEIGHT):
            # Perform inference using the NimClient
            paddle_result = paddle_client.infer(
                data,
                model_name="paddle",
                table_content_format=table_content_format,
                trace_info=trace_info,  # traceable_func arg
                stage_name="table_data_extraction",  # traceable_func arg
            )

        text_predictions, bounding_boxes = paddle_result

        if table_content_format == TableFormatEnum.SIMPLE:
            table_content = " ".join(text_predictions)
        elif table_content_format == TableFormatEnum.PSEUDO_MARKDOWN:
            table_content = convert_paddle_response_to_psuedo_markdown(text_predictions, bounding_boxes)
        else:
            raise ValueError(f"Unexpected table format: {table_content_format}")

        table_metadata["table_content"] = table_content
        table_metadata["table_content_format"] = table_content_format
    except Exception as e:
        logger.error(f"Unhandled error calling PaddleOCR inference model: {e}", exc_info=True)
        raise
=======
    # Attempt to obtain PaddleOCR version from the second endpoint
    paddle_endpoint = stage_config.paddle_endpoints[1]
    try:
        paddle_version = get_version(paddle_endpoint)
        if not paddle_version:
            logger.warning("Failed to obtain PaddleOCR version from the endpoint. Falling back to the latest version.")
            paddle_version = None
    except Exception:
        logger.warning("Failed to get PaddleOCR version after 30 seconds. Falling back to the latest version.")
        paddle_version = None

    paddle_model_interface = PaddleOCRModelInterface(paddle_version=paddle_version)

    paddle_client = create_inference_client(
        endpoints=stage_config.paddle_endpoints,
        model_interface=paddle_model_interface,
        auth_token=stage_config.auth_token,
        infer_protocol=stage_config.paddle_infer_protocol,
    )
>>>>>>> 6187c903

    return paddle_client


def _extract_table_data(
    df: pd.DataFrame, task_props: Dict[str, Any], validated_config: Any, trace_info: Optional[Dict] = None
) -> Tuple[pd.DataFrame, Dict]:
    """
    Extracts table data from a DataFrame in a bulk fashion rather than row-by-row,
    following the chart extraction pattern.

    Parameters
    ----------
    df : pd.DataFrame
        DataFrame containing the content from which table data is to be extracted.
    task_props : Dict[str, Any]
        Dictionary containing task properties and configurations.
    validated_config : Any
        The validated configuration object for table extraction.
    trace_info : Optional[Dict], optional
        Optional trace information for debugging or logging. Defaults to None.

    Returns
    -------
    Tuple[pd.DataFrame, Dict]
        A tuple containing the updated DataFrame and the trace information.
    """

    _ = task_props  # unused

    if trace_info is None:
        trace_info = {}
        logger.debug("No trace_info provided. Initialized empty trace_info dictionary.")

    if df.empty:
        return df, trace_info

    stage_config = validated_config.stage_config
<<<<<<< HEAD

    # Create the PaddleOCRModelInterface
    paddle_model_interface = PaddleOCRModelInterface()

    # Create the NimClient for PaddleOCR
    paddle_client = create_inference_client(
        endpoints=stage_config.paddle_endpoints,
        model_interface=paddle_model_interface,
        auth_token=stage_config.auth_token,
        infer_protocol=stage_config.paddle_infer_protocol,
    )
=======
    paddle_client = _create_paddle_client(stage_config)
>>>>>>> 6187c903

    try:
        # 1) Identify rows that meet criteria (structured, subtype=table, table_metadata != None, content not empty)
        def meets_criteria(row):
            m = row.get("metadata", {})
            if not m:
                return False
            content_md = m.get("content_metadata", {})
            if (
                content_md.get("type") == "structured"
                and content_md.get("subtype") == "table"
                and m.get("table_metadata") is not None
                and m.get("content") not in [None, ""]
            ):
                return True
            return False

        mask = df.apply(meets_criteria, axis=1)
        valid_indices = df[mask].index.tolist()

        # If no rows meet the criteria, just return
        if not valid_indices:
            return df, {"trace_info": trace_info}

        # 2) Extract base64 images in the same order
        base64_images = []
        for idx in valid_indices:
            meta = df.at[idx, "metadata"]
            base64_images.append(meta["content"])

        # 3) Call our bulk _update_metadata to get all results
        bulk_results = _update_metadata(
            base64_images=base64_images,
            paddle_client=paddle_client,
            batch_size=stage_config.nim_batch_size,
            worker_pool_size=stage_config.workers_per_progress_engine,
            trace_info=trace_info,
        )

        # 4) Write the results (table_content, table_content_format) back
        for row_id, idx in enumerate(valid_indices):
            # unpack (base64_image, (content, format))
            _, (table_content, table_content_format) = bulk_results[row_id]

            df.at[idx, "metadata"]["table_metadata"]["table_content"] = table_content
            df.at[idx, "metadata"]["table_metadata"]["table_content_format"] = table_content_format

        return df, {"trace_info": trace_info}

    except Exception:
        logger.error("Error occurred while extracting table data.", exc_info=True)
        raise
    finally:
        paddle_client.close()


def generate_table_extractor_stage(
    c: Config,
    stage_config: Dict[str, Any],
    task: str = "table_data_extract",
    task_desc: str = "table_data_extraction",
    pe_count: int = 1,
):
    """
    Generates a multiprocessing stage to perform table data extraction from PDF content.

    Parameters
    ----------
    c : Config
        Morpheus global configuration object.

    stage_config : Dict[str, Any]
        Configuration parameters for the table content extractor, passed as a dictionary
        validated against the `TableExtractorSchema`.

    task : str, optional
        The task name for the stage worker function, defining the specific table extraction process.
        Default is "table_data_extract".

    task_desc : str, optional
        A descriptor used for latency tracing and logging during table extraction.
        Default is "table_data_extraction".

    pe_count : int, optional
        The number of process engines to use for table data extraction. This value controls
        how many worker processes will run concurrently. Default is 1.

    Returns
    -------
    MultiProcessingBaseStage
        A configured Morpheus stage with an applied worker function that handles table data extraction
        from PDF content.
    """

    print(f"TableExtractorSchema stage_config: {stage_config}")
    validated_config = TableExtractorSchema(**stage_config)
    _wrapped_process_fn = functools.partial(_extract_table_data, validated_config=validated_config)

    return MultiProcessingBaseStage(
        c=c, pe_count=pe_count, task=task, task_desc=task_desc, process_fn=_wrapped_process_fn
    )<|MERGE_RESOLUTION|>--- conflicted
+++ resolved
@@ -4,8 +4,12 @@
 
 import functools
 import logging
-from typing import Any, Dict, List, Optional, Tuple
 from concurrent.futures import ThreadPoolExecutor
+from typing import Any
+from typing import Dict
+from typing import List
+from typing import Optional
+from typing import Tuple
 
 import pandas as pd
 from morpheus.config import Config
@@ -15,13 +19,8 @@
 from nv_ingest.stages.multiprocessing_stage import MultiProcessingBaseStage
 from nv_ingest.util.image_processing.table_and_chart import convert_paddle_response_to_psuedo_markdown
 from nv_ingest.util.image_processing.transforms import base64_to_numpy
-<<<<<<< HEAD
-from nv_ingest.util.image_processing.transforms import check_numpy_image_size
 from nv_ingest.util.nim.helpers import NimClient
 from nv_ingest.util.nim.helpers import create_inference_client
-=======
-from nv_ingest.util.nim.helpers import create_inference_client, NimClient, get_version
->>>>>>> 6187c903
 from nv_ingest.util.nim.paddle import PaddleOCRModelInterface
 
 logger = logging.getLogger(__name__)
@@ -43,7 +42,7 @@
     then calls the PaddleOCR model to extract data.
 
     For each base64-encoded image, the result is:
-        (base64_image, (table_content, table_content_format))
+        (base64_image, (text_predictions, bounding_boxes))
 
     Images that do not meet the minimum size are skipped (("", "")).
     """
@@ -53,7 +52,6 @@
     )
 
     # We'll build the final results in the same order as base64_images.
-    # results[i] = (base64_images[i], (table_content, table_content_format)).
     results: List[Optional[Tuple[str, Tuple[Any, Any]]]] = [None] * len(base64_images)
 
     # Pre-decode dimensions once (optional, but efficient if we want to skip small images).
@@ -74,7 +72,7 @@
                 height, width = decoded_shapes[i][0], decoded_shapes[i][1]
                 if width < PADDLE_MIN_WIDTH or height < PADDLE_MIN_HEIGHT:
                     # Too small, skip inference
-                    results[i] = (b64_image, ("", ""))
+                    results[i] = (b64_image, (None, None))
                     continue
 
                 # Enqueue a single-image inference
@@ -96,11 +94,11 @@
                     # We expect exactly one result for one image
                     if not isinstance(paddle_result, list) or len(paddle_result) != 1:
                         raise ValueError(f"Expected 1 result list, got: {paddle_result}")
-                    table_content, table_format = paddle_result[0]
-                    results[i] = (b64_image, (table_content, table_format))
+                    bounding_boxes, text_predictions = paddle_result[0]
+                    results[i] = (b64_image, (bounding_boxes, text_predictions))
                 except Exception as e:
                     logger.error(f"Error processing image {i}. Error: {e}", exc_info=True)
-                    results[i] = (b64_image, ("", ""))
+                    results[i] = (b64_image, (None, None))
 
     # ------------------------------------------------
     # HTTP path: submit requests in batches.
@@ -121,7 +119,7 @@
                         valid_images.append(base64_images[i])
                     else:
                         # Too small, skip inference
-                        results[i] = (base64_images[i], ("", ""))
+                        results[i] = (base64_images[i], (None, None))
 
                 if not valid_images:
                     # All images in this chunk were too small
@@ -138,7 +136,7 @@
                 )
 
                 try:
-                    # This should be a list of (table_content, table_content_format)
+                    # This should be a list of (text_predictions, bounding_boxes)
                     # in the same order as valid_images
                     paddle_result = future.result()
 
@@ -157,7 +155,7 @@
                     logger.error(f"Error processing batch {valid_images}. Error: {e}", exc_info=True)
                     # If inference fails, we can fill them with empty or re-raise
                     for vi in valid_indices:
-                        results[vi] = (base64_images[vi], ("", ""))
+                        results[vi] = (base64_images[vi], (None, None))
                     raise
 
     # 'results' now has an entry for every image in base64_images
@@ -168,71 +166,8 @@
     """
     Helper to create a NimClient for PaddleOCR, retrieving the paddle version from the endpoint.
     """
-<<<<<<< HEAD
-    metadata = row.get("metadata")
-    if metadata is None:
-        logger.error("Row does not contain 'metadata'.")
-        raise ValueError("Row does not contain 'metadata'.")
-
-    base64_image = metadata.get("content")
-    content_metadata = metadata.get("content_metadata", {})
-    table_metadata = metadata.get("table_metadata")
-
-    # Only modify if content type is structured and subtype is 'table' and table_metadata exists
-    if (
-        (content_metadata.get("type") != "structured")
-        or (content_metadata.get("subtype") != "table")
-        or (table_metadata is None)
-        or (base64_image in [None, ""])
-    ):
-        return metadata
-
-    table_content_format = table_metadata.get("table_content_format")
-
-    # Modify table metadata with the result from the inference model
-    try:
-        data = {"base64_image": base64_image}
-
-        image_array = base64_to_numpy(base64_image)
-
-        paddle_result = "", ""
-        if check_numpy_image_size(image_array, PADDLE_MIN_WIDTH, PADDLE_MIN_HEIGHT):
-            # Perform inference using the NimClient
-            paddle_result = paddle_client.infer(
-                data,
-                model_name="paddle",
-                table_content_format=table_content_format,
-                trace_info=trace_info,  # traceable_func arg
-                stage_name="table_data_extraction",  # traceable_func arg
-            )
-
-        text_predictions, bounding_boxes = paddle_result
-
-        if table_content_format == TableFormatEnum.SIMPLE:
-            table_content = " ".join(text_predictions)
-        elif table_content_format == TableFormatEnum.PSEUDO_MARKDOWN:
-            table_content = convert_paddle_response_to_psuedo_markdown(text_predictions, bounding_boxes)
-        else:
-            raise ValueError(f"Unexpected table format: {table_content_format}")
-
-        table_metadata["table_content"] = table_content
-        table_metadata["table_content_format"] = table_content_format
-    except Exception as e:
-        logger.error(f"Unhandled error calling PaddleOCR inference model: {e}", exc_info=True)
-        raise
-=======
     # Attempt to obtain PaddleOCR version from the second endpoint
-    paddle_endpoint = stage_config.paddle_endpoints[1]
-    try:
-        paddle_version = get_version(paddle_endpoint)
-        if not paddle_version:
-            logger.warning("Failed to obtain PaddleOCR version from the endpoint. Falling back to the latest version.")
-            paddle_version = None
-    except Exception:
-        logger.warning("Failed to get PaddleOCR version after 30 seconds. Falling back to the latest version.")
-        paddle_version = None
-
-    paddle_model_interface = PaddleOCRModelInterface(paddle_version=paddle_version)
+    paddle_model_interface = PaddleOCRModelInterface()
 
     paddle_client = create_inference_client(
         endpoints=stage_config.paddle_endpoints,
@@ -240,7 +175,6 @@
         auth_token=stage_config.auth_token,
         infer_protocol=stage_config.paddle_infer_protocol,
     )
->>>>>>> 6187c903
 
     return paddle_client
 
@@ -279,21 +213,7 @@
         return df, trace_info
 
     stage_config = validated_config.stage_config
-<<<<<<< HEAD
-
-    # Create the PaddleOCRModelInterface
-    paddle_model_interface = PaddleOCRModelInterface()
-
-    # Create the NimClient for PaddleOCR
-    paddle_client = create_inference_client(
-        endpoints=stage_config.paddle_endpoints,
-        model_interface=paddle_model_interface,
-        auth_token=stage_config.auth_token,
-        infer_protocol=stage_config.paddle_infer_protocol,
-    )
-=======
     paddle_client = _create_paddle_client(stage_config)
->>>>>>> 6187c903
 
     try:
         # 1) Identify rows that meet criteria (structured, subtype=table, table_metadata != None, content not empty)
@@ -333,10 +253,20 @@
             trace_info=trace_info,
         )
 
-        # 4) Write the results (table_content, table_content_format) back
+        # 4) Write the results (bounding_boxes, text_predictions) back
+        table_content_format = df.at[valid_indices[0], "metadata"]["table_metadata"].get("table_content_format")
+
         for row_id, idx in enumerate(valid_indices):
-            # unpack (base64_image, (content, format))
-            _, (table_content, table_content_format) = bulk_results[row_id]
+            # unpack (base64_image, (bounding boxes, text_predictions))
+            _, (bounding_boxes, text_predictions) = bulk_results[row_id]
+
+            table_content_format = TableFormatEnum.SIMPLE
+            if table_content_format == TableFormatEnum.SIMPLE:
+                table_content = " ".join(text_predictions)
+            elif table_content_format == TableFormatEnum.PSEUDO_MARKDOWN:
+                table_content = convert_paddle_response_to_psuedo_markdown(text_predictions, bounding_boxes)
+            else:
+                raise ValueError(f"Unexpected table format: {table_content_format}")
 
             df.at[idx, "metadata"]["table_metadata"]["table_content"] = table_content
             df.at[idx, "metadata"]["table_metadata"]["table_content_format"] = table_content_format
