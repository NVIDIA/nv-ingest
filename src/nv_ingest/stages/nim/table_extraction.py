# SPDX-FileCopyrightText: Copyright (c) 2024, NVIDIA CORPORATION & AFFILIATES.
# All rights reserved.
# SPDX-License-Identifier: Apache-2.0

import functools
import logging
from typing import Any
from typing import Dict
from typing import Optional
from typing import Tuple

<<<<<<< HEAD
import pandas as pd
import tritonclient.grpc as grpcclient
=======
>>>>>>> 187bcfd8
from morpheus.config import Config

from nv_ingest.schemas.table_extractor_schema import TableExtractorSchema
from nv_ingest.stages.multiprocessing_stage import MultiProcessingBaseStage
from nv_ingest.util.image_processing.transforms import base64_to_numpy
from nv_ingest.util.image_processing.transforms import check_numpy_image_size
<<<<<<< HEAD
from nv_ingest.util.nim.helpers import call_image_inference_model
from nv_ingest.util.nim.helpers import create_inference_client
from nv_ingest.util.nim.helpers import get_version
from nv_ingest.util.nim.helpers import preprocess_image_for_paddle
=======
from nv_ingest.util.nim.helpers import create_inference_client
from nv_ingest.util.nim.helpers import NimClient
from nv_ingest.util.nim.helpers import get_version
from nv_ingest.util.nim.paddle import PaddleOCRModelInterface
>>>>>>> 187bcfd8

logger = logging.getLogger(f"morpheus.{__name__}")

PADDLE_MIN_WIDTH = 32
PADDLE_MIN_HEIGHT = 32


def _update_metadata(row: pd.Series, paddle_client: NimClient, trace_info: Dict) -> Dict:
    """
    Modifies the metadata of a row if the conditions for table extraction are met.

    Parameters
    ----------
    row : pd.Series
        A row from the DataFrame containing metadata for the table extraction.

    paddle_client : NimClient
        The client used to call the PaddleOCR inference model.

    trace_info : Dict
        Trace information used for logging or debugging.

    Returns
    -------
    Dict
        The modified metadata if conditions are met, otherwise the original metadata.

    Raises
    ------
    ValueError
        If critical information (such as metadata) is missing from the row.
    """
    metadata = row.get("metadata")
    if metadata is None:
        logger.error("Row does not contain 'metadata'.")
        raise ValueError("Row does not contain 'metadata'.")

    base64_image = metadata.get("content")
    content_metadata = metadata.get("content_metadata", {})
    table_metadata = metadata.get("table_metadata")

    # Only modify if content type is structured and subtype is 'table' and table_metadata exists
    if (
        (content_metadata.get("type") != "structured")
        or (content_metadata.get("subtype") != "table")
        or (table_metadata is None)
    ):
        return metadata

    # Modify table metadata with the result from the inference model
    try:
        data = {'base64_image': base64_image}

        image_array = base64_to_numpy(base64_image)

        paddle_result = ""
        if check_numpy_image_size(image_array, PADDLE_MIN_WIDTH, PADDLE_MIN_HEIGHT):
<<<<<<< HEAD
            if isinstance(paddle_client, grpcclient.InferenceServerClient):
                image_array = preprocess_image_for_paddle(image_array, paddle_version=paddle_version)

            paddle_result = call_image_inference_model(paddle_client, "paddle", image_array, trace_info=trace_info)
=======
            # Perform inference using the NimClient
            paddle_result = paddle_client.infer(data, model_name="paddle")
>>>>>>> 187bcfd8

        table_metadata["table_content"] = paddle_result
    except Exception as e:
        logger.error(f"Unhandled error calling PaddleOCR inference model: {e}", exc_info=True)
        raise

    return metadata


def _extract_table_data(
<<<<<<< HEAD
    df: pd.DataFrame, task_props: Dict[str, Any], validated_config: Any, trace_info: Optional[Dict] = None
=======
        df: pd.DataFrame,
        task_props: Dict[str, Any],
        validated_config: Any,
        trace_info: Optional[Dict] = None
>>>>>>> 187bcfd8
) -> Tuple[pd.DataFrame, Dict]:
    """
    Extracts table data from a DataFrame.

    Parameters
    ----------
    df : pd.DataFrame
        DataFrame containing the content from which table data is to be extracted.

    task_props : Dict[str, Any]
        Dictionary containing task properties and configurations.

    validated_config : Any
        The validated configuration object for table extraction.

    trace_info : Optional[Dict], optional
        Optional trace information for debugging or logging. Defaults to None.

    Returns
    -------
    Tuple[pd.DataFrame, Dict]
        A tuple containing the updated DataFrame and the trace information.

    Raises
    ------
    Exception
        If any error occurs during the table data extraction process.
    """

    _ = task_props  # unused

<<<<<<< HEAD
    paddle_client = create_inference_client(
        validated_config.stage_config.paddle_endpoints,
        validated_config.stage_config.auth_token,
        validated_config.stage_config.paddle_infer_protocol,
    )

=======
>>>>>>> 187bcfd8
    if trace_info is None:
        trace_info = {}
        logger.debug("No trace_info provided. Initialized empty trace_info dictionary.")

    if df.empty:
        return df, trace_info

    stage_config = validated_config.stage_config

    paddle_infer_protocol = stage_config.paddle_infer_protocol.lower()

    if (paddle_infer_protocol == 'grpc'):
        # Obtain paddle_version
        # Assuming that the grpc endpoint is at index 0
        paddle_endpoint = stage_config.paddle_endpoints[1]
        try:
            paddle_version = get_version(paddle_endpoint)
            if not paddle_version:
                raise Exception("Failed to obtain PaddleOCR version from the endpoint.")
        except Exception as e:
            logger.error("Failed to get PaddleOCR version after 30 seconds. Failing the job.", exc_info=True)
            raise e
    else:
        # If protocol is 'http', skip getting the version
        paddle_version = None

    # Create the PaddleOCRModelInterface with paddle_version
    paddle_model_interface = PaddleOCRModelInterface(paddle_version=paddle_version)

    # Create the NimClient for PaddleOCR
    paddle_client = create_inference_client(
        endpoints=stage_config.paddle_endpoints,
        model_interface=paddle_model_interface,
        auth_token=stage_config.auth_token,
        infer_protocol=stage_config.paddle_infer_protocol
    )

    try:
        # Apply the _update_metadata function to each row in the DataFrame
        df["metadata"] = df.apply(_update_metadata, axis=1, args=(paddle_client, trace_info))

        return df, trace_info

    except Exception as e:
        logger.error("Error occurred while extracting table data.", exc_info=True)
        raise
    finally:
<<<<<<< HEAD
        if isinstance(paddle_client, grpcclient.InferenceServerClient):
=======
        if isinstance(paddle_client, NimClient):
>>>>>>> 187bcfd8
            paddle_client.close()


def generate_table_extractor_stage(
    c: Config,
    stage_config: Dict[str, Any],
    task: str = "table_data_extract",
    task_desc: str = "table_data_extraction",
    pe_count: int = 1,
):
    """
    Generates a multiprocessing stage to perform table data extraction from PDF content.

    Parameters
    ----------
    c : Config
        Morpheus global configuration object.

    stage_config : Dict[str, Any]
        Configuration parameters for the table content extractor, passed as a dictionary
        validated against the `TableExtractorSchema`.

    task : str, optional
        The task name for the stage worker function, defining the specific table extraction process.
        Default is "table_data_extract".

    task_desc : str, optional
        A descriptor used for latency tracing and logging during table extraction.
        Default is "table_data_extraction".

    pe_count : int, optional
        The number of process engines to use for table data extraction. This value controls
        how many worker processes will run concurrently. Default is 1.

    Returns
    -------
    MultiProcessingBaseStage
        A configured Morpheus stage with an applied worker function that handles table data extraction
        from PDF content.
    """

    validated_config = TableExtractorSchema(**stage_config)
    _wrapped_process_fn = functools.partial(_extract_table_data, validated_config=validated_config)

    return MultiProcessingBaseStage(
        c=c, pe_count=pe_count, task=task, task_desc=task_desc, process_fn=_wrapped_process_fn
    )<|MERGE_RESOLUTION|>--- conflicted
+++ resolved
@@ -9,28 +9,16 @@
 from typing import Optional
 from typing import Tuple
 
-<<<<<<< HEAD
-import pandas as pd
-import tritonclient.grpc as grpcclient
-=======
->>>>>>> 187bcfd8
 from morpheus.config import Config
 
 from nv_ingest.schemas.table_extractor_schema import TableExtractorSchema
 from nv_ingest.stages.multiprocessing_stage import MultiProcessingBaseStage
 from nv_ingest.util.image_processing.transforms import base64_to_numpy
 from nv_ingest.util.image_processing.transforms import check_numpy_image_size
-<<<<<<< HEAD
-from nv_ingest.util.nim.helpers import call_image_inference_model
-from nv_ingest.util.nim.helpers import create_inference_client
-from nv_ingest.util.nim.helpers import get_version
-from nv_ingest.util.nim.helpers import preprocess_image_for_paddle
-=======
 from nv_ingest.util.nim.helpers import create_inference_client
 from nv_ingest.util.nim.helpers import NimClient
 from nv_ingest.util.nim.helpers import get_version
 from nv_ingest.util.nim.paddle import PaddleOCRModelInterface
->>>>>>> 187bcfd8
 
 logger = logging.getLogger(f"morpheus.{__name__}")
 
@@ -82,21 +70,14 @@
 
     # Modify table metadata with the result from the inference model
     try:
-        data = {'base64_image': base64_image}
+        data = {"base64_image": base64_image}
 
         image_array = base64_to_numpy(base64_image)
 
         paddle_result = ""
         if check_numpy_image_size(image_array, PADDLE_MIN_WIDTH, PADDLE_MIN_HEIGHT):
-<<<<<<< HEAD
-            if isinstance(paddle_client, grpcclient.InferenceServerClient):
-                image_array = preprocess_image_for_paddle(image_array, paddle_version=paddle_version)
-
-            paddle_result = call_image_inference_model(paddle_client, "paddle", image_array, trace_info=trace_info)
-=======
             # Perform inference using the NimClient
             paddle_result = paddle_client.infer(data, model_name="paddle")
->>>>>>> 187bcfd8
 
         table_metadata["table_content"] = paddle_result
     except Exception as e:
@@ -107,14 +88,7 @@
 
 
 def _extract_table_data(
-<<<<<<< HEAD
     df: pd.DataFrame, task_props: Dict[str, Any], validated_config: Any, trace_info: Optional[Dict] = None
-=======
-        df: pd.DataFrame,
-        task_props: Dict[str, Any],
-        validated_config: Any,
-        trace_info: Optional[Dict] = None
->>>>>>> 187bcfd8
 ) -> Tuple[pd.DataFrame, Dict]:
     """
     Extracts table data from a DataFrame.
@@ -146,15 +120,6 @@
 
     _ = task_props  # unused
 
-<<<<<<< HEAD
-    paddle_client = create_inference_client(
-        validated_config.stage_config.paddle_endpoints,
-        validated_config.stage_config.auth_token,
-        validated_config.stage_config.paddle_infer_protocol,
-    )
-
-=======
->>>>>>> 187bcfd8
     if trace_info is None:
         trace_info = {}
         logger.debug("No trace_info provided. Initialized empty trace_info dictionary.")
@@ -166,7 +131,7 @@
 
     paddle_infer_protocol = stage_config.paddle_infer_protocol.lower()
 
-    if (paddle_infer_protocol == 'grpc'):
+    if paddle_infer_protocol == "grpc":
         # Obtain paddle_version
         # Assuming that the grpc endpoint is at index 0
         paddle_endpoint = stage_config.paddle_endpoints[1]
@@ -189,7 +154,7 @@
         endpoints=stage_config.paddle_endpoints,
         model_interface=paddle_model_interface,
         auth_token=stage_config.auth_token,
-        infer_protocol=stage_config.paddle_infer_protocol
+        infer_protocol=stage_config.paddle_infer_protocol,
     )
 
     try:
@@ -202,11 +167,7 @@
         logger.error("Error occurred while extracting table data.", exc_info=True)
         raise
     finally:
-<<<<<<< HEAD
-        if isinstance(paddle_client, grpcclient.InferenceServerClient):
-=======
         if isinstance(paddle_client, NimClient):
->>>>>>> 187bcfd8
             paddle_client.close()
 
 
