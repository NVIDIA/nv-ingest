--- conflicted
+++ resolved
@@ -98,12 +98,8 @@
                     results[i] = (b64_image, (bounding_boxes, text_predictions))
                 except Exception as e:
                     logger.error(f"Error processing image {i}. Error: {e}", exc_info=True)
-<<<<<<< HEAD
                     results[i] = (b64_image, (None, None))
-=======
-                    results[i] = (b64_image, ("", ""))
                     raise
->>>>>>> fc667ff4
 
     # ------------------------------------------------
     # HTTP path: submit requests in batches.
