# SPDX-FileCopyrightText: Copyright (c) 2024-25, NVIDIA CORPORATION & AFFILIATES.
# All rights reserved.
# SPDX-License-Identifier: Apache-2.0

from datetime import datetime
import logging
from typing import Optional
import pandas as pd
from pydantic import BaseModel
import ray

from nv_ingest.framework.orchestration.ray.stages.meta.ray_actor_stage_base import RayActorStage
from nv_ingest_api.internal.primitives.ingest_control_message import IngestControlMessage
from nv_ingest_api.internal.primitives.tracing.tagging import traceable
from nv_ingest_api.internal.enums.common import (
    DocumentTypeEnum,
    ContentTypeEnum,
    AccessLevelEnum,
    TextTypeEnum,
    LanguageEnum,
)
from nv_ingest_api.internal.schemas.meta.metadata_schema import ContentHierarchySchema
from nv_ingest_api.util.converters.type_mappings import doc_type_to_content_type
from nv_ingest_api.util.exception_handlers.decorators import (
    nv_ingest_node_failure_try_except,
)
<<<<<<< HEAD
from nv_ingest_api.util.logging.sanitize import sanitize_for_logging
=======
from nv_ingest.framework.util.flow_control.udf_intercept import udf_intercept_hook
>>>>>>> 5a4f8042

logger = logging.getLogger(__name__)


@ray.remote
class MetadataInjectionStage(RayActorStage):
    """
    A Ray actor stage that performs metadata injection on IngestControlMessages.

    This stage iterates over the rows of the DataFrame payload, checks if metadata
    injection is required, and if so, injects the appropriate metadata.
    """

    def __init__(self, config: BaseModel, stage_name: Optional[str] = None) -> None:
        # Call the base initializer to set attributes like self._running.
        super().__init__(config, stage_name=stage_name)
        # Additional initialization can be added here if necessary.
<<<<<<< HEAD
        logger.info("MetadataInjectionStage initialized with config: %s", sanitize_for_logging(config))
=======
        self._logger.debug("MetadataInjectionStage initialized with config: %s", config)
>>>>>>> 5a4f8042

    @nv_ingest_node_failure_try_except()
    @traceable()
    @udf_intercept_hook()
    def on_data(self, message: IngestControlMessage) -> IngestControlMessage:
        """
        Process an incoming IngestControlMessage by injecting metadata into its DataFrame payload.

        Parameters
        ----------
        message : IngestControlMessage
            The incoming message containing the payload DataFrame.

        Returns
        -------
        IngestControlMessage
            The message with updated metadata if injection was required.
        """
        df = message.payload()
        update_required = False
        rows = []
        logger.debug("Starting metadata injection on DataFrame with %d rows", len(df))

        for _, row in df.iterrows():
            try:
                # Convert document type to content type using enums.
                content_type = doc_type_to_content_type(DocumentTypeEnum(row["document_type"]))
                # Check if metadata is missing or doesn't contain 'content'
                if (
                    "metadata" not in row
                    or not isinstance(row["metadata"], dict)
                    or "content" not in row["metadata"].keys()
                ):
                    update_required = True

                    # Initialize default structures based on MetaDataSchema
                    default_source_metadata = {
                        "source_id": row.get("source_id"),
                        "source_name": row.get("source_name"),
                        "source_type": row["document_type"],
                        "source_location": "",
                        "collection_id": "",
                        "date_created": datetime.now().isoformat(),
                        "last_modified": datetime.now().isoformat(),
                        "summary": "",
                        "partition_id": -1,
                        "access_level": AccessLevelEnum.UNKNOWN.value,
                    }

                    default_content_metadata = {
                        "type": content_type.name.lower(),
                        "page_number": -1,
                        "description": "",
                        "hierarchy": ContentHierarchySchema().model_dump(),
                        "subtype": "",
                        "start_time": -1,
                        "end_time": -1,
                    }

                    default_audio_metadata = None
                    if content_type == ContentTypeEnum.AUDIO:
                        default_audio_metadata = {
                            "audio_type": row["document_type"],
                            "audio_transcript": "",
                        }

                    default_image_metadata = None
                    if content_type == ContentTypeEnum.IMAGE:
                        default_image_metadata = {
                            "image_type": row["document_type"],
                            "structured_image_type": ContentTypeEnum.NONE.value,
                            "caption": "",
                            "text": "",
                            "image_location": (0, 0, 0, 0),
                            "image_location_max_dimensions": (0, 0),
                            "uploaded_image_url": "",
                            "width": 0,
                            "height": 0,
                        }

                    default_text_metadata = None
                    if content_type == ContentTypeEnum.TEXT:
                        default_text_metadata = {
                            "text_type": TextTypeEnum.DOCUMENT.value,
                            "summary": "",
                            "keywords": "",
                            "language": LanguageEnum.UNKNOWN.value,
                            "text_location": (0, 0, 0, 0),
                            "text_location_max_dimensions": (0, 0, 0, 0),
                        }

                    row["metadata"] = {
                        "content": row["content"],
                        "content_metadata": default_content_metadata,
                        "error_metadata": None,
                        "audio_metadata": default_audio_metadata,
                        "image_metadata": default_image_metadata,
                        "source_metadata": default_source_metadata,
                        "text_metadata": default_text_metadata,
                    }
                    logger.debug(
                        f"METADATA_INJECTOR_DEBUG: Rebuilt metadata for source_id='{row.get('source_id', 'N/A')}'. "
                        f"Metadata keys: {list(row['metadata'].keys())}."
                        f"'content' present: {'content' in row['metadata']}"
                    )
            except Exception as inner_e:
                logger.exception("Failed to process row during metadata injection")
                raise inner_e
            rows.append(row)

        if update_required:
            docs = pd.DataFrame(rows)
            message.payload(docs)
            logger.debug("Metadata injection updated payload with %d rows", len(docs))
        else:
            logger.debug("No metadata update was necessary during metadata injection")

        return message<|MERGE_RESOLUTION|>--- conflicted
+++ resolved
@@ -24,11 +24,8 @@
 from nv_ingest_api.util.exception_handlers.decorators import (
     nv_ingest_node_failure_try_except,
 )
-<<<<<<< HEAD
+from nv_ingest.framework.util.flow_control.udf_intercept import udf_intercept_hook
 from nv_ingest_api.util.logging.sanitize import sanitize_for_logging
-=======
-from nv_ingest.framework.util.flow_control.udf_intercept import udf_intercept_hook
->>>>>>> 5a4f8042
 
 logger = logging.getLogger(__name__)
 
@@ -46,11 +43,7 @@
         # Call the base initializer to set attributes like self._running.
         super().__init__(config, stage_name=stage_name)
         # Additional initialization can be added here if necessary.
-<<<<<<< HEAD
-        logger.info("MetadataInjectionStage initialized with config: %s", sanitize_for_logging(config))
-=======
-        self._logger.debug("MetadataInjectionStage initialized with config: %s", config)
->>>>>>> 5a4f8042
+        self._logger.debug("MetadataInjectionStage initialized with config: %s", sanitize_for_logging(config))
 
     @nv_ingest_node_failure_try_except()
     @traceable()
