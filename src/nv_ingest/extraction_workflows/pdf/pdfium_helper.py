# SPDX-FileCopyrightText: Copyright (c) 2024, NVIDIA CORPORATION & AFFILIATES.
# All rights reserved.
# SPDX-License-Identifier: Apache-2.0

# Copyright (c) 2024, NVIDIA CORPORATION.
#
# Licensed under the Apache License, Version 2.0 (the "License");
# you may not use this file except in compliance with the License.
# You may obtain a copy of the License at
#
#     http://www.apache.org/licenses/LICENSE-2.0
#
# Unless required by applicable law or agreed to in writing, software
# distributed under the License is distributed on an "AS IS" BASIS,
# WITHOUT WARRANTIES OR CONDITIONS OF ANY KIND, either express or implied.
# See the License for the specific language governing permissions and
# limitations under the License.

import concurrent.futures
import logging
import traceback
from math import log
from typing import List
from typing import Optional
from typing import Tuple

import numpy as np
import pypdfium2 as libpdfium

import nv_ingest.util.nim.yolox as yolox_utils
from nv_ingest.schemas.metadata_schema import AccessLevelEnum
from nv_ingest.schemas.metadata_schema import TableFormatEnum
from nv_ingest.schemas.metadata_schema import TextTypeEnum
from nv_ingest.schemas.pdf_extractor_schema import PDFiumConfigSchema
from nv_ingest.util.image_processing.transforms import crop_image
from nv_ingest.util.image_processing.transforms import numpy_to_base64
from nv_ingest.util.nim.helpers import create_inference_client
from nv_ingest.util.pdf.metadata_aggregators import CroppedImageWithContent
from nv_ingest.util.pdf.metadata_aggregators import construct_image_metadata_from_pdf_image
from nv_ingest.util.pdf.metadata_aggregators import construct_table_and_chart_metadata
from nv_ingest.util.pdf.metadata_aggregators import construct_text_metadata
from nv_ingest.util.pdf.metadata_aggregators import extract_pdf_metadata
from nv_ingest.util.pdf.pdfium import pdfium_pages_to_numpy
from nv_ingest.util.pdf.pdfium import extract_nested_simple_images_from_pdfium_page
from nv_ingest.util.pdf.pdfium import extract_image_like_objects_from_pdfium_page

YOLOX_MAX_BATCH_SIZE = 8
YOLOX_MAX_WIDTH = 1536
YOLOX_MAX_HEIGHT = 1536
YOLOX_NUM_CLASSES = 3
YOLOX_CONF_THRESHOLD = 0.01
YOLOX_IOU_THRESHOLD = 0.5
YOLOX_MIN_SCORE = 0.1
YOLOX_FINAL_SCORE = 0.48

logger = logging.getLogger(__name__)


def extract_tables_and_charts_using_image_ensemble(
    pages: List[Tuple[int, np.ndarray]],
    config: PDFiumConfigSchema,
    trace_info: Optional[List] = None,
) -> List[Tuple[int, object]]:  # List[Tuple[int, CroppedImageWithContent]]
    tables_and_charts = []

    try:
        model_interface = yolox_utils.YoloxPageElementsModelInterface()
        yolox_client = create_inference_client(
            config.yolox_endpoints, model_interface, config.auth_token, config.yolox_infer_protocol
        )

        batches = []
        i = 0
        max_batch_size = YOLOX_MAX_BATCH_SIZE
        while i < len(pages):
            batch_size = min(2 ** int(log(len(pages) - i, 2)), max_batch_size)
            batches.append(pages[i : i + batch_size])  # noqa: E203
            i += batch_size

        page_index = 0
        for batch in batches:
            image_page_indices = [page[0] for page in batch]
            original_images = [page[1] for page in batch]

            # Prepare data
            data = {"images": original_images}

            # Perform inference using NimClient
            inference_results = yolox_client.infer(
                data,
                model_name="yolox",
                num_classes=YOLOX_NUM_CLASSES,
                conf_thresh=YOLOX_CONF_THRESHOLD,
                iou_thresh=YOLOX_IOU_THRESHOLD,
                min_score=YOLOX_MIN_SCORE,
                final_thresh=YOLOX_FINAL_SCORE,
                trace_info=trace_info,  # traceable_func arg
                stage_name="pdf_content_extractor",  # traceable_func arg
            )

            # Process results
            for annotation_dict, page_index, original_image in zip(
                inference_results, image_page_indices, original_images
            ):
                extract_table_and_chart_images(
                    annotation_dict,
                    original_image,
                    page_index,
                    tables_and_charts,
                )

    except TimeoutError:
        logger.error("Timeout error during table/chart extraction.")
        raise

    except Exception as e:
        logger.error(f"Unhandled error during table/chart extraction: {str(e)}")
        traceback.print_exc()
        raise e

    finally:
        if yolox_client:
            yolox_client.close()

    logger.debug(f"Extracted {len(tables_and_charts)} tables and charts.")

    return tables_and_charts


# Handle individual table/chart extraction and model inference
def extract_table_and_chart_images(
    annotation_dict,
    original_image,
    page_idx,
    tables_and_charts,
):
    """
    Handle the extraction of tables and charts from the inference results and run additional model inference.

    Parameters
    ----------
    annotation_dict : dict/
        A dictionary containing detected objects and their bounding boxes.
    original_image : np.ndarray
        The original image from which objects were detected.
    page_idx : int
        The index of the current page being processed.
    tables_and_charts : List[Tuple[int, ImageTable]]
        A list to which extracted tables and charts will be appended.

    Notes
    -----
    This function iterates over detected objects, crops the original image to the bounding boxes,
    and runs additional inference on the cropped images to extract detailed information about tables
    and charts.

    Examples
    --------
    >>> annotation_dict = {"table": [], "chart": []}
    >>> original_image = np.random.rand(1536, 1536, 3)
    >>> tables_and_charts = []
    >>> extract_table_and_chart_images(annotation_dict, original_image, 0, tables_and_charts)
    """

    width, height, *_ = original_image.shape
    for label in ["table", "chart"]:
        if not annotation_dict:
            continue

        objects = annotation_dict[label]
        for idx, bboxes in enumerate(objects):
            *bbox, _ = bboxes
            h1, w1, h2, w2 = bbox * np.array([height, width, height, width])

            cropped = crop_image(original_image, (h1, w1, h2, w2))
            if cropped is None:
                continue
            base64_img = numpy_to_base64(cropped)

            table_data = CroppedImageWithContent(
                content="",
                image=base64_img,
                bbox=(w1, h1, w2, h2),
                max_width=width,
                max_height=height,
                type_string=label,
            )
            tables_and_charts.append((page_idx, table_data))


<<<<<<< HEAD
def extract_pdfium_images(page, extract_images_method):
    if extract_images_method == "simple":
        extracted_images = extract_nested_simple_images_from_pdfium_page(page)

    elif extract_images_method == "merged":
        extracted_images = extract_image_like_objects_from_pdfium_page(page, merge=True)
=======
def _extract_page_text(page) -> str:
    """
    Always extract text from the given page and return it as a raw string.
    The caller decides whether to use per-page or doc-level logic.
    """
    textpage = page.get_textpage()
    return textpage.get_text_bounded()


def _extract_page_images(
    page,
    page_idx: int,
    page_width: float,
    page_height: float,
    page_count: int,
    source_metadata: dict,
    base_unified_metadata: dict,
) -> list:
    """
    Always extract images from the given page and return a list of image metadata items.
    The caller decides whether to call this based on a flag.
    """
    extracted_images = []
    for obj in page.get_objects():
        obj_type = PDFIUM_PAGEOBJ_MAPPING.get(obj.type, "UNKNOWN")
        if obj_type == "IMAGE":
            try:
                image_numpy = pdfium_try_get_bitmap_as_numpy(obj)
                image_base64 = numpy_to_base64(image_numpy)
                image_bbox = obj.get_pos()
                image_size = obj.get_size()

                image_data = Base64Image(
                    image=image_base64,
                    bbox=image_bbox,
                    width=image_size[0],
                    height=image_size[1],
                    max_width=page_width,
                    max_height=page_height,
                )

                image_meta = construct_image_metadata_from_pdf_image(
                    image_data,
                    page_idx,
                    page_count,
                    source_metadata,
                    base_unified_metadata,
                )
                extracted_images.append(image_meta)
            except Exception as e:
                logger.error(f"Unhandled error extracting image on page {page_idx}: {e}")
                # continue extracting other images
>>>>>>> c423695f

    return extracted_images


<<<<<<< HEAD
# Define a helper function to use unstructured-io to extract text from a base64
# encoded bytestream PDF
=======
def _extract_tables_and_charts(
    pages: list,
    pdfium_config: PDFiumConfigSchema,
    page_count: int,
    source_metadata: dict,
    base_unified_metadata: dict,
    paddle_output_format,
    trace_info=None,
) -> list:
    """
    Always extract tables and charts from the given pages using YOLOX-based logic.
    The caller decides whether to call it.
    """
    extracted_table_chart = []

    table_chart_results = extract_tables_and_charts_using_image_ensemble(pages, pdfium_config, trace_info=trace_info)

    # Build metadata for each
    for page_idx, table_or_chart in table_chart_results:
        # If we want all tables and charts, we assume the caller wouldn't call
        # this function unless we truly want them.
        if table_or_chart.type_string == "table":
            table_or_chart.content_format = paddle_output_format

        table_chart_meta = construct_table_and_chart_metadata(
            table_or_chart,
            page_idx,
            page_count,
            source_metadata,
            base_unified_metadata,
        )
        extracted_table_chart.append(table_chart_meta)

    return extracted_table_chart


>>>>>>> c423695f
def pdfium_extractor(
    pdf_stream,
    extract_text: bool,
    extract_images: bool,
    extract_tables: bool,
    extract_charts: bool,
    trace_info=None,
    **kwargs,
):
    logger.debug("Extracting PDF with pdfium backend.")

    row_data = kwargs.get("row_data")
    source_id = row_data["source_id"]

    text_depth = kwargs.get("text_depth", "page")
    text_depth = TextTypeEnum[text_depth.upper()]

    paddle_output_format = kwargs.get("paddle_output_format", "pseudo_markdown")
    paddle_output_format = TableFormatEnum[paddle_output_format.upper()]
    extract_images_method = kwargs.get("extract_images_method", "merged")

    # Basic config
    metadata_col = kwargs.get("metadata_column", "metadata")
    pdfium_config = kwargs.get("pdfium_config", {})
    if isinstance(pdfium_config, dict):
        pdfium_config = PDFiumConfigSchema(**pdfium_config)

    base_unified_metadata = row_data[metadata_col] if metadata_col in row_data.index else {}
    base_source_metadata = base_unified_metadata.get("source_metadata", {})
    source_location = base_source_metadata.get("source_location", "")
    collection_id = base_source_metadata.get("collection_id", "")
    partition_id = base_source_metadata.get("partition_id", -1)
    access_level = base_source_metadata.get("access_level", AccessLevelEnum.LEVEL_1)

    doc = libpdfium.PdfDocument(pdf_stream)
    pdf_metadata = extract_pdf_metadata(doc, source_id)
    page_count = pdf_metadata.page_count

    source_metadata = {
        "source_name": pdf_metadata.filename,
        "source_id": source_id,
        "source_location": source_location,
        "source_type": pdf_metadata.source_type,
        "collection_id": collection_id,
        "date_created": pdf_metadata.date_created,
        "last_modified": pdf_metadata.last_modified,
        "summary": "",
        "partition_id": partition_id,
        "access_level": access_level,
    }

    logger.debug(f"PDF has {page_count} pages.")
    logger.debug(
        f"extract_text={extract_text}, extract_images={extract_images}, "
        f"extract_tables={extract_tables}, extract_charts={extract_charts}"
    )

    # Decide if text_depth is PAGE or DOCUMENT
    if text_depth != TextTypeEnum.PAGE:
        text_depth = TextTypeEnum.DOCUMENT

    extracted_data = []
    accumulated_text = []
<<<<<<< HEAD
    text_depth = text_depth if text_depth == TextTypeEnum.PAGE else TextTypeEnum.DOCUMENT
    for page_idx in range(pdf_metadata.page_count):
        page = doc.get_page(page_idx)

        # https://pypdfium2.readthedocs.io/en/stable/python_api.html#module-pypdfium2._helpers.textpage
        if extract_text:
            textpage = page.get_textpage()
            page_text = textpage.get_text_bounded()
            accumulated_text.append(page_text)

            if text_depth == TextTypeEnum.PAGE and len(accumulated_text) > 0:
                text_extraction = construct_text_metadata(
                    accumulated_text,
                    pdf_metadata.keywords,
=======

    # Prepare for table/chart extraction
    pages_for_tables = []  # We'll accumulate (page_idx, np_image) here
    futures = []  # We'll keep track of all the Future objects for table/charts

    with concurrent.futures.ThreadPoolExecutor(max_workers=pdfium_config.workers_per_progress_engine) as executor:
        # PAGE LOOP
        for page_idx in range(page_count):
            page = doc.get_page(page_idx)
            page_width, page_height = page.get_size()

            # If we want text, extract text now.
            if extract_text:
                page_text = _extract_page_text(page)
                if text_depth == TextTypeEnum.PAGE:
                    # Build a page-level text metadata item
                    text_meta = construct_text_metadata(
                        [page_text],
                        pdf_metadata.keywords,
                        page_idx,
                        -1,
                        -1,
                        -1,
                        page_count,
                        text_depth,
                        source_metadata,
                        base_unified_metadata,
                    )
                    extracted_data.append(text_meta)
                else:
                    # doc-level => accumulate
                    accumulated_text.append(page_text)

            # If we want images, extract images now.
            if extract_images:
                image_data = _extract_page_images(
                    page,
>>>>>>> c423695f
                    page_idx,
                    page_width,
                    page_height,
                    page_count,
                    source_metadata,
                    base_unified_metadata,
                )
                extracted_data.extend(image_data)

            # If we want tables or charts, rasterize the page and store it
            if extract_tables or extract_charts:
                image, _ = pdfium_pages_to_numpy(
                    [page], scale_tuple=(YOLOX_MAX_WIDTH, YOLOX_MAX_HEIGHT), trace_info=trace_info
                )
                pages_for_tables.append((page_idx, image[0]))

                # Whenever pages_for_tables hits YOLOX_MAX_BATCH_SIZE, submit a job
                if len(pages_for_tables) >= YOLOX_MAX_BATCH_SIZE:
                    future = executor.submit(
                        _extract_tables_and_charts,
                        pages_for_tables[:],  # pass a copy
                        pdfium_config,
                        page_count,
                        source_metadata,
                        base_unified_metadata,
                        paddle_output_format,
                        trace_info=trace_info,
                    )
                    futures.append(future)
                    pages_for_tables.clear()

        # After page loop, if we still have leftover pages_for_tables, submit one last job
        if (extract_tables or extract_charts) and pages_for_tables:
            future = executor.submit(
                _extract_tables_and_charts,
                pages_for_tables[:],
                pdfium_config,
                page_count,
                source_metadata,
                base_unified_metadata,
                paddle_output_format,
                trace_info=trace_info,
            )
            futures.append(future)
            pages_for_tables.clear()

<<<<<<< HEAD
                extracted_data.append(text_extraction)
                accumulated_text = []

        # Image extraction
        if extract_images:
            for image_data in extract_pdfium_images(page, extract_images_method):
                extracted_image_data = construct_image_metadata_from_pdf_image(
                    image_data,
                    page_idx,
                    pdf_metadata.page_count,
                    source_metadata,
                    base_unified_metadata,
                )

                extracted_data.append(extracted_image_data)

        # Table and chart collection
        if extract_tables or extract_charts:
            pages.append(page)

    if extract_text and text_depth == TextTypeEnum.DOCUMENT and len(accumulated_text) > 0:
        text_extraction = construct_text_metadata(
=======
        # Now wait for all futures to complete
        for fut in concurrent.futures.as_completed(futures):
            table_chart_items = fut.result()  # blocks until finished
            extracted_data.extend(table_chart_items)

    # DOC-LEVEL TEXT added last
    if extract_text and text_depth == TextTypeEnum.DOCUMENT and accumulated_text:
        doc_text_meta = construct_text_metadata(
>>>>>>> c423695f
            accumulated_text,
            pdf_metadata.keywords,
            -1,
            -1,
            -1,
            -1,
            page_count,
            text_depth,
            source_metadata,
            base_unified_metadata,
        )
        extracted_data.append(doc_text_meta)

    doc.close()

    logger.debug(f"Extracted {len(extracted_data)} items from PDF.")
    return extracted_data<|MERGE_RESOLUTION|>--- conflicted
+++ resolved
@@ -188,14 +188,6 @@
             tables_and_charts.append((page_idx, table_data))
 
 
-<<<<<<< HEAD
-def extract_pdfium_images(page, extract_images_method):
-    if extract_images_method == "simple":
-        extracted_images = extract_nested_simple_images_from_pdfium_page(page)
-
-    elif extract_images_method == "merged":
-        extracted_images = extract_image_like_objects_from_pdfium_page(page, merge=True)
-=======
 def _extract_page_text(page) -> str:
     """
     Always extract text from the given page and return it as a raw string.
@@ -206,6 +198,7 @@
 
 
 def _extract_page_images(
+    extract_images_method: str,
     page,
     page_idx: int,
     page_width: float,
@@ -218,45 +211,30 @@
     Always extract images from the given page and return a list of image metadata items.
     The caller decides whether to call this based on a flag.
     """
+    if extract_images_method == "simple":
+        extracted_image_data = extract_nested_simple_images_from_pdfium_page(page)
+
+    elif extract_images_method == "merged":
+        extracted_image_data = extract_image_like_objects_from_pdfium_page(page, merge=True)
+
     extracted_images = []
-    for obj in page.get_objects():
-        obj_type = PDFIUM_PAGEOBJ_MAPPING.get(obj.type, "UNKNOWN")
-        if obj_type == "IMAGE":
-            try:
-                image_numpy = pdfium_try_get_bitmap_as_numpy(obj)
-                image_base64 = numpy_to_base64(image_numpy)
-                image_bbox = obj.get_pos()
-                image_size = obj.get_size()
-
-                image_data = Base64Image(
-                    image=image_base64,
-                    bbox=image_bbox,
-                    width=image_size[0],
-                    height=image_size[1],
-                    max_width=page_width,
-                    max_height=page_height,
-                )
-
-                image_meta = construct_image_metadata_from_pdf_image(
-                    image_data,
-                    page_idx,
-                    page_count,
-                    source_metadata,
-                    base_unified_metadata,
-                )
-                extracted_images.append(image_meta)
-            except Exception as e:
-                logger.error(f"Unhandled error extracting image on page {page_idx}: {e}")
-                # continue extracting other images
->>>>>>> c423695f
+    for image_data in extracted_image_data:
+        try:
+            image_meta = construct_image_metadata_from_pdf_image(
+                image_data,
+                page_idx,
+                page_count,
+                source_metadata,
+                base_unified_metadata,
+            )
+            extracted_images.append(image_meta)
+        except Exception as e:
+            logger.error(f"Unhandled error extracting image on page {page_idx}: {e}")
+            # continue extracting other images
 
     return extracted_images
 
 
-<<<<<<< HEAD
-# Define a helper function to use unstructured-io to extract text from a base64
-# encoded bytestream PDF
-=======
 def _extract_tables_and_charts(
     pages: list,
     pdfium_config: PDFiumConfigSchema,
@@ -293,7 +271,6 @@
     return extracted_table_chart
 
 
->>>>>>> c423695f
 def pdfium_extractor(
     pdf_stream,
     extract_text: bool,
@@ -357,22 +334,6 @@
 
     extracted_data = []
     accumulated_text = []
-<<<<<<< HEAD
-    text_depth = text_depth if text_depth == TextTypeEnum.PAGE else TextTypeEnum.DOCUMENT
-    for page_idx in range(pdf_metadata.page_count):
-        page = doc.get_page(page_idx)
-
-        # https://pypdfium2.readthedocs.io/en/stable/python_api.html#module-pypdfium2._helpers.textpage
-        if extract_text:
-            textpage = page.get_textpage()
-            page_text = textpage.get_text_bounded()
-            accumulated_text.append(page_text)
-
-            if text_depth == TextTypeEnum.PAGE and len(accumulated_text) > 0:
-                text_extraction = construct_text_metadata(
-                    accumulated_text,
-                    pdf_metadata.keywords,
-=======
 
     # Prepare for table/chart extraction
     pages_for_tables = []  # We'll accumulate (page_idx, np_image) here
@@ -409,8 +370,8 @@
             # If we want images, extract images now.
             if extract_images:
                 image_data = _extract_page_images(
+                    extract_images_method,
                     page,
->>>>>>> c423695f
                     page_idx,
                     page_width,
                     page_height,
@@ -457,30 +418,6 @@
             futures.append(future)
             pages_for_tables.clear()
 
-<<<<<<< HEAD
-                extracted_data.append(text_extraction)
-                accumulated_text = []
-
-        # Image extraction
-        if extract_images:
-            for image_data in extract_pdfium_images(page, extract_images_method):
-                extracted_image_data = construct_image_metadata_from_pdf_image(
-                    image_data,
-                    page_idx,
-                    pdf_metadata.page_count,
-                    source_metadata,
-                    base_unified_metadata,
-                )
-
-                extracted_data.append(extracted_image_data)
-
-        # Table and chart collection
-        if extract_tables or extract_charts:
-            pages.append(page)
-
-    if extract_text and text_depth == TextTypeEnum.DOCUMENT and len(accumulated_text) > 0:
-        text_extraction = construct_text_metadata(
-=======
         # Now wait for all futures to complete
         for fut in concurrent.futures.as_completed(futures):
             table_chart_items = fut.result()  # blocks until finished
@@ -489,7 +426,6 @@
     # DOC-LEVEL TEXT added last
     if extract_text and text_depth == TextTypeEnum.DOCUMENT and accumulated_text:
         doc_text_meta = construct_text_metadata(
->>>>>>> c423695f
             accumulated_text,
             pdf_metadata.keywords,
             -1,
