# SPDX-FileCopyrightText: Copyright (c) 2024, NVIDIA CORPORATION & AFFILIATES.
# All rights reserved.
# SPDX-License-Identifier: Apache-2.0

# Copyright (c) 2024, NVIDIA CORPORATION.
#
# Licensed under the Apache License, Version 2.0 (the "License");
# you may not use this file except in compliance with the License.
# You may obtain a copy of the License at
#
#     http://www.apache.org/licenses/LICENSE-2.0
#
# Unless required by applicable law or agreed to in writing, software
# distributed under the License is distributed on an "AS IS" BASIS,
# WITHOUT WARRANTIES OR CONDITIONS OF ANY KIND, either express or implied.
# See the License for the specific language governing permissions and
# limitations under the License.

import concurrent.futures
import logging
import traceback
from typing import List
from typing import Optional
from typing import Tuple

import numpy as np
import pypdfium2 as libpdfium

import nv_ingest.util.nim.yolox as yolox_utils
from nv_ingest.schemas.metadata_schema import AccessLevelEnum
from nv_ingest.schemas.metadata_schema import TableFormatEnum
from nv_ingest.schemas.metadata_schema import TextTypeEnum
from nv_ingest.schemas.pdf_extractor_schema import PDFiumConfigSchema
from nv_ingest.util.image_processing.transforms import crop_image
from nv_ingest.util.image_processing.transforms import numpy_to_base64
from nv_ingest.util.nim.helpers import create_inference_client
from nv_ingest.util.nim.helpers import get_model_name
from nv_ingest.util.nim.yolox import YOLOX_PAGE_IMAGE_PREPROC_HEIGHT
from nv_ingest.util.nim.yolox import YOLOX_PAGE_IMAGE_PREPROC_WIDTH
from nv_ingest.util.pdf.metadata_aggregators import Base64Image
from nv_ingest.util.pdf.metadata_aggregators import CroppedImageWithContent
from nv_ingest.util.pdf.metadata_aggregators import construct_image_metadata_from_pdf_image
from nv_ingest.util.pdf.metadata_aggregators import construct_page_element_metadata
from nv_ingest.util.pdf.metadata_aggregators import construct_text_metadata
from nv_ingest.util.pdf.metadata_aggregators import extract_pdf_metadata
from nv_ingest.util.pdf.pdfium import PDFIUM_PAGEOBJ_MAPPING
from nv_ingest.util.pdf.pdfium import pdfium_pages_to_numpy
from nv_ingest.util.pdf.pdfium import pdfium_try_get_bitmap_as_numpy

YOLOX_MAX_BATCH_SIZE = 8

logger = logging.getLogger(__name__)


<<<<<<< HEAD
def extract_page_elements_using_image_ensemble(
    pages: List[Tuple[int, np.ndarray]],
=======
def extract_tables_and_charts_using_image_ensemble(
    pages: List[Tuple[int, np.ndarray, Tuple[int, int]]],
>>>>>>> 5977b30c
    config: PDFiumConfigSchema,
    trace_info: Optional[List] = None,
) -> List[Tuple[int, object]]:
    """
    Given a list of (page_index, image) tuples, this function calls the YOLOX-based
    inference service to extract page element annotations from all pages.

    Returns
    -------
    List[Tuple[int, object]]
        For each page, returns (page_index, joined_content) where joined_content
        is the result of combining annotations from the inference.
    """
    page_elements = []
    yolox_client = None

    yolox_model_name = _get_yolox_model_name(config)

    try:
        model_interface = yolox_utils.YoloxPageElementsModelInterface(yolox_model_name=yolox_model_name)
        yolox_client = create_inference_client(
            config.yolox_endpoints,
            model_interface,
            config.auth_token,
            config.yolox_infer_protocol,
        )

        # Collect all page indices and images in order.
<<<<<<< HEAD
        image_page_indices = [page[0] for page in pages]
        original_images = [page[1] for page in pages]
        padding_offsets = [page[2] for page in pages]
=======
        # Optionally, collect padding offsets if present.
        image_page_indices = []
        original_images = []
        padding_offsets = []
        for page in pages:
            image_page_indices.append(page[0])
            original_images.append(page[1])
            if len(pages[0]) > 2:
                padding_offset = page[2]
            else:
                padding_offset = 0
            padding_offsets.append(padding_offset)
>>>>>>> 5977b30c

        # Prepare the data payload with all images.
        data = {"images": original_images}

        # Perform inference using the NimClient.
        inference_results = yolox_client.infer(
            data,
            model_name="yolox",
            max_batch_size=YOLOX_MAX_BATCH_SIZE,
            trace_info=trace_info,
            stage_name="pdf_content_extractor",
        )

        # Process results: iterate over each image's inference output.
<<<<<<< HEAD
        for annotation_dict, page_index, original_image, padding in zip(
            inference_results,
            image_page_indices,
            original_images,
            padding_offsets,
        ):
            extract_page_element_images(
                annotation_dict,
                original_image,
                page_index,
                page_elements,
                padding,
=======
        for annotation_dict, page_index, original_image, padding_offset in zip(
            inference_results, image_page_indices, original_images, padding_offsets
        ):
            extract_table_and_chart_images(
                annotation_dict,
                original_image,
                page_index,
                tables_and_charts,
                padding_offset,
>>>>>>> 5977b30c
            )

    except TimeoutError:
        logger.error("Timeout error during page element extraction.")
        raise

    except Exception as e:
        logger.error(f"Unhandled error during page element extraction: {str(e)}")
        traceback.print_exc()
        raise

    finally:
        if yolox_client:
            yolox_client.close()

    logger.debug(f"Extracted {len(page_elements)} page elements.")
    return page_elements


# Handle individual page element extraction and model inference
def extract_page_element_images(
    annotation_dict,
    original_image,
    page_idx,
<<<<<<< HEAD
    page_elements,
    padding,
=======
    tables_and_charts,
    padding_offset=(0, 0),
>>>>>>> 5977b30c
):
    """
    Handle the extraction of page elements from the inference results and run additional model inference.

    Parameters
    ----------
    annotation_dict : dict/
        A dictionary containing detected objects and their bounding boxes.
    original_image : np.ndarray
        The original image from which objects were detected.
    page_idx : int
        The index of the current page being processed.
    page_elements : List[Tuple[int, ImageTable]]
        A list to which extracted page elements will be appended.

    Notes
    -----
    This function iterates over detected objects, crops the original image to the bounding boxes,
    and runs additional inference on the cropped images to extract detailed information about page
    elements.

    Examples
    --------
    >>> annotation_dict = {"table": [], "chart": []}
    >>> original_image = np.random.rand(1536, 1536, 3)
    >>> page_elements = []
    >>> extract_page_element_images(annotation_dict, original_image, 0, page_elements)
    """
    orig_width, orig_height, *_ = original_image.shape
    pad_width, pad_height = padding

<<<<<<< HEAD
    for label in ["table", "chart", "infographic"]:
=======
    orig_width, orig_height, *_ = original_image.shape
    pad_width, pad_height = padding_offset

    for label in ["table", "chart"]:
>>>>>>> 5977b30c
        if not annotation_dict:
            continue

        if label not in annotation_dict:
            continue

        objects = annotation_dict[label]

        for idx, bboxes in enumerate(objects):
            *bbox, _ = bboxes
            w1, h1, w2, h2 = bbox

            cropped = crop_image(original_image, (int(w1), int(h1), int(w2), int(h2)))
            base64_img = numpy_to_base64(cropped)

<<<<<<< HEAD
            bbox_in_original_coord = (
                int(w1 - pad_width),
                int(h1 - pad_height),
                int(w2 - pad_width),
                int(h2 - pad_height),
=======
            bbox_in_orig_coord = (
                int(w1) - pad_width,
                int(h1) - pad_height,
                int(w2) - pad_width,
                int(h2) - pad_height,
>>>>>>> 5977b30c
            )
            max_width = orig_width - 2 * pad_width
            max_height = orig_height - 2 * pad_height

<<<<<<< HEAD
            page_element_data = CroppedImageWithContent(
                content="",
                image=base64_img,
                bbox=bbox_in_original_coord,
=======
            table_data = CroppedImageWithContent(
                content="",
                image=base64_img,
                bbox=bbox_in_orig_coord,
>>>>>>> 5977b30c
                max_width=max_width,
                max_height=max_height,
                type_string=label,
            )
            page_elements.append((page_idx, page_element_data))


def _extract_page_text(page) -> str:
    """
    Always extract text from the given page and return it as a raw string.
    The caller decides whether to use per-page or doc-level logic.
    """
    textpage = page.get_textpage()
    return textpage.get_text_bounded()


def _extract_page_images(
    page,
    page_idx: int,
    page_width: float,
    page_height: float,
    page_count: int,
    source_metadata: dict,
    base_unified_metadata: dict,
) -> list:
    """
    Always extract images from the given page and return a list of image metadata items.
    The caller decides whether to call this based on a flag.
    """
    extracted_images = []
    for obj in page.get_objects():
        obj_type = PDFIUM_PAGEOBJ_MAPPING.get(obj.type, "UNKNOWN")
        if obj_type == "IMAGE":
            try:
                image_numpy = pdfium_try_get_bitmap_as_numpy(obj)
                image_base64 = numpy_to_base64(image_numpy)
                image_bbox = obj.get_pos()
                image_size = obj.get_size()

                image_data = Base64Image(
                    image=image_base64,
                    bbox=image_bbox,
                    width=image_size[0],
                    height=image_size[1],
                    max_width=page_width,
                    max_height=page_height,
                )

                image_meta = construct_image_metadata_from_pdf_image(
                    image_data,
                    page_idx,
                    page_count,
                    source_metadata,
                    base_unified_metadata,
                )
                extracted_images.append(image_meta)
            except Exception as e:
                logger.error(f"Unhandled error extracting image on page {page_idx}: {e}")

    return extracted_images


def _extract_page_elements(
    pages: list,
    pdfium_config: PDFiumConfigSchema,
    page_count: int,
    source_metadata: dict,
    base_unified_metadata: dict,
    paddle_output_format: str,
    trace_info=None,
) -> list:
    """
    Always extract page elements from the given pages using YOLOX-based logic.
    The caller decides whether to call it.
    """
    extracted_page_elements = []

    page_element_results = extract_page_elements_using_image_ensemble(pages, pdfium_config, trace_info=trace_info)

    # Build metadata for each
    for page_idx, page_element in page_element_results:
        # If we want all page elements, we assume the caller wouldn't call
        # this function unless we truly want them.
        if page_element.type_string == "table":
            page_element.content_format = paddle_output_format

        page_element_meta = construct_page_element_metadata(
            page_element,
            page_idx,
            page_count,
            source_metadata,
            base_unified_metadata,
        )
        extracted_page_elements.append(page_element_meta)

    return extracted_page_elements


def pdfium_extractor(
    pdf_stream,
    extract_text: bool,
    extract_images: bool,
    extract_tables: bool,
    extract_charts: bool,
    trace_info=None,
    **kwargs,
):
    logger.debug("Extracting PDF with pdfium backend.")

    row_data = kwargs.get("row_data")
    source_id = row_data["source_id"]

    text_depth = kwargs.get("text_depth", "page")
    text_depth = TextTypeEnum[text_depth.upper()]

    extract_infographics = kwargs.get("extract_infographics", extract_tables)
    paddle_output_format = kwargs.get("paddle_output_format", "pseudo_markdown")
    paddle_output_format = TableFormatEnum[paddle_output_format.upper()]

    # Basic config
    metadata_col = kwargs.get("metadata_column", "metadata")
    pdfium_config = kwargs.get("pdfium_config", {})
    if isinstance(pdfium_config, dict):
        pdfium_config = PDFiumConfigSchema(**pdfium_config)

    base_unified_metadata = row_data[metadata_col] if metadata_col in row_data.index else {}
    base_source_metadata = base_unified_metadata.get("source_metadata", {})
    source_location = base_source_metadata.get("source_location", "")
    collection_id = base_source_metadata.get("collection_id", "")
    partition_id = base_source_metadata.get("partition_id", -1)
    access_level = base_source_metadata.get("access_level", AccessLevelEnum.LEVEL_1)

    doc = libpdfium.PdfDocument(pdf_stream)
    pdf_metadata = extract_pdf_metadata(doc, source_id)
    page_count = pdf_metadata.page_count

    source_metadata = {
        "source_name": pdf_metadata.filename,
        "source_id": source_id,
        "source_location": source_location,
        "source_type": pdf_metadata.source_type,
        "collection_id": collection_id,
        "date_created": pdf_metadata.date_created,
        "last_modified": pdf_metadata.last_modified,
        "summary": "",
        "partition_id": partition_id,
        "access_level": access_level,
    }

    logger.debug(f"PDF has {page_count} pages.")
    logger.debug(
        f"extract_text={extract_text}, extract_images={extract_images}, "
        f"extract_tables={extract_tables}, extract_charts={extract_charts}, "
        f"extract_infographics={extract_infographics}"
    )

    # Decide if text_depth is PAGE or DOCUMENT
    if text_depth != TextTypeEnum.PAGE:
        text_depth = TextTypeEnum.DOCUMENT

    extracted_data = []
    accumulated_text = []

<<<<<<< HEAD
    # Prepare for page element extraction
    pages_for_tables = []  # We'll accumulate (page_idx, np_image) here
=======
    # Prepare for table/chart extraction
    pages_for_tables = []  # We'll accumulate (page_idx, np_image, padding_offset) here
>>>>>>> 5977b30c
    futures = []  # We'll keep track of all the Future objects for table/charts

    with concurrent.futures.ThreadPoolExecutor(max_workers=pdfium_config.workers_per_progress_engine) as executor:
        # PAGE LOOP
        for page_idx in range(page_count):
            page = doc.get_page(page_idx)
            page_width, page_height = page.get_size()

            # If we want text, extract text now.
            if extract_text:
                page_text = _extract_page_text(page)
                if text_depth == TextTypeEnum.PAGE:
                    # Build a page-level text metadata item
                    text_meta = construct_text_metadata(
                        [page_text],
                        pdf_metadata.keywords,
                        page_idx,
                        -1,
                        -1,
                        -1,
                        page_count,
                        text_depth,
                        source_metadata,
                        base_unified_metadata,
                    )
                    extracted_data.append(text_meta)
                else:
                    # doc-level => accumulate
                    accumulated_text.append(page_text)

            # If we want images, extract images now.
            if extract_images:
                image_data = _extract_page_images(
                    page,
                    page_idx,
                    page_width,
                    page_height,
                    page_count,
                    source_metadata,
                    base_unified_metadata,
                )
                extracted_data.extend(image_data)

            # If we want tables or charts, rasterize the page and store it
<<<<<<< HEAD
            if extract_tables or extract_charts or extract_infographics:
                image, padding_offsets = pdfium_pages_to_numpy(
                    [page],
                    scale_tuple=(YOLOX_PAGE_IMAGE_PREPROC_WIDTH, YOLOX_PAGE_IMAGE_PREPROC_HEIGHT),
                    padding_tuple=(YOLOX_PAGE_IMAGE_PREPROC_WIDTH, YOLOX_PAGE_IMAGE_PREPROC_HEIGHT),
                    trace_info=trace_info,
                )
                pages_for_tables.append((page_idx, image[0], padding_offsets[0]))
=======
            if extract_tables or extract_charts:
                image, padding_offset = pdfium_pages_to_numpy(
                    [page],
                    scale_tuple=(YOLOX_MAX_WIDTH, YOLOX_MAX_HEIGHT),
                    padding_tuple=(YOLOX_MAX_WIDTH, YOLOX_MAX_HEIGHT),
                    trace_info=trace_info,
                )
                pages_for_tables.append((page_idx, image[0], padding_offset[0]))
>>>>>>> 5977b30c

                # Whenever pages_for_tables hits YOLOX_MAX_BATCH_SIZE, submit a job
                if len(pages_for_tables) >= YOLOX_MAX_BATCH_SIZE:
                    future = executor.submit(
                        _extract_page_elements,
                        pages_for_tables[:],  # pass a copy
                        pdfium_config,
                        page_count,
                        source_metadata,
                        base_unified_metadata,
                        paddle_output_format,
                        trace_info=trace_info,
                    )
                    futures.append(future)
                    pages_for_tables.clear()

            page.close()

        # After page loop, if we still have leftover pages_for_tables, submit one last job
        if (extract_tables or extract_charts or extract_infographics) and pages_for_tables:
            future = executor.submit(
                _extract_page_elements,
                pages_for_tables[:],
                pdfium_config,
                page_count,
                source_metadata,
                base_unified_metadata,
                paddle_output_format,
                trace_info=trace_info,
            )
            futures.append(future)
            pages_for_tables.clear()

        # Now wait for all futures to complete
        for fut in concurrent.futures.as_completed(futures):
            table_chart_items = fut.result()  # blocks until finished
            extracted_data.extend(table_chart_items)

    # DOC-LEVEL TEXT added last
    if extract_text and text_depth == TextTypeEnum.DOCUMENT and accumulated_text:
        doc_text_meta = construct_text_metadata(
            accumulated_text,
            pdf_metadata.keywords,
            -1,
            -1,
            -1,
            -1,
            page_count,
            text_depth,
            source_metadata,
            base_unified_metadata,
        )
        extracted_data.append(doc_text_meta)

    return extracted_data


def _get_yolox_model_name(config, default_model_name="nv-yolox-page-elements-v1"):
    # Obtain yolox_version
    # Assuming that the http endpoint is at index 1
    yolox_http_endpoint = config.yolox_endpoints[1]
    try:
        yolox_model_name = get_model_name(yolox_http_endpoint, default_model_name)
        if not yolox_model_name:
            logger.warning(
                "Failed to obtain yolox-page-elements model name from the endpoint. "
                f"Falling back to '{default_model_name}'."
            )
            yolox_model_name = default_model_name  # Default to v1 until gtc release
    except Exception:
        logger.warning(
            "Failed to get yolox-page-elements version after 30 seconds. " f"Falling back to '{default_model_name}'."
        )
        yolox_model_name = default_model_name  # Default to v1 until gtc release

    return yolox_model_name<|MERGE_RESOLUTION|>--- conflicted
+++ resolved
@@ -52,13 +52,8 @@
 logger = logging.getLogger(__name__)
 
 
-<<<<<<< HEAD
-def extract_page_elements_using_image_ensemble(
-    pages: List[Tuple[int, np.ndarray]],
-=======
 def extract_tables_and_charts_using_image_ensemble(
     pages: List[Tuple[int, np.ndarray, Tuple[int, int]]],
->>>>>>> 5977b30c
     config: PDFiumConfigSchema,
     trace_info: Optional[List] = None,
 ) -> List[Tuple[int, object]]:
@@ -87,11 +82,6 @@
         )
 
         # Collect all page indices and images in order.
-<<<<<<< HEAD
-        image_page_indices = [page[0] for page in pages]
-        original_images = [page[1] for page in pages]
-        padding_offsets = [page[2] for page in pages]
-=======
         # Optionally, collect padding offsets if present.
         image_page_indices = []
         original_images = []
@@ -104,7 +94,6 @@
             else:
                 padding_offset = 0
             padding_offsets.append(padding_offset)
->>>>>>> 5977b30c
 
         # Prepare the data payload with all images.
         data = {"images": original_images}
@@ -119,20 +108,6 @@
         )
 
         # Process results: iterate over each image's inference output.
-<<<<<<< HEAD
-        for annotation_dict, page_index, original_image, padding in zip(
-            inference_results,
-            image_page_indices,
-            original_images,
-            padding_offsets,
-        ):
-            extract_page_element_images(
-                annotation_dict,
-                original_image,
-                page_index,
-                page_elements,
-                padding,
-=======
         for annotation_dict, page_index, original_image, padding_offset in zip(
             inference_results, image_page_indices, original_images, padding_offsets
         ):
@@ -140,9 +115,8 @@
                 annotation_dict,
                 original_image,
                 page_index,
-                tables_and_charts,
+                page_elements,
                 padding_offset,
->>>>>>> 5977b30c
             )
 
     except TimeoutError:
@@ -167,13 +141,8 @@
     annotation_dict,
     original_image,
     page_idx,
-<<<<<<< HEAD
     page_elements,
-    padding,
-=======
-    tables_and_charts,
     padding_offset=(0, 0),
->>>>>>> 5977b30c
 ):
     """
     Handle the extraction of page elements from the inference results and run additional model inference.
@@ -203,16 +172,9 @@
     >>> extract_page_element_images(annotation_dict, original_image, 0, page_elements)
     """
     orig_width, orig_height, *_ = original_image.shape
-    pad_width, pad_height = padding
-
-<<<<<<< HEAD
+    pad_width, pad_height = padding_offset
+
     for label in ["table", "chart", "infographic"]:
-=======
-    orig_width, orig_height, *_ = original_image.shape
-    pad_width, pad_height = padding_offset
-
-    for label in ["table", "chart"]:
->>>>>>> 5977b30c
         if not annotation_dict:
             continue
 
@@ -228,34 +190,19 @@
             cropped = crop_image(original_image, (int(w1), int(h1), int(w2), int(h2)))
             base64_img = numpy_to_base64(cropped)
 
-<<<<<<< HEAD
-            bbox_in_original_coord = (
-                int(w1 - pad_width),
-                int(h1 - pad_height),
-                int(w2 - pad_width),
-                int(h2 - pad_height),
-=======
             bbox_in_orig_coord = (
                 int(w1) - pad_width,
                 int(h1) - pad_height,
                 int(w2) - pad_width,
                 int(h2) - pad_height,
->>>>>>> 5977b30c
             )
             max_width = orig_width - 2 * pad_width
             max_height = orig_height - 2 * pad_height
 
-<<<<<<< HEAD
             page_element_data = CroppedImageWithContent(
                 content="",
                 image=base64_img,
-                bbox=bbox_in_original_coord,
-=======
-            table_data = CroppedImageWithContent(
-                content="",
-                image=base64_img,
                 bbox=bbox_in_orig_coord,
->>>>>>> 5977b30c
                 max_width=max_width,
                 max_height=max_height,
                 type_string=label,
@@ -419,13 +366,8 @@
     extracted_data = []
     accumulated_text = []
 
-<<<<<<< HEAD
-    # Prepare for page element extraction
-    pages_for_tables = []  # We'll accumulate (page_idx, np_image) here
-=======
     # Prepare for table/chart extraction
     pages_for_tables = []  # We'll accumulate (page_idx, np_image, padding_offset) here
->>>>>>> 5977b30c
     futures = []  # We'll keep track of all the Future objects for table/charts
 
     with concurrent.futures.ThreadPoolExecutor(max_workers=pdfium_config.workers_per_progress_engine) as executor:
@@ -470,7 +412,6 @@
                 extracted_data.extend(image_data)
 
             # If we want tables or charts, rasterize the page and store it
-<<<<<<< HEAD
             if extract_tables or extract_charts or extract_infographics:
                 image, padding_offsets = pdfium_pages_to_numpy(
                     [page],
@@ -479,16 +420,6 @@
                     trace_info=trace_info,
                 )
                 pages_for_tables.append((page_idx, image[0], padding_offsets[0]))
-=======
-            if extract_tables or extract_charts:
-                image, padding_offset = pdfium_pages_to_numpy(
-                    [page],
-                    scale_tuple=(YOLOX_MAX_WIDTH, YOLOX_MAX_HEIGHT),
-                    padding_tuple=(YOLOX_MAX_WIDTH, YOLOX_MAX_HEIGHT),
-                    trace_info=trace_info,
-                )
-                pages_for_tables.append((page_idx, image[0], padding_offset[0]))
->>>>>>> 5977b30c
 
                 # Whenever pages_for_tables hits YOLOX_MAX_BATCH_SIZE, submit a job
                 if len(pages_for_tables) >= YOLOX_MAX_BATCH_SIZE:
