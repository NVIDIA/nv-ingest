# SPDX-FileCopyrightText: Copyright (c) 2024, NVIDIA CORPORATION & AFFILIATES.
# All rights reserved.
# SPDX-License-Identifier: Apache-2.0

# Copyright (c) 2024, NVIDIA CORPORATION.
#
# Licensed under the Apache License, Version 2.0 (the "License");
# you may not use this file except in compliance with the License.
# You may obtain a copy of the License at
#
#     http://www.apache.org/licenses/LICENSE-2.0
#
# Unless required by applicable law or agreed to in writing, software
# distributed under the License is distributed on an "AS IS" BASIS,
# WITHOUT WARRANTIES OR CONDITIONS OF ANY KIND, either express or implied.
# See the License for the specific language governing permissions and
# limitations under the License.

import concurrent.futures
import logging
import traceback
from typing import List
from typing import Optional
from typing import Tuple

import numpy as np
import pypdfium2 as libpdfium

import nv_ingest.util.nim.yolox as yolox_utils
from nv_ingest.schemas.metadata_schema import AccessLevelEnum
from nv_ingest.schemas.metadata_schema import TableFormatEnum
from nv_ingest.schemas.metadata_schema import TextTypeEnum
from nv_ingest.schemas.pdf_extractor_schema import PDFiumConfigSchema
from nv_ingest.util.image_processing.transforms import crop_image
from nv_ingest.util.image_processing.transforms import numpy_to_base64
from nv_ingest.util.nim.helpers import create_inference_client
<<<<<<< HEAD
=======
from nv_ingest.util.nim.yolox import YOLOX_PAGE_IMAGE_PREPROC_HEIGHT
from nv_ingest.util.nim.yolox import YOLOX_PAGE_IMAGE_PREPROC_WIDTH
from nv_ingest.util.nim.yolox import get_yolox_model_name
from nv_ingest.util.pdf.metadata_aggregators import Base64Image
>>>>>>> 766f35d1
from nv_ingest.util.pdf.metadata_aggregators import CroppedImageWithContent
from nv_ingest.util.pdf.metadata_aggregators import construct_image_metadata_from_pdf_image
from nv_ingest.util.pdf.metadata_aggregators import construct_page_element_metadata
from nv_ingest.util.pdf.metadata_aggregators import construct_text_metadata
from nv_ingest.util.pdf.metadata_aggregators import extract_pdf_metadata
from nv_ingest.util.pdf.pdfium import pdfium_pages_to_numpy
from nv_ingest.util.pdf.pdfium import extract_nested_simple_images_from_pdfium_page
from nv_ingest.util.pdf.pdfium import extract_image_like_objects_from_pdfium_page

YOLOX_MAX_BATCH_SIZE = 8

logger = logging.getLogger(__name__)


def extract_page_elements_using_image_ensemble(
    pages: List[Tuple[int, np.ndarray, Tuple[int, int]]],
    config: PDFiumConfigSchema,
    trace_info: Optional[List] = None,
) -> List[Tuple[int, object]]:
    """
    Given a list of (page_index, image) tuples, this function calls the YOLOX-based
    inference service to extract page element annotations from all pages.

    Returns
    -------
    List[Tuple[int, object]]
        For each page, returns (page_index, joined_content) where joined_content
        is the result of combining annotations from the inference.
    """
    page_elements = []
    yolox_client = None

    # Obtain yolox_version
    # Assuming that the http endpoint is at index 1
    yolox_http_endpoint = config.yolox_endpoints[1]
    yolox_model_name = get_yolox_model_name(yolox_http_endpoint)

    try:
        model_interface = yolox_utils.YoloxPageElementsModelInterface(yolox_model_name=yolox_model_name)
        yolox_client = create_inference_client(
            config.yolox_endpoints,
            model_interface,
            config.auth_token,
            config.yolox_infer_protocol,
        )

        # Collect all page indices and images in order.
        # Optionally, collect padding offsets if present.
        image_page_indices = []
        original_images = []
        padding_offsets = []
        for page in pages:
            image_page_indices.append(page[0])
            original_images.append(page[1])
            if len(pages[0]) > 2:
                padding_offset = page[2]
            else:
                padding_offset = 0
            padding_offsets.append(padding_offset)

        # Prepare the data payload with all images.
        data = {"images": original_images}

        # Perform inference using the NimClient.
        inference_results = yolox_client.infer(
            data,
            model_name="yolox",
            max_batch_size=YOLOX_MAX_BATCH_SIZE,
            trace_info=trace_info,
            stage_name="pdf_content_extractor",
        )

        # Process results: iterate over each image's inference output.
        for annotation_dict, page_index, original_image, padding_offset in zip(
            inference_results, image_page_indices, original_images, padding_offsets
        ):
            extract_page_element_images(
                annotation_dict,
                original_image,
                page_index,
                page_elements,
                padding_offset,
            )

    except TimeoutError:
        logger.error("Timeout error during page element extraction.")
        raise

    except Exception as e:
        logger.error(f"Unhandled error during page element extraction: {str(e)}")
        traceback.print_exc()
        raise

    finally:
        if yolox_client:
            yolox_client.close()

    logger.debug(f"Extracted {len(page_elements)} page elements.")
    return page_elements


# Handle individual page element extraction and model inference
def extract_page_element_images(
    annotation_dict,
    original_image,
    page_idx,
    page_elements,
    padding_offset=(0, 0),
):
    """
    Handle the extraction of page elements from the inference results and run additional model inference.

    Parameters
    ----------
    annotation_dict : dict/
        A dictionary containing detected objects and their bounding boxes.
    original_image : np.ndarray
        The original image from which objects were detected.
    page_idx : int
        The index of the current page being processed.
    page_elements : List[Tuple[int, ImageTable]]
        A list to which extracted page elements will be appended.

    Notes
    -----
    This function iterates over detected objects, crops the original image to the bounding boxes,
    and runs additional inference on the cropped images to extract detailed information about page
    elements.

    Examples
    --------
    >>> annotation_dict = {"table": [], "chart": []}
    >>> original_image = np.random.rand(1536, 1536, 3)
    >>> page_elements = []
    >>> extract_page_element_images(annotation_dict, original_image, 0, page_elements)
    """
    orig_width, orig_height, *_ = original_image.shape
    pad_width, pad_height = padding_offset

    for label in ["table", "chart", "infographic"]:
        if not annotation_dict:
            continue

        if label not in annotation_dict:
            continue

        objects = annotation_dict[label]

        for idx, bboxes in enumerate(objects):
            *bbox, _ = bboxes
            w1, h1, w2, h2 = bbox

<<<<<<< HEAD
            cropped = crop_image(original_image, (h1, w1, h2, w2))
            if cropped is None:
                continue
=======
            cropped = crop_image(original_image, (int(w1), int(h1), int(w2), int(h2)))
>>>>>>> 766f35d1
            base64_img = numpy_to_base64(cropped)

            bbox_in_orig_coord = (
                int(w1) - pad_width,
                int(h1) - pad_height,
                int(w2) - pad_width,
                int(h2) - pad_height,
            )
            max_width = orig_width - 2 * pad_width
            max_height = orig_height - 2 * pad_height

            page_element_data = CroppedImageWithContent(
                content="",
                image=base64_img,
                bbox=bbox_in_orig_coord,
                max_width=max_width,
                max_height=max_height,
                type_string=label,
            )
            page_elements.append((page_idx, page_element_data))


def _extract_page_text(page) -> str:
    """
    Always extract text from the given page and return it as a raw string.
    The caller decides whether to use per-page or doc-level logic.
    """
    textpage = page.get_textpage()
    return textpage.get_text_bounded()


def _extract_page_images(
    extract_images_method: str,
    page,
    page_idx: int,
    page_width: float,
    page_height: float,
    page_count: int,
    source_metadata: dict,
    base_unified_metadata: dict,
    **extract_images_params,
) -> list:
    """
    Always extract images from the given page and return a list of image metadata items.
    The caller decides whether to call this based on a flag.
    """
    if extract_images_method == "simple":
        extracted_image_data = extract_nested_simple_images_from_pdfium_page(page)
    else:  # if extract_images_method == "group"
        extracted_image_data = extract_image_like_objects_from_pdfium_page(page, merge=True, **extract_images_params)

<<<<<<< HEAD
    extracted_images = []
    for image_data in extracted_image_data:
        try:
            image_meta = construct_image_metadata_from_pdf_image(
                image_data,
                page_idx,
                page_count,
                source_metadata,
                base_unified_metadata,
            )
            extracted_images.append(image_meta)
        except Exception as e:
            logger.error(f"Unhandled error extracting image on page {page_idx}: {e}")
            # continue extracting other images
=======
                image_meta = construct_image_metadata_from_pdf_image(
                    image_data,
                    page_idx,
                    page_count,
                    source_metadata,
                    base_unified_metadata,
                )
                extracted_images.append(image_meta)
            except Exception as e:
                logger.error(f"Unhandled error extracting image on page {page_idx}: {e}")
>>>>>>> 766f35d1

    return extracted_images


def _extract_page_elements(
    pages: list,
    pdfium_config: PDFiumConfigSchema,
    page_count: int,
    source_metadata: dict,
    base_unified_metadata: dict,
    extract_tables: bool,
    extract_charts: bool,
    extract_infographics: bool,
    paddle_output_format: str,
    trace_info=None,
) -> list:
    """
    Always extract page elements from the given pages using YOLOX-based logic.
    The caller decides whether to call it.
    """
    extracted_page_elements = []

    page_element_results = extract_page_elements_using_image_ensemble(pages, pdfium_config, trace_info=trace_info)

    # Build metadata for each
    for page_idx, page_element in page_element_results:
        if (not extract_tables) and (page_element.type_string == "table"):
            continue
        if (not extract_charts) and (page_element.type_string == "chart"):
            continue
        if (not extract_infographics) and (page_element.type_string == "infographic"):
            continue

        if page_element.type_string == "table":
            page_element.content_format = paddle_output_format

        page_element_meta = construct_page_element_metadata(
            page_element,
            page_idx,
            page_count,
            source_metadata,
            base_unified_metadata,
        )
        extracted_page_elements.append(page_element_meta)

    return extracted_page_elements


def pdfium_extractor(
    pdf_stream,
    extract_text: bool,
    extract_images: bool,
    extract_tables: bool,
    extract_charts: bool,
    trace_info=None,
    **kwargs,
):
    logger.debug("Extracting PDF with pdfium backend.")

    row_data = kwargs.get("row_data")
    source_id = row_data["source_id"]

    text_depth = kwargs.get("text_depth", "page")
    text_depth = TextTypeEnum[text_depth.upper()]

    extract_infographics = kwargs.get("extract_infographics", False)
    paddle_output_format = kwargs.get("paddle_output_format", "pseudo_markdown")
    paddle_output_format = TableFormatEnum[paddle_output_format.upper()]
    extract_images_method = kwargs.get("extract_images_method", "group")
    extract_images_params = kwargs.get("extract_images_params") or {}

    # Basic config
    metadata_col = kwargs.get("metadata_column", "metadata")
    pdfium_config = kwargs.get("pdfium_config", {})
    if isinstance(pdfium_config, dict):
        pdfium_config = PDFiumConfigSchema(**pdfium_config)

    base_unified_metadata = row_data[metadata_col] if metadata_col in row_data.index else {}
    base_source_metadata = base_unified_metadata.get("source_metadata", {})
    source_location = base_source_metadata.get("source_location", "")
    collection_id = base_source_metadata.get("collection_id", "")
    partition_id = base_source_metadata.get("partition_id", -1)
    access_level = base_source_metadata.get("access_level", AccessLevelEnum.LEVEL_1)

    doc = libpdfium.PdfDocument(pdf_stream)
    pdf_metadata = extract_pdf_metadata(doc, source_id)
    page_count = pdf_metadata.page_count

    source_metadata = {
        "source_name": pdf_metadata.filename,
        "source_id": source_id,
        "source_location": source_location,
        "source_type": pdf_metadata.source_type,
        "collection_id": collection_id,
        "date_created": pdf_metadata.date_created,
        "last_modified": pdf_metadata.last_modified,
        "summary": "",
        "partition_id": partition_id,
        "access_level": access_level,
    }

    logger.debug(f"PDF has {page_count} pages.")
    logger.debug(
        f"extract_text={extract_text}, extract_images={extract_images}, "
        f"extract_tables={extract_tables}, extract_charts={extract_charts}, "
        f"extract_infographics={extract_infographics}"
    )

    # Decide if text_depth is PAGE or DOCUMENT
    if text_depth != TextTypeEnum.PAGE:
        text_depth = TextTypeEnum.DOCUMENT

    extracted_data = []
    accumulated_text = []

    # Prepare for table/chart extraction
    pages_for_tables = []  # We'll accumulate (page_idx, np_image, padding_offset) here
    futures = []  # We'll keep track of all the Future objects for table/charts

    with concurrent.futures.ThreadPoolExecutor(max_workers=pdfium_config.workers_per_progress_engine) as executor:
        # PAGE LOOP
        for page_idx in range(page_count):
            page = doc.get_page(page_idx)
            page_width, page_height = page.get_size()

            # If we want text, extract text now.
            if extract_text:
                page_text = _extract_page_text(page)
                if text_depth == TextTypeEnum.PAGE:
                    # Build a page-level text metadata item
                    text_meta = construct_text_metadata(
                        [page_text],
                        pdf_metadata.keywords,
                        page_idx,
                        -1,
                        -1,
                        -1,
                        page_count,
                        text_depth,
                        source_metadata,
                        base_unified_metadata,
                    )
                    extracted_data.append(text_meta)
                else:
                    # doc-level => accumulate
                    accumulated_text.append(page_text)

            # If we want images, extract images now.
            if extract_images:
                image_data = _extract_page_images(
                    extract_images_method,
                    page,
                    page_idx,
                    page_width,
                    page_height,
                    page_count,
                    source_metadata,
                    base_unified_metadata,
                    **extract_images_params,
                )
                extracted_data.extend(image_data)

            # If we want tables or charts, rasterize the page and store it
            if extract_tables or extract_charts or extract_infographics:
                image, padding_offsets = pdfium_pages_to_numpy(
                    [page],
                    scale_tuple=(YOLOX_PAGE_IMAGE_PREPROC_WIDTH, YOLOX_PAGE_IMAGE_PREPROC_HEIGHT),
                    padding_tuple=(YOLOX_PAGE_IMAGE_PREPROC_WIDTH, YOLOX_PAGE_IMAGE_PREPROC_HEIGHT),
                    trace_info=trace_info,
                )
                pages_for_tables.append((page_idx, image[0], padding_offsets[0]))

                # Whenever pages_for_tables hits YOLOX_MAX_BATCH_SIZE, submit a job
                if len(pages_for_tables) >= YOLOX_MAX_BATCH_SIZE:
                    future = executor.submit(
                        _extract_page_elements,
                        pages_for_tables[:],  # pass a copy
                        pdfium_config,
                        page_count,
                        source_metadata,
                        base_unified_metadata,
                        extract_tables,
                        extract_charts,
                        extract_infographics,
                        paddle_output_format,
                        trace_info=trace_info,
                    )
                    futures.append(future)
                    pages_for_tables.clear()

            page.close()

        # After page loop, if we still have leftover pages_for_tables, submit one last job
        if (extract_tables or extract_charts or extract_infographics) and pages_for_tables:
            future = executor.submit(
                _extract_page_elements,
                pages_for_tables[:],
                pdfium_config,
                page_count,
                source_metadata,
                base_unified_metadata,
                extract_tables,
                extract_charts,
                extract_infographics,
                paddle_output_format,
                trace_info=trace_info,
            )
            futures.append(future)
            pages_for_tables.clear()

        # Now wait for all futures to complete
        for fut in concurrent.futures.as_completed(futures):
            table_chart_items = fut.result()  # blocks until finished
            extracted_data.extend(table_chart_items)

    # DOC-LEVEL TEXT added last
    if extract_text and text_depth == TextTypeEnum.DOCUMENT and accumulated_text:
        doc_text_meta = construct_text_metadata(
            accumulated_text,
            pdf_metadata.keywords,
            -1,
            -1,
            -1,
            -1,
            page_count,
            text_depth,
            source_metadata,
            base_unified_metadata,
        )
        extracted_data.append(doc_text_meta)

<<<<<<< HEAD
    doc.close()

    logger.debug(f"Extracted {len(extracted_data)} items from PDF.")
=======
>>>>>>> 766f35d1
    return extracted_data<|MERGE_RESOLUTION|>--- conflicted
+++ resolved
@@ -34,13 +34,9 @@
 from nv_ingest.util.image_processing.transforms import crop_image
 from nv_ingest.util.image_processing.transforms import numpy_to_base64
 from nv_ingest.util.nim.helpers import create_inference_client
-<<<<<<< HEAD
-=======
 from nv_ingest.util.nim.yolox import YOLOX_PAGE_IMAGE_PREPROC_HEIGHT
 from nv_ingest.util.nim.yolox import YOLOX_PAGE_IMAGE_PREPROC_WIDTH
 from nv_ingest.util.nim.yolox import get_yolox_model_name
-from nv_ingest.util.pdf.metadata_aggregators import Base64Image
->>>>>>> 766f35d1
 from nv_ingest.util.pdf.metadata_aggregators import CroppedImageWithContent
 from nv_ingest.util.pdf.metadata_aggregators import construct_image_metadata_from_pdf_image
 from nv_ingest.util.pdf.metadata_aggregators import construct_page_element_metadata
@@ -193,13 +189,10 @@
             *bbox, _ = bboxes
             w1, h1, w2, h2 = bbox
 
-<<<<<<< HEAD
-            cropped = crop_image(original_image, (h1, w1, h2, w2))
+            cropped = crop_image(original_image, (int(w1), int(h1), int(w2), int(h2)))
             if cropped is None:
                 continue
-=======
-            cropped = crop_image(original_image, (int(w1), int(h1), int(w2), int(h2)))
->>>>>>> 766f35d1
+
             base64_img = numpy_to_base64(cropped)
 
             bbox_in_orig_coord = (
@@ -251,7 +244,6 @@
     else:  # if extract_images_method == "group"
         extracted_image_data = extract_image_like_objects_from_pdfium_page(page, merge=True, **extract_images_params)
 
-<<<<<<< HEAD
     extracted_images = []
     for image_data in extracted_image_data:
         try:
@@ -266,18 +258,6 @@
         except Exception as e:
             logger.error(f"Unhandled error extracting image on page {page_idx}: {e}")
             # continue extracting other images
-=======
-                image_meta = construct_image_metadata_from_pdf_image(
-                    image_data,
-                    page_idx,
-                    page_count,
-                    source_metadata,
-                    base_unified_metadata,
-                )
-                extracted_images.append(image_meta)
-            except Exception as e:
-                logger.error(f"Unhandled error extracting image on page {page_idx}: {e}")
->>>>>>> 766f35d1
 
     return extracted_images
 
@@ -509,10 +489,7 @@
         )
         extracted_data.append(doc_text_meta)
 
-<<<<<<< HEAD
     doc.close()
 
     logger.debug(f"Extracted {len(extracted_data)} items from PDF.")
-=======
->>>>>>> 766f35d1
     return extracted_data