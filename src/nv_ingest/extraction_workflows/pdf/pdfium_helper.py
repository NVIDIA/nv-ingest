--- conflicted
+++ resolved
@@ -25,11 +25,7 @@
 
 import numpy as np
 import pypdfium2 as libpdfium
-<<<<<<< HEAD
-import tritonclient.grpc as grpcclient
-=======
 import nv_ingest.util.nim.yolox as yolox_utils
->>>>>>> 187bcfd8
 
 import nv_ingest.util.nim.yolox as yolox_utils
 from nv_ingest.schemas.metadata_schema import AccessLevelEnum
@@ -61,87 +57,18 @@
 
 
 def extract_tables_and_charts_using_image_ensemble(
-<<<<<<< HEAD
-    pages: List[libpdfium.PdfPage],
+    pages: List,  # List[libpdfium.PdfPage]
     config: PDFiumConfigSchema,
-    max_batch_size: int = YOLOX_MAX_BATCH_SIZE,
-    num_classes: int = YOLOX_NUM_CLASSES,
-    conf_thresh: float = YOLOX_CONF_THRESHOLD,
-    iou_thresh: float = YOLOX_IOU_THRESHOLD,
-    min_score: float = YOLOX_MIN_SCORE,
-    final_thresh: float = YOLOX_FINAL_SCORE,
     trace_info: Optional[List] = None,
-) -> List[Tuple[int, CroppedImageWithContent]]:
-    """
-    Extract tables and charts from a series of document pages using an ensemble of image-based models.
-
-    This function processes a list of document pages to detect and extract tables and charts.
-    It uses a sequence of models hosted on different inference servers to achieve this.
-
-    Parameters
-    ----------
-    pages : List[libpdfium.PdfPage]
-        A list of document pages to process.
-    yolox_nim_endpoint_url : str
-        The URL of the Triton inference server endpoint for the primary model.
-    model_name : str
-        The name of the model to use on the Triton server.
-    max_batch_size : int, optional
-        The maximum number of pages to process in a single batch (default is 16).
-    num_classes : int, optional
-        The number of classes the model is trained to detect (default is 3).
-    conf_thresh : float, optional
-        The confidence threshold for detection (default is 0.01).
-    iou_thresh : float, optional
-        The Intersection Over Union (IoU) threshold for non-maximum suppression (default is 0.5).
-    min_score : float, optional
-        The minimum score threshold for considering a detection valid (default is 0.1).
-    final_thresh: float, optional
-        Threshold for keeping a bounding box applied after postprocessing. (default is 0.48)
-
-
-    Returns
-    -------
-    List[Tuple[int, ImageTable]]
-        A list of tuples, each containing the page index and an `ImageTable` or `ImageChart` object
-        representing the detected table or chart along with its associated metadata.
-
-    Notes
-    -----
-    This function centralizes the management of inference clients, handles batch processing
-    of pages, and manages the inference and post-processing of results from multiple models.
-    It ensures that the results are properly associated with their corresponding pages and
-    regions within those pages.
-
-    Examples
-    --------
-    >>> pages = [libpdfium.PdfPage(), libpdfium.PdfPage()]  # List of pages from a document
-    >>> tables_and_charts = extract_tables_and_charts_using_image_ensemble(
-    ...     pages,
-    ...     yolox_nim_endpoint_url="http://localhost:8000",
-    ...     model_name="model",
-    ...     max_batch_size=8,
-    ...     num_classes=3,
-    ...     conf_thresh=0.5,
-    ...     iou_thresh=0.5,
-    ...     min_score=0.2
-    ... )
-    >>> for page_idx, image_obj in tables_and_charts:
-    ...     print(f"Page: {page_idx}, Object: {image_obj}")
-    """
-=======
-        pages: List,  # List[libpdfium.PdfPage]
-        config: PDFiumConfigSchema,
-        trace_info: Optional[List] = None,
 ) -> List[Tuple[int, object]]:  # List[Tuple[int, CroppedImageWithContent]]
->>>>>>> 187bcfd8
     tables_and_charts = []
 
     yolox_client = None
     try:
         model_interface = yolox_utils.YoloxModelInterface()
-        yolox_client = create_inference_client(config.yolox_endpoints, model_interface, config.auth_token,
-                                               config.yolox_infer_protocol)
+        yolox_client = create_inference_client(
+            config.yolox_endpoints, model_interface, config.auth_token, config.yolox_infer_protocol
+        )
 
         batches = []
         i = 0
@@ -158,7 +85,7 @@
             )
 
             # Prepare data
-            data = {'images': original_images}
+            data = {"images": original_images}
 
             # Perform inference using NimClient
             inference_results = yolox_client.infer(
