name: Test Nv-Ingest Library Mode

on:
  pull_request_target:
    types:
      - opened
      - synchronize
      - reopened
      # Adding 'labeled' to the list of activity types that trigger this event
      # (default: opened, synchronize, reopened) so that we can run this
      # workflow when the 'ok-to-test' label is added.
      # Reference: https://docs.github.com/en/actions/using-workflows/events-that-trigger-workflows#pull_request_target
      - labeled
  push:
    branches:
      - main

jobs:
  build:
    runs-on: linux-large-disk
    container:
      image: rapidsai/ci-conda:cuda12.5.1-ubuntu22.04-py3.12
    steps:
      - name: Check access
        if:
          ${{
            github.event_name == 'pull_request_target' &&
            github.event.pull_request.author_association != 'COLLABORATOR' &&
            github.event.pull_request.author_association != 'OWNER' &&
            !contains(github.event.pull_request.labels.*.name, 'ok-to-test')
          }}
        run: |
          echo "Pull request author is not a collaborator or owner. Add the 'ok-to-test' label to allow tests to run."
          exit 1

      - name: Checkout code
        uses: actions/checkout@v4
        with:
          # For pull_request_target, checkout the PR head SHA.
          # For push, checkout the pushed commit SHA.
          ref: ${{ github.event_name == 'pull_request_target' && github.event.pull_request.head.sha || github.sha }}

      - name: Build Conda Packages
        run: |
          ./conda/build_conda_packages.sh

      - name: Upload artifacts
        uses: actions/upload-artifact@v4
        with:
          name: test_artifacts
          path: |
            ./conda/output_conda_channel
            ./data
            ./examples
            ./tests/integration
          retention-days: 1

  test:
    runs-on: ubuntu-latest
    needs: build
    timeout-minutes: 60
    steps:
      - name: Check access
        if:
          ${{
            github.event_name == 'pull_request_target' &&
            github.event.pull_request.author_association != 'COLLABORATOR' &&
            github.event.pull_request.author_association != 'OWNER' &&
            !contains(github.event.pull_request.labels.*.name, 'ok-to-test')
          }}
        run: |
          echo "Pull request author is not a collaborator or owner. Add the 'ok-to-test' label to allow tests to run."
          exit 1

      - name: Download artifacts
        uses: actions/download-artifact@v4
        with:
          name: test_artifacts # Match the upload name

      - uses: conda-incubator/setup-miniconda@v3
        with:
          auto-update-conda: true

      - name: Install Conda Packages & Dependencies
        shell: bash -el {0}
        run: |
          conda create -y --name nvingest python=3.12
          conda activate nvingest
          # Install from the downloaded local channel first
          conda install -y -c ./conda/output_conda_channel -c rapidsai -c conda-forge -c nvidia nv_ingest nv_ingest_api nv_ingest_client
          # Install other dependencies
          conda install -y -c conda-forge librosa
          # Install pip dependencies
          $CONDA/envs/nvingest/bin/python -m pip install opencv-python llama-index-embeddings-nvidia pymilvus 'pymilvus[bulk_writer, model]' milvus-lite nvidia-riva-client unstructured-client tritonclient

      - name: Run integration test
        env:
          AUDIO_FUNCTION_ID: ${{ secrets.AUDIO_FUNCTION_ID }}
          EMBEDDING_NIM_MODEL_NAME: ${{ secrets.EMBEDDING_NIM_MODEL_NAME }}
          NEMORETRIEVER_PARSE_MODEL_NAME: ${{ secrets.NEMORETRIEVER_PARSE_MODEL_NAME }}
          NVIDIA_API_KEY: ${{ secrets.NVIDIA_API_KEY }}
          NVIDIA_BUILD_API_KEY: ${{ secrets.NVIDIA_BUILD_API_KEY }}
          PADDLE_HTTP_ENDPOINT: ${{ secrets.PADDLE_HTTP_ENDPOINT }}
          VLM_CAPTION_ENDPOINT: ${{ secrets.VLM_CAPTION_ENDPOINT }}
          VLM_CAPTION_MODEL_NAME: ${{ secrets.VLM_CAPTION_MODEL_NAME }}
          YOLOX_GRAPHIC_ELEMENTS_HTTP_ENDPOINT: ${{ secrets.YOLOX_GRAPHIC_ELEMENTS_HTTP_ENDPOINT }}
          YOLOX_HTTP_ENDPOINT: ${{ secrets.YOLOX_HTTP_ENDPOINT }}
          YOLOX_TABLE_STRUCTURE_HTTP_ENDPOINT: ${{ secrets.YOLOX_TABLE_STRUCTURE_HTTP_ENDPOINT }}
        shell: bash -el {0}
        run: |
          echo 'Running tests...'
<<<<<<< HEAD
          ldd $CONDA/envs/nvingest/lib/python3.12/site-packages/torch/lib/libtorch_cuda.so
          #$CONDA/envs/nvingest/bin/python -m pytest -rsx tests/integration
=======
          # Ensure dynamically linked libraries in the conda environment are found at runtime
          export LD_LIBRARY_PATH=$CONDA/envs/nvingest/lib:$LD_LIBRARY_PATH
          $CONDA/envs/nvingest/bin/python -m pytest -rsx tests/integration
>>>>>>> 81aa6d07
<|MERGE_RESOLUTION|>--- conflicted
+++ resolved
@@ -109,11 +109,6 @@
         shell: bash -el {0}
         run: |
           echo 'Running tests...'
-<<<<<<< HEAD
-          ldd $CONDA/envs/nvingest/lib/python3.12/site-packages/torch/lib/libtorch_cuda.so
-          #$CONDA/envs/nvingest/bin/python -m pytest -rsx tests/integration
-=======
           # Ensure dynamically linked libraries in the conda environment are found at runtime
           export LD_LIBRARY_PATH=$CONDA/envs/nvingest/lib:$LD_LIBRARY_PATH
-          $CONDA/envs/nvingest/bin/python -m pytest -rsx tests/integration
->>>>>>> 81aa6d07
+          $CONDA/envs/nvingest/bin/python -m pytest -rsx tests/integration