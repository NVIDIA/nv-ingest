--- conflicted
+++ resolved
@@ -31,12 +31,8 @@
 unstructured-client==0.23.3
 fastapi==0.109.1
 uvicorn==0.24.0-post.1
-<<<<<<< HEAD
-gunicorn==21.2.0
+gunicorn==22.0.0
 python-multipart
-=======
-gunicorn==22.0.0
 # We want to move this to a common module soon to prevent this
 # this is the crawl step for stop gap for now to prevent reimplmenting the same classes.
-nv_ingest_client
->>>>>>> b9d22e85
+nv_ingest_client