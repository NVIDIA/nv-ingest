--- conflicted
+++ resolved
@@ -122,28 +122,7 @@
         trace_info=trace_info,
     )
 
-<<<<<<< HEAD
     # join_yolox_and_paddle_output called twice
-=======
-    # deplot.infer called once per image
-    assert deplot_mock.infer.call_count == 2
-    deplot_mock.infer.assert_any_call(
-        data={"base64_image": "img1"},
-        model_name="deplot",
-        stage_name="chart_data_extraction",
-        max_batch_size=1,
-        trace_info=trace_info,
-    )
-    deplot_mock.infer.assert_any_call(
-        data={"base64_image": "img2"},
-        model_name="deplot",
-        stage_name="chart_data_extraction",
-        max_batch_size=1,
-        trace_info=trace_info,
-    )
-
-    # join_cached_and_deplot_output called twice
->>>>>>> c45a0dea
     assert mock_join.call_count == 2
 
 
