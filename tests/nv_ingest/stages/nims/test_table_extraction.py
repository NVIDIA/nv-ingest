--- conflicted
+++ resolved
@@ -25,26 +25,6 @@
 MODULE_UNDER_TEST = "nv_ingest.stages.nim.table_extraction"
 
 
-<<<<<<< HEAD
-# Mock implementations of external functions and classes
-def mock_get_version(endpoint):
-    return "2.0.0"  # Mock PaddleOCR version
-
-
-def mock_get_version_fail(endpoint):
-    raise Exception("Connection failed")  # Simulate failure
-
-
-def mock_get_version_none(endpoint):
-    return None  # Simulate returning None
-
-
-def mock_update_metadata(row, client, trace_info):
-    return {"metadata_key": "metadata_value"}
-
-
-=======
->>>>>>> 81ef3e7d
 # Mocked PaddleOCRModelInterface
 class MockPaddleOCRModelInterface:
     def __init__(self, paddle_version=None):
@@ -56,24 +36,16 @@
     def format_input(self, data, protocol, **kwargs):
         return data
 
-<<<<<<< HEAD
-    def parse_output(self, response, protocol, data):
-        return (
-=======
     def parse_output(self, response, protocol, **kwargs):
         table_content = (
->>>>>>> 81ef3e7d
             "Chart 1 This chart shows some gadgets, and some very fictitious costs "
             "Gadgets and their cost $160.00 $140.00 $120.00 $100.00 $80.00 $60.00 "
             "$40.00 $20.00 $- Hammer Powerdrill Bluetooth speaker Minifridge Premium "
             "desk fan Cost"
         )
-<<<<<<< HEAD
-=======
         table_content_format = "simple"
 
         return table_content, table_content_format
->>>>>>> 81ef3e7d
 
     def process_inference_results(self, output, **kwargs):
         return output
@@ -178,13 +150,9 @@
     mock_nim_client.infer.side_effect = mock_infer
 
     # Patch 'create_inference_client' to return the mocked NimClient
-<<<<<<< HEAD
-    with patch("module_under_test.create_inference_client", return_value=mock_nim_client):
-=======
     with patch(f"{MODULE_UNDER_TEST}.create_inference_client", return_value=mock_nim_client), patch(
         f"{MODULE_UNDER_TEST}.get_version", return_value="0.1.0"
     ):
->>>>>>> 81ef3e7d
         # Since the image is too small, we expect the table_content to remain unchanged
         updated_df, _ = _extract_table_data(df, {}, validated_config, trace_info)
 
@@ -252,11 +220,7 @@
     assert result == row["metadata"]
 
 
-<<<<<<< HEAD
-def test_update_metadata_image_too_small(base64_encoded_small_image):
-=======
 def test_update_metadata_image_too_small_1(base64_encoded_small_image):
->>>>>>> 81ef3e7d
     row = pd.Series(
         {
             "metadata": {
