--- conflicted
+++ resolved
@@ -114,41 +114,12 @@
     df_in = pd.DataFrame(
         [
             {
-<<<<<<< HEAD
-                "content": base64_encoded_image,
-                "content_metadata": {"type": "structured", "subtype": "table"},
-                "table_metadata": {
-                    "table_content": "",
-                    "table_format": "image",
-                },
-            }
-        ]
-    }
-    df = pd.DataFrame(data)
-    return df
-
-
-# Fixture for DataFrame with missing metadata
-@pytest.fixture
-def dataframe_missing_metadata():
-    data = {"other_data": ["no metadata here"]}
-    df = pd.DataFrame(data)
-    return df
-
-
-# Fixture for DataFrame where content_metadata doesn't meet conditions
-@pytest.fixture
-def dataframe_non_table(base64_encoded_image):
-    data = {
-        "metadata": [
-=======
                 "metadata": {
                     "content_metadata": {"type": "structured", "subtype": "table"},
                     "table_metadata": {},
                     "content": "imgA",
                 }
             },
->>>>>>> a4e69207
             {
                 "metadata": {
                     "content_metadata": {"type": "structured", "subtype": "table"},
