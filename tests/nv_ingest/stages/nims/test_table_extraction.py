import pytest
import base64
import cv2
import numpy as np
import pandas as pd

from unittest.mock import Mock, patch
from io import BytesIO
from PIL import Image

from nv_ingest.stages.nim.table_extraction import _update_metadata, _extract_table_data
from nv_ingest.util.nim.helpers import NimClient
from nv_ingest.util.nim.paddle import PaddleOCRModelInterface

# Constants for minimum image size
PADDLE_MIN_WIDTH = 32
PADDLE_MIN_HEIGHT = 32

MODULE_UNDER_TEST = "nv_ingest.stages.nim.table_extraction"


# Mocked PaddleOCRModelInterface
class MockPaddleOCRModelInterface:
    def __init__(self, paddle_version=None):
        self.paddle_version = paddle_version

    def prepare_data_for_inference(self, data):
        return data

    def format_input(self, data, protocol, **kwargs):
        return data

    def parse_output(self, response, protocol, **kwargs):
        table_content = (
            "Chart 1 This chart shows some gadgets, and some very fictitious costs "
            "Gadgets and their cost $160.00 $140.00 $120.00 $100.00 $80.00 $60.00 "
            "$40.00 $20.00 $- Hammer Powerdrill Bluetooth speaker Minifridge Premium "
            "desk fan Cost"
        )
        table_content_format = "simple"

        return table_content, table_content_format

    def process_inference_results(self, output, **kwargs):
        return output


@pytest.fixture
def mock_paddle_client_and_requests():
    # Create a mocked PaddleOCRModelInterface
    model_interface = MockPaddleOCRModelInterface()
    # Create a mocked NimClient with the mocked model_interface
    paddle_client = NimClient(model_interface, "http", ("mock_endpoint_grpc", "mock_endpoint_http"))

    # Mock response for requests.post
    mock_response = Mock()
    mock_response.raise_for_status = Mock()
    mock_response.json.return_value = {
        "object": "list",
        "data": [{"index": 0, "content": "Mocked content from PaddleOCR", "object": "string"}],
        "model": "paddleocr",
        "usage": None,
    }

    # Patching create_inference_client and requests.post
    with patch(f"{MODULE_UNDER_TEST}.create_inference_client", return_value=paddle_client) as mock_create_client, patch(
        "requests.post", return_value=mock_response
    ) as mock_requests_post:
        yield paddle_client, mock_create_client, mock_requests_post


# Fixture for common mock setup (inference failure)
# Fixture for common mock setup (inference failure)
@pytest.fixture
def mock_paddle_client_and_requests_failure():
    # Create a mocked PaddleOCRModelInterface
    model_interface = MockPaddleOCRModelInterface()
    # Create a mocked NimClient with the mocked model_interface
    paddle_client = NimClient(model_interface, "http", ("mock_endpoint_grpc", "mock_endpoint_http"))

    # Mock the infer method to raise an exception to simulate an inference failure
    paddle_client.infer = Mock(side_effect=Exception("Inference error"))

    # Patching create_inference_client
    with patch(f"{MODULE_UNDER_TEST}.create_inference_client", return_value=paddle_client) as mock_create_client:
        yield paddle_client, mock_create_client


# Fixture to create a sample image and encode it in base64
@pytest.fixture
def base64_encoded_image():
    # Create a simple image using PIL
    img = Image.new("RGB", (64, 64), color="white")
    buffered = BytesIO()
    img.save(buffered, format="PNG")
    img_bytes = buffered.getvalue()
    # Encode the image to base64
    base64_str = base64.b64encode(img_bytes).decode("utf-8")
    return base64_str


# Fixture for a small image (below minimum size)
# Fixture for small base64-encoded image
@pytest.fixture
def base64_encoded_small_image():
    # Generate a small image (e.g., 10x10 pixels) and encode it in base64
    small_image = np.zeros((10, 10, 3), dtype=np.uint8)
    _, buffer = cv2.imencode(".png", small_image)
    base64_image = base64.b64encode(buffer).decode("utf-8")
    return base64_image


# Test function for _extract_table_data with an image that is too small
def test_extract_table_data_image_too_small(base64_encoded_small_image):
    data = {
        "metadata": [
            {
                "content": base64_encoded_small_image,
                "content_metadata": {"type": "image", "subtype": "table"},
                "table_metadata": {"table_content": ""},
            }
        ]
    }
    df = pd.DataFrame(data)

    # Mock 'validated_config' and its attributes
    validated_config = Mock()
    stage_config = Mock()
    validated_config.stage_config = stage_config
    stage_config.paddle_endpoints = ("mock_endpoint_grpc", "mock_endpoint_http")
    stage_config.auth_token = "mock_token"
    stage_config.paddle_infer_protocol = "http"

    trace_info = {}

    # Mock the NimClient to return a specific result
    mock_nim_client = Mock(spec=NimClient)

    # Simulate that inference is skipped due to small image
    def mock_infer(data, model_name, **kwargs):
        # Simulate behavior when image is too small: return empty result or raise an exception
        raise Exception("Image too small for inference")

    mock_nim_client.infer.side_effect = mock_infer

    # Patch 'create_inference_client' to return the mocked NimClient
    with patch(f"{MODULE_UNDER_TEST}.create_inference_client", return_value=mock_nim_client), patch(
        f"{MODULE_UNDER_TEST}.get_version", return_value="0.1.0"
    ):
        # Since the image is too small, we expect the table_content to remain unchanged
        updated_df, _ = _extract_table_data(df, {}, validated_config, trace_info)

    # Verify that 'table_content' remains empty
    assert updated_df.loc[0, "metadata"]["table_metadata"]["table_content"] == ""


# Fixture for a sample DataFrame
@pytest.fixture
def sample_dataframe(base64_encoded_image):
    data = {
<<<<<<< HEAD
        "metadata": [{
            "content": base64_encoded_image,
            "content_metadata": {
                "type": "structured",
                "subtype": "table"
            },
            "table_metadata": {
                "table_content": "",
                "table_format": "image",
=======
        "metadata": [
            {
                "content": base64_encoded_image,
                "content_metadata": {"type": "structured", "subtype": "table"},
                "table_metadata": {"table_content": ""},
>>>>>>> 6140aaf9
            }
        ]
    }
    df = pd.DataFrame(data)
    return df


# Fixture for DataFrame with missing metadata
@pytest.fixture
def dataframe_missing_metadata():
    data = {"other_data": ["no metadata here"]}
    df = pd.DataFrame(data)
    return df


# Fixture for DataFrame where content_metadata doesn't meet conditions
@pytest.fixture
def dataframe_non_table(base64_encoded_image):
    data = {
        "metadata": [
            {
                "content": base64_encoded_image,
                "content_metadata": {"type": "text", "subtype": "paragraph"},  # Not "structured"  # Not "table"
                "table_metadata": {"table_content": ""},
            }
        ]
    }
    df = pd.DataFrame(data)
    return df


# Tests for _update_metadata
def test_update_metadata_missing_metadata():
    row = pd.Series({"other_data": "not metadata"})
    model_interface = PaddleOCRModelInterface()
    paddle_client = NimClient(model_interface, "http", ("mock_endpoint_grpc", "mock_endpoint_http"))
    trace_info = {}
    with pytest.raises(ValueError, match="Row does not contain 'metadata'."):
        _update_metadata(row, paddle_client, trace_info)


def test_update_metadata_non_table_content(dataframe_non_table):
    row = dataframe_non_table.iloc[0]
    model_interface = PaddleOCRModelInterface()
    paddle_client = NimClient(model_interface, "http", ("mock_endpoint_grpc", "mock_endpoint_http"))
    trace_info = {}
    result = _update_metadata(row, paddle_client, trace_info)
    # The metadata should remain unchanged
    assert result == row["metadata"]


def test_update_metadata_image_too_small_1(base64_encoded_small_image):
    row = pd.Series(
        {
            "metadata": {
                "content": base64_encoded_small_image,
                "content_metadata": {"type": "structured", "subtype": "table"},
                "table_metadata": {"table_content": ""},
            }
        }
    )
    model_interface = PaddleOCRModelInterface()
    paddle_client = NimClient(model_interface, "http", ("mock_endpoint_grpc", "mock_endpoint_http"))
    trace_info = {}
    result = _update_metadata(row, paddle_client, trace_info)
    # Since the image is too small, table_content should remain unchanged
    assert result["table_metadata"]["table_content"] == ""


def test_update_metadata_successful_update(sample_dataframe, mock_paddle_client_and_requests):
    model_interface = MockPaddleOCRModelInterface()
    paddle_client = NimClient(model_interface, "http", ("mock_endpoint_grpc", "mock_endpoint_http"))

    row = sample_dataframe.iloc[0]
    trace_info = {}
    result = _update_metadata(row, paddle_client, trace_info)

    # Expected content from the mocked response
    expected_content = (
        "Chart 1 This chart shows some gadgets, and some very fictitious costs "
        "Gadgets and their cost $160.00 $140.00 $120.00 $100.00 $80.00 $60.00 "
        "$40.00 $20.00 $- Hammer Powerdrill Bluetooth speaker Minifridge Premium "
        "desk fan Cost"
    )

    # The table_content should be updated with expected_content
    assert result["table_metadata"]["table_content"] == expected_content


def test_update_metadata_inference_failure(sample_dataframe, mock_paddle_client_and_requests_failure):
    model_interface = MockPaddleOCRModelInterface()
    paddle_client = NimClient(model_interface, "http", ("mock_endpoint_grpc", "mock_endpoint_http"))

    # Mock response to simulate requests.post behavior
    mock_response = Mock()
    mock_response.raise_for_status.side_effect = RuntimeError("HTTP request failed: Inference error")
    mock_response.json.return_value = {
        "object": "list",
        "data": [
            {
                "index": 0,
                "content": (
                    "Chart 1 This chart shows some gadgets, and some very fictitious costs "
                    "Gadgets and their cost $160.00 $140.00 $120.00 $100.00 $80.00 $60.00 "
                    "$40.00 $20.00 $- Hammer Powerdrill Bluetooth speaker Minifridge Premium "
                    "desk fan Cost"
                ),
                "object": "string",
            }
        ],
        "model": "paddleocr",
        "usage": None,
    }

    row = sample_dataframe.iloc[0]
    trace_info = {}
    with patch("requests.post", return_value=mock_response):
        with pytest.raises(RuntimeError, match="HTTP request failed: Inference error"):
            _update_metadata(row, paddle_client, trace_info)


# Tests for _extract_table_data
def test_extract_table_data_successful(sample_dataframe, mock_paddle_client_and_requests):
    paddle_client, mock_create_client, mock_requests_post = mock_paddle_client_and_requests

    validated_config = Mock()
    validated_config.stage_config.paddle_endpoints = "mock_endpoint"
    validated_config.stage_config.auth_token = "mock_token"
    validated_config.stage_config.paddle_infer_protocol = "mock_protocol"

    trace_info = {}

    with patch(f"{MODULE_UNDER_TEST}.get_version", return_value="0.3.3"):
        updated_df, trace_info_out = _extract_table_data(sample_dataframe, {}, validated_config, trace_info)

    # Expected content from the mocked response
    expected_content = (
        "Chart 1 This chart shows some gadgets, and some very fictitious costs "
        "Gadgets and their cost $160.00 $140.00 $120.00 $100.00 $80.00 $60.00 "
        "$40.00 $20.00 $- Hammer Powerdrill Bluetooth speaker Minifridge Premium "
        "desk fan Cost"
    )
    assert updated_df.loc[0, "metadata"]["table_metadata"]["table_content"] == expected_content
    assert trace_info_out == trace_info

    # Verify that the mocked methods were called
    mock_create_client.assert_called_once()
    mock_requests_post.assert_called_once()


def test_extract_table_data_missing_metadata(dataframe_missing_metadata, mock_paddle_client_and_requests):
    paddle_client, mock_create_client, mock_requests_post = mock_paddle_client_and_requests

    validated_config = Mock()
    validated_config.stage_config.paddle_endpoints = "mock_endpoint"
    validated_config.stage_config.auth_token = "mock_token"
    validated_config.stage_config.paddle_infer_protocol = "mock_protocol"

    trace_info = {}

    with patch(f"{MODULE_UNDER_TEST}.get_version", return_value="0.2.1"):
        with pytest.raises(ValueError, match="Row does not contain 'metadata'."):
            _extract_table_data(dataframe_missing_metadata, {}, validated_config, trace_info)

    # Verify that the mocked methods were called
    mock_create_client.assert_called_once()
    # Since metadata is missing, requests.post should not be called
    mock_requests_post.assert_not_called()


def test_extract_table_data_inference_failure(sample_dataframe, mock_paddle_client_and_requests_failure):
    validated_config = Mock()
    validated_config.stage_config.paddle_endpoints = "mock_endpoint"
    validated_config.stage_config.auth_token = "mock_token"
    validated_config.stage_config.paddle_infer_protocol = "mock_protocol"

    trace_info = {}

    with patch(f"{MODULE_UNDER_TEST}.get_version", return_value="0.1.0"):
        with pytest.raises(Exception, match="Inference error"):
            _extract_table_data(sample_dataframe, {}, validated_config, trace_info)


def test_extract_table_data_image_too_small_2(base64_encoded_small_image):
    data = {
        "metadata": [
            {
                "content": base64_encoded_small_image,
                "content_metadata": {"type": "structured", "subtype": "table"},
                "table_metadata": {"table_content": ""},
            }
        ]
    }
    df = pd.DataFrame(data)

    validated_config = Mock()
    validated_config.stage_config.paddle_endpoints = "mock_endpoint"
    validated_config.stage_config.auth_token = "mock_token"
    validated_config.stage_config.paddle_infer_protocol = "mock_protocol"

    model_interface = PaddleOCRModelInterface()
    trace_info = {}

    def mock_create_inference_client(endpoints, model_interface, auth_token, infer_protocol):
        paddle_client = NimClient(model_interface, "http", ("mock_httpendpoint", "mock_grpc_endpoint"))

        return paddle_client

    # Mock response to simulate requests.post behavior
    mock_response = Mock()
    mock_response.raise_for_status = Mock()  # Does nothing
    mock_response.json.return_value = {
        "object": "list",
        "data": [
            {
                "index": 0,
                "content": (
                    "Chart 1 This chart shows some gadgets, and some very fictitious costs "
                    "Gadgets and their cost $160.00 $140.00 $120.00 $100.00 $80.00 $60.00 "
                    "$40.00 $20.00 $- Hammer Powerdrill Bluetooth speaker Minifridge Premium "
                    "desk fan Cost"
                ),
                "object": "string",
            }
        ],
        "model": "paddleocr",
        "usage": None,
    }

    with patch(f"{MODULE_UNDER_TEST}.create_inference_client", side_effect=mock_create_inference_client), patch(
        f"{MODULE_UNDER_TEST}.get_version", return_value="0.1.0"
    ), patch("requests.post", return_value=mock_response):
        updated_df, _ = _extract_table_data(df, {}, validated_config, trace_info)

    # The table_content should remain unchanged because the image is too small
    assert updated_df.loc[0, "metadata"]["table_metadata"]["table_content"] == ""<|MERGE_RESOLUTION|>--- conflicted
+++ resolved
@@ -158,7 +158,6 @@
 @pytest.fixture
 def sample_dataframe(base64_encoded_image):
     data = {
-<<<<<<< HEAD
         "metadata": [{
             "content": base64_encoded_image,
             "content_metadata": {
@@ -168,15 +167,8 @@
             "table_metadata": {
                 "table_content": "",
                 "table_format": "image",
-=======
-        "metadata": [
-            {
-                "content": base64_encoded_image,
-                "content_metadata": {"type": "structured", "subtype": "table"},
-                "table_metadata": {"table_content": ""},
->>>>>>> 6140aaf9
-            }
-        ]
+            }
+        }]
     }
     df = pd.DataFrame(data)
     return df
