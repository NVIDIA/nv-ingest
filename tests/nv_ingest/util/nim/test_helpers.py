--- conflicted
+++ resolved
@@ -4,6 +4,7 @@
 
 from unittest.mock import Mock, patch
 import numpy as np
+import packaging.version
 import pytest
 
 import requests
@@ -251,577 +252,9 @@
     with patch(f"{MODULE_UNDER_TEST}.grpcclient.InferenceServerClient") as mock_grpc_client:
         fake_client = mock_grpc_client.return_value
         fake_config = Mock()
-<<<<<<< HEAD
-        fake_config.config = Mock(max_batch_size=1)
-        mock_grpc_client.return_value.get_model_config.return_value = fake_config
-
-        # Simulate exception in process_inference_results
-        mock_model_interface.process_inference_results = Mock(side_effect=Exception("Processing error"))
-
-        with pytest.raises(Exception, match="Processing error"):
-            client.infer(data, model_name="test_model")
-
-
-# create_inference_client
-
-
-# Test Case 1: infer_protocol is None, both endpoints provided
-def test_create_inference_client_both_endpoints(mock_model_interface, grpc_endpoint, http_endpoint):
-    client = create_inference_client(
-        endpoints=(grpc_endpoint, http_endpoint),
-        model_interface=mock_model_interface,
-        auth_token="test_token",
-        infer_protocol=None,
-    )
-    assert isinstance(client, NimClient)
-    assert client.protocol == "grpc"  # Should default to 'grpc' if both endpoints are provided
-
-
-# Test Case 2: infer_protocol is None, only grpc_endpoint provided
-def test_create_inference_client_grpc_only(mock_model_interface, grpc_endpoint, empty_endpoint):
-    client = create_inference_client(
-        endpoints=(grpc_endpoint, empty_endpoint),
-        model_interface=mock_model_interface,
-        auth_token="test_token",
-        infer_protocol=None,
-    )
-    assert isinstance(client, NimClient)
-    assert client.protocol == "grpc"
-
-
-# Test Case 3: infer_protocol is None, only http_endpoint provided
-def test_create_inference_client_http_only(mock_model_interface, empty_endpoint, http_endpoint):
-    client = create_inference_client(
-        endpoints=(empty_endpoint, http_endpoint),
-        model_interface=mock_model_interface,
-        auth_token="test_token",
-        infer_protocol=None,
-    )
-    assert isinstance(client, NimClient)
-    assert client.protocol == "http"
-
-
-# Test Case 4: infer_protocol is 'grpc', grpc_endpoint provided
-def test_create_inference_client_infer_protocol_grpc(mock_model_interface, grpc_endpoint, empty_endpoint):
-    client = create_inference_client(
-        endpoints=(grpc_endpoint, empty_endpoint),
-        model_interface=mock_model_interface,
-        auth_token="test_token",
-        infer_protocol="grpc",
-    )
-    assert isinstance(client, NimClient)
-    assert client.protocol == "grpc"
-
-
-# Test Case 5: infer_protocol is 'http', http_endpoint provided
-def test_create_inference_client_infer_protocol_http(mock_model_interface, empty_endpoint, http_endpoint):
-    client = create_inference_client(
-        endpoints=(empty_endpoint, http_endpoint),
-        model_interface=mock_model_interface,
-        auth_token="test_token",
-        infer_protocol="http",
-    )
-    assert isinstance(client, NimClient)
-    assert client.protocol == "http"
-
-
-# Test Case 6: infer_protocol is 'grpc', but grpc_endpoint is empty
-def test_create_inference_client_infer_protocol_grpc_no_endpoint(mock_model_interface, empty_endpoint, http_endpoint):
-    with pytest.raises(ValueError, match="gRPC endpoint must be provided for gRPC protocol"):
-        create_inference_client(
-            endpoints=(empty_endpoint, http_endpoint),
-            model_interface=mock_model_interface,
-            auth_token="test_token",
-            infer_protocol="grpc",
-        )
-
-
-# Test Case 7: infer_protocol is 'http', but http_endpoint is empty
-def test_create_inference_client_infer_protocol_http_no_endpoint(mock_model_interface, grpc_endpoint, empty_endpoint):
-    with pytest.raises(ValueError, match="HTTP endpoint must be provided for HTTP protocol"):
-        create_inference_client(
-            endpoints=(grpc_endpoint, empty_endpoint),
-            model_interface=mock_model_interface,
-            auth_token="test_token",
-            infer_protocol="http",
-        )
-
-
-# Test Case 8: infer_protocol is invalid
-def test_create_inference_client_invalid_infer_protocol(mock_model_interface, grpc_endpoint, http_endpoint):
-    with pytest.raises(ValueError, match="Invalid infer_protocol specified. Must be 'grpc' or 'http'."):
-        create_inference_client(
-            endpoints=(grpc_endpoint, http_endpoint),
-            model_interface=mock_model_interface,
-            auth_token="test_token",
-            infer_protocol="invalid_protocol",
-        )
-
-
-# Test Case 9: infer_protocol is None, endpoints are empty
-def test_create_inference_client_no_endpoints(mock_model_interface, empty_endpoint):
-    with pytest.raises(ValueError, match="Invalid infer_protocol specified. Must be 'grpc' or 'http'."):
-        create_inference_client(
-            endpoints=(empty_endpoint, empty_endpoint),
-            model_interface=mock_model_interface,
-            auth_token="test_token",
-            infer_protocol=None,
-        )
-
-
-# Test Case 10: infer_protocol is None, grpc_endpoint is whitespace
-def test_create_inference_client_grpc_endpoint_whitespace(mock_model_interface, http_endpoint):
-    grpc_endpoint = "   "
-    client = create_inference_client(
-        endpoints=(grpc_endpoint, http_endpoint),
-        model_interface=mock_model_interface,
-        auth_token="test_token",
-        infer_protocol=None,
-    )
-    assert isinstance(client, NimClient)
-    assert client.protocol == "http"  # Should default to 'http' since grpc_endpoint is empty/whitespace
-
-
-# Test Case 11: Check that NimClient is instantiated with correct parameters
-def test_create_inference_client_nimclient_parameters(mock_model_interface, grpc_endpoint, http_endpoint):
-    infer_protocol = "grpc"
-    auth_token = "test_token"
-
-    # Mock NimClient to capture the initialization parameters
-    with patch(f"{MODULE_UNDER_TEST}.NimClient") as mock_nim_client_class:
-        create_inference_client(
-            endpoints=(grpc_endpoint, http_endpoint),
-            model_interface=mock_model_interface,
-            auth_token=auth_token,
-            infer_protocol=infer_protocol,
-        )
-        mock_nim_client_class.assert_called_once_with(
-            mock_model_interface, infer_protocol, (grpc_endpoint, http_endpoint), auth_token
-        )
-
-
-# Test Case 12: infer_protocol is 'grpc', grpc_endpoint is None
-def test_create_inference_client_grpc_endpoint_none(mock_model_interface, http_endpoint):
-    grpc_endpoint = None
-    with pytest.raises(ValueError, match="gRPC endpoint must be provided for gRPC protocol"):
-        create_inference_client(
-            endpoints=(grpc_endpoint, http_endpoint),
-            model_interface=mock_model_interface,
-            auth_token="test_token",
-            infer_protocol="grpc",
-        )
-
-
-# Test Case 13: infer_protocol is 'http', http_endpoint is None
-def test_create_inference_client_http_endpoint_none(mock_model_interface, grpc_endpoint):
-    http_endpoint = None
-    with pytest.raises(ValueError, match="HTTP endpoint must be provided for HTTP protocol"):
-        create_inference_client(
-            endpoints=(grpc_endpoint, http_endpoint),
-            model_interface=mock_model_interface,
-            auth_token="test_token",
-            infer_protocol="http",
-        )
-
-
-# Test Case 14: infer_protocol is None, both endpoints are None
-def test_create_inference_client_endpoints_none(mock_model_interface):
-    grpc_endpoint = None
-    http_endpoint = None
-    with pytest.raises(ValueError, match="Invalid infer_protocol specified. Must be 'grpc' or 'http'."):
-        create_inference_client(
-            endpoints=(grpc_endpoint, http_endpoint),
-            model_interface=mock_model_interface,
-            auth_token="test_token",
-            infer_protocol=None,
-        )
-
-
-# Test Case 15: infer_protocol is 'grpc', but grpc_endpoint is whitespace
-def test_create_inference_client_grpc_endpoint_whitespace_with_infer_protocol(mock_model_interface, http_endpoint):
-    grpc_endpoint = None
-    with pytest.raises(ValueError, match="gRPC endpoint must be provided for gRPC protocol"):
-        create_inference_client(
-            endpoints=(grpc_endpoint, http_endpoint),
-            model_interface=mock_model_interface,
-            auth_token="test_token",
-            infer_protocol="grpc",
-        )
-
-
-# Test Case 16: infer_protocol is 'http', but http_endpoint is whitespace
-def test_create_inference_client_http_endpoint_whitespace_with_infer_protocol(mock_model_interface, grpc_endpoint):
-    http_endpoint = None
-    with pytest.raises(ValueError, match="HTTP endpoint must be provided for HTTP protocol"):
-        create_inference_client(
-            endpoints=(grpc_endpoint, http_endpoint),
-            model_interface=mock_model_interface,
-            auth_token="test_token",
-            infer_protocol="http",
-        )
-
-
-# Test Case 17: infer_protocol is None, grpc_endpoint is empty, http_endpoint is whitespace
-def test_create_inference_client_http_endpoint_whitespace_no_infer_protocol(mock_model_interface, empty_endpoint):
-    grpc_endpoint = ""
-    http_endpoint = None
-    with pytest.raises(ValueError, match="Invalid infer_protocol specified. Must be 'grpc' or 'http'."):
-        create_inference_client(
-            endpoints=(grpc_endpoint, http_endpoint),
-            model_interface=mock_model_interface,
-            auth_token="test_token",
-            infer_protocol=None,
-        )
-
-
-# Preprocess image for paddle
-def test_preprocess_image_transpose(sample_image):
-    """
-    Test that the output image is transposed correctly.
-    """
-    result, _ = preprocess_image_for_paddle(sample_image)
-    # The output should have shape (channels, height, width)
-    assert result.shape[0] == sample_image.shape[2], "The output should have channels in the first dimension."
-    assert result.shape[1] > 0 and result.shape[2] > 0, "The output height and width should be greater than zero."
-
-
-def test_preprocess_image_for_paddle_metadata():
-    # Create a dummy image (300x500, RGB)
-    height, width = 300, 500
-    image = np.random.randint(0, 256, (height, width, 3), dtype=np.uint8)
-
-    # Run the preprocessing function
-    processed_image, metadata = preprocess_image_for_paddle(image, image_max_dimension=960)
-
-    # Expected scale factor
-    expected_scale_factor = 960 / max(height, width)
-    expected_new_height = int(height * expected_scale_factor)
-    expected_new_width = int(width * expected_scale_factor)
-
-    # Compute expected padding
-    expected_padded_height = (expected_new_height + 31) // 32 * 32
-    expected_padded_width = (expected_new_width + 31) // 32 * 32
-    expected_pad_height = expected_padded_height - expected_new_height
-    expected_pad_width = expected_padded_width - expected_new_width
-
-    # Assertions
-    assert metadata["original_height"] == height
-    assert metadata["original_width"] == width
-    assert pytest.approx(metadata["scale_factor"]) == expected_scale_factor
-    assert metadata["new_height"] == expected_padded_height
-    assert metadata["new_width"] == expected_padded_width
-    assert metadata["pad_height"] == expected_pad_height
-    assert metadata["pad_width"] == expected_pad_width
-
-
-def test_preprocess_image_dtype(sample_image):
-    """
-    Test that the output image has dtype float32.
-    """
-    result, _ = preprocess_image_for_paddle(sample_image)
-    assert result.dtype == np.float32, "The output image should have dtype float32."
-
-
-def test_preprocess_image_large_image():
-    """
-    Test processing of a large image.
-    """
-    image = np.random.randint(0, 256, size=(3000, 2000, 3), dtype=np.uint8)
-    result, _ = preprocess_image_for_paddle(image)
-    height, width = image.shape[:2]
-    scale_factor = 960 / max(height, width)
-    new_height = int(height * scale_factor)
-    new_width = int(width * scale_factor)
-    expected_height = ((new_height + 31) // 32) * 32
-    expected_width = ((new_width + 31) // 32) * 32
-    assert (
-        result.shape[1] == expected_height and result.shape[2] == expected_width
-    ), "The output shape is incorrect for a large image."
-
-
-def test_preprocess_image_small_image():
-    """
-    Test processing of a small image.
-    """
-    image = np.random.randint(0, 256, size=(50, 50, 3), dtype=np.uint8)
-    result, _ = preprocess_image_for_paddle(image)
-    height, width = image.shape[:2]
-    scale_factor = 960 / max(height, width)
-    new_height = int(height * scale_factor)
-    new_width = int(width * scale_factor)
-    expected_height = ((new_height + 31) // 32) * 32
-    expected_width = ((new_width + 31) // 32) * 32
-    assert (
-        result.shape[1] == expected_height and result.shape[2] == expected_width
-    ), "The output shape is incorrect for a small image."
-
-
-def test_preprocess_image_non_multiple_of_32():
-    """
-    Test that images with dimensions not multiples of 32 are padded correctly.
-    """
-    image = np.random.randint(0, 256, size=(527, 319, 3), dtype=np.uint8)
-    result, _ = preprocess_image_for_paddle(image)
-    height, width = image.shape[:2]
-    scale_factor = 960 / max(height, width)
-    new_height = int(height * scale_factor)
-    new_width = int(width * scale_factor)
-    expected_height = ((new_height + 31) // 32) * 32
-    expected_width = ((new_width + 31) // 32) * 32
-    assert (
-        result.shape[1] == expected_height and result.shape[2] == expected_width
-    ), "The image should be padded to the next multiple of 32."
-
-
-def test_preprocess_image_dtype_uint8():
-    """
-    Test that the function works with images of dtype uint8.
-    """
-    image = np.random.randint(0, 256, size=(700, 500, 3), dtype=np.uint8)
-    result, _ = preprocess_image_for_paddle(image)
-    assert result.dtype == np.float32, "The output image should be converted to dtype float32."
-
-
-def test_preprocess_image_max_dimension_less_than_960():
-    """
-    Test that images with max dimension less than 960 are scaled up.
-    """
-    image = np.random.randint(0, 256, size=(800, 600, 3), dtype=np.uint8)
-    result, _ = preprocess_image_for_paddle(image)
-    height, width = image.shape[:2]
-    scale_factor = 960 / max(height, width)
-    new_height = int(height * scale_factor)
-    new_width = int(width * scale_factor)
-    expected_height = ((new_height + 31) // 32) * 32
-    expected_width = ((new_width + 31) // 32) * 32
-    assert (
-        result.shape[1] == expected_height and result.shape[2] == expected_width
-    ), "The image should be scaled up to have max dimension 960."
-
-
-def test_preprocess_image_zero_dimension():
-    """
-    Test that the function handles images with zero dimensions.
-    """
-    image = np.zeros((0, 0, 3), dtype=np.uint8)
-    with pytest.raises(Exception):
-        preprocess_image_for_paddle(image)
-
-
-def test_preprocess_image_invalid_input():
-    """
-    Test that the function handles invalid input types.
-    """
-    image = "not an image"
-    with pytest.raises(Exception):
-        preprocess_image_for_paddle(image)
-
-
-# Tests for `remove_url_endpoints`
-@pytest.mark.parametrize(
-    "input_url, expected_output",
-    [
-        ("http://deplot:8000/v1/chat/completions", "http://deplot:8000"),
-        ("http://example.com/v1/api/resource", "http://example.com"),
-        ("https://example.com/v1", "https://example.com"),
-        ("https://example.com/v1/", "https://example.com"),
-        ("http://localhost:8080/v1/something", "http://localhost:8080"),
-        ("http://localhost:8080", "http://localhost:8080"),  # No "/v1" in URL
-        ("http://example.com/path/without/v1", "http://example.com/path/without"),
-        ("http://example.com/v1path/extra", "http://example.com"),  # "/v1" as part of path
-    ],
-)
-def test_remove_url_endpoints(input_url, expected_output):
-    """
-    Test the `remove_url_endpoints` function for various cases of input URLs.
-    """
-    result = remove_url_endpoints(input_url)
-    assert result == expected_output, f"Expected {expected_output}, got {result}"
-
-
-# Tests for `generate_url`
-@pytest.mark.parametrize(
-    "input_url, expected_output",
-    [
-        ("http://example.com", "http://example.com"),  # Already has `http://`
-        ("https://example.com", "https://example.com"),  # Already has `https://`
-        ("example.com", "http://example.com"),  # Missing `http://`
-        ("localhost:8080", "http://localhost:8080"),  # Missing `http://`
-        ("http://localhost:8080", "http://localhost:8080"),  # Already has `http://`
-        ("https://localhost:8080", "https://localhost:8080"),  # Already has `https://`
-        ("127.0.0.1:5000", "http://127.0.0.1:5000"),  # Missing `http://`
-        ("http://127.0.0.1:5000", "http://127.0.0.1:5000"),  # Already has `http://`
-        ("https://127.0.0.1:5000", "https://127.0.0.1:5000"),  # Already has `https://`
-        ("", "http://"),  # Empty string input
-    ],
-)
-def test_generate_url(input_url, expected_output):
-    """
-    Test the `generate_url` function for various cases of input URLs.
-    """
-    result = generate_url(input_url)
-    assert result == expected_output, f"Expected {expected_output}, got {result}"
-
-
-# Edge cases and error handling
-def test_remove_url_endpoints_empty_string():
-    """
-    Test `remove_url_endpoints` with an empty string.
-    """
-    result = remove_url_endpoints("")
-    assert result == "", "Expected an empty string when input is empty."
-
-
-def test_generate_url_no_http_pattern():
-    """
-    Test `generate_url` with a completely invalid URL without HTTP pattern.
-    """
-    result = generate_url("invalid_url_without_http")
-    assert result == "http://invalid_url_without_http", "Expected 'http://' to be prepended to invalid URL."
-
-
-def test_generate_url_already_http():
-    """
-    Test `generate_url` when the input already starts with `http://`.
-    """
-    url = "http://already_valid_url"
-    result = generate_url(url)
-    assert result == url, "Expected the URL to remain unchanged when it already starts with 'http://'."
-
-
-def test_is_ready_service_not_configured():
-    """
-    Test that the service is marked as ready when the endpoint is None or empty.
-    """
-    assert is_ready(None, "/health/ready") is True
-    assert is_ready("", "/health/ready") is True
-
-
-def test_is_ready_nvidia_service():
-    """
-    Test that URLs for ai.api.nvidia.com are automatically marked as ready.
-    """
-    assert is_ready("https://ai.api.nvidia.com", "/health/ready") is True
-    assert is_ready("http://ai.api.nvidia.com", "/health/ready") is True
-
-
-def test_is_ready_success(mock_requests_get):
-    """
-    Test that the function returns True when the HTTP endpoint returns a 200 status.
-    """
-    mock_requests_get.return_value = Mock(status_code=200)
-    result = is_ready("http://example.com", "/health/ready")
-    assert result is True
-    mock_requests_get.assert_called_once_with("http://example.com/health/ready", timeout=5)
-
-
-def test_is_ready_not_ready(mock_requests_get):
-    """
-    Test that the function returns False when the HTTP endpoint returns a 503 status.
-    """
-    mock_requests_get.return_value = Mock(status_code=503)
-    result = is_ready("http://example.com", "/health/ready")
-    assert result is False
-    mock_requests_get.assert_called_once_with("http://example.com/health/ready", timeout=5)
-
-
-def test_is_ready_confusing_status(mock_requests_get, caplog):
-    """
-    Test that the function logs a warning for non-200/503 status codes and returns False.
-    """
-    mock_requests_get.return_value = Mock(status_code=400, json=lambda: {"error": "Bad Request"})
-    result = is_ready("http://example.com", "/health/ready")
-    assert result is False
-    mock_requests_get.assert_called_once_with("http://example.com/health/ready", timeout=5)
-    assert "HTTP Status: 400" in caplog.text
-    assert "Response Payload: {'error': 'Bad Request'}" in caplog.text
-
-
-def test_is_ready_http_error(mock_requests_get, caplog):
-    """
-    Test that the function returns False and logs a warning when an HTTP error occurs.
-    """
-    mock_requests_get.side_effect = requests.HTTPError("HTTP error")
-    result = is_ready("http://example.com", "/health/ready")
-    assert result is False
-    assert "produced a HTTP error: HTTP error" in caplog.text
-
-
-def test_is_ready_timeout(mock_requests_get, caplog):
-    """
-    Test that the function returns False and logs a warning when a timeout occurs.
-    """
-    mock_requests_get.side_effect = requests.Timeout
-    result = is_ready("http://example.com", "/health/ready")
-    assert result is False
-    assert "request timed out" in caplog.text
-
-
-def test_is_ready_connection_error(mock_requests_get, caplog):
-    """
-    Test that the function returns False and logs a warning when a connection error occurs.
-    """
-    mock_requests_get.side_effect = ConnectionError("Connection failed")
-    result = is_ready("http://example.com", "/health/ready")
-    assert result is False
-    assert "A connection error for 'http://example.com/health/ready' occurred" in caplog.text
-
-
-def test_is_ready_generic_request_exception(mock_requests_get, caplog):
-    """
-    Test that the function returns False and logs a warning for generic RequestException errors.
-    """
-    mock_requests_get.side_effect = requests.RequestException("Generic error")
-    result = is_ready("http://example.com", "/health/ready")
-    assert result is False
-    assert "An error occurred: Generic error" in caplog.text
-
-
-def test_is_ready_unexpected_exception(mock_requests_get, caplog):
-    """
-    Test that the function returns False and logs a warning for unexpected exceptions.
-    """
-    mock_requests_get.side_effect = Exception("Unexpected error")
-    result = is_ready("http://example.com", "/health/ready")
-    assert result is False
-    assert "Exception: Unexpected error" in caplog.text
-
-
-def test_is_ready_ready_endpoint_format(mock_requests_get):
-    """
-    Test that the function appends the ready endpoint correctly.
-    """
-    mock_requests_get.return_value = Mock(status_code=200)
-    result = is_ready("http://example.com/", "health/ready")
-    assert result is True
-    mock_requests_get.assert_called_once_with("http://example.com/health/ready", timeout=5)
-
-
-def test_is_ready_generate_url_integration(mock_requests_get):
-    """
-    Test that the function correctly generates the URL when `http://` is missing.
-    """
-    mock_requests_get.return_value = Mock(status_code=200)
-    result = is_ready("example.com", "/health/ready")
-    assert result is True
-    mock_requests_get.assert_called_once_with("http://example.com/health/ready", timeout=5)
-
-
-def test_get_version_cache(mock_requests_get):
-    """
-    Test that the function uses the cache for subsequent calls with the same arguments.
-    """
-    mock_requests_get.return_value = Mock(status_code=200, json=lambda: {"version": "1.2.3"})
-    result1 = get_version("http://example.com", "/v1/metadata", "version")
-    result2 = get_version("http://example.com", "/v1/metadata", "version")
-
-    assert result1 == "1.2.3"
-    assert result2 == "1.2.3"
-=======
         fake_config.config = Mock(max_batch_size=4)
         fake_client.get_model_config.return_value = fake_config
 
         client = NimClient(dummy_interface, "grpc", grpc_endpoints)
         client.try_set_max_batch_size("dummy_model")
-        assert client._max_batch_sizes.get("dummy_model") == 4
->>>>>>> b6ba1a0e
+        assert client._max_batch_sizes.get("dummy_model") == 4