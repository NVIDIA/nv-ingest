# SPDX-FileCopyrightText: Copyright (c) 2024, NVIDIA CORPORATION & AFFILIATES.
# All rights reserved.
# SPDX-License-Identifier: Apache-2.0

from unittest.mock import Mock, patch
import numpy as np
import packaging.version
import pytest

import requests

from nv_ingest.util.nim.helpers import (
    NimClient,
    create_inference_client,
    preprocess_image_for_paddle,
    generate_url,
    remove_url_endpoints,
    is_ready,
    get_version,
)

MODULE_UNDER_TEST = "nv_ingest.util.nim.helpers"


class MockModelInterface:
    def prepare_data_for_inference(self, data):
        # Simulate data preparation
        return data

    def format_input(self, data, protocol: str, **kwargs):
        # Return different data based on the protocol
        if protocol == "grpc":
            return np.array([1, 2, 3], dtype=np.float32)
        elif protocol == "http":
            return {"input": "formatted_data"}
        else:
            raise ValueError("Invalid protocol specified. Must be 'grpc' or 'http'.")

    def parse_output(self, response, protocol: str, data):
        # Simulate parsing the output
        return f"parsed_output_{protocol}"

    def process_inference_results(self, output, **kwargs):
        # Simulate processing the results
        return f"processed_{output}"


@pytest.fixture
def mock_backoff(mocker):
    """
    Mock backoff functionality to avoid actual delays during testing.
    """
    return mocker.patch(f"{MODULE_UNDER_TEST}.backoff")


@pytest.fixture
def mock_requests_get():
    with patch(f"{MODULE_UNDER_TEST}.requests.get") as mock_get:
        yield mock_get


# Fixtures for endpoints
@pytest.fixture
def sample_image():
    """
    Returns a sample image array of shape (height, width, channels) with random pixel values.
    """
    height, width = 800, 600  # Example dimensions
    image = np.random.randint(0, 256, size=(height, width, 3), dtype=np.uint8)
    return image


# Fixtures for endpoints
@pytest.fixture
def grpc_endpoint():
    return "grpc_endpoint"


@pytest.fixture
def http_endpoint():
    return "http_endpoint"


@pytest.fixture
def empty_endpoint():
    return ""


@pytest.fixture
def grpc_endpoints():
    return ("grpc_endpoint", None)


@pytest.fixture
def http_endpoints():
    return (None, "http_endpoint")


@pytest.fixture
def both_endpoints():
    return ("grpc_endpoint", "http_endpoint")


@pytest.fixture
def mock_model_interface():
    return MockModelInterface()


# Black-box tests for NimClient


# Test initialization with valid gRPC parameters
def test_nimclient_init_grpc_valid(mock_model_interface, grpc_endpoints):
    client = NimClient(mock_model_interface, "grpc", grpc_endpoints)
    assert client.protocol == "grpc"


# Test initialization with valid HTTP parameters
def test_nimclient_init_http_valid(mock_model_interface, http_endpoints):
    client = NimClient(mock_model_interface, "http", http_endpoints, auth_token="test_token")
    assert client.protocol == "http"
    assert "Authorization" in client.headers
    assert client.headers["Authorization"] == "Bearer test_token"


# Test initialization with invalid protocol
def test_nimclient_init_invalid_protocol(mock_model_interface, both_endpoints):
    with pytest.raises(ValueError, match="Invalid protocol specified. Must be 'grpc' or 'http'."):
        NimClient(mock_model_interface, "invalid_protocol", both_endpoints)


# Test initialization missing gRPC endpoint
def test_nimclient_init_missing_grpc_endpoint(mock_model_interface):
    with pytest.raises(ValueError, match="gRPC endpoint must be provided for gRPC protocol"):
        NimClient(mock_model_interface, "grpc", (None, "http_endpoint"))


# Test initialization missing HTTP endpoint
def test_nimclient_init_missing_http_endpoint(mock_model_interface):
    with pytest.raises(ValueError, match="HTTP endpoint must be provided for HTTP protocol"):
        NimClient(mock_model_interface, "http", ("grpc_endpoint", None))


# Test infer with gRPC protocol
def test_nimclient_infer_grpc(mock_model_interface, grpc_endpoints):
    data = {"input_data": "test"}

    # Mock the gRPC client
    with patch(f"{MODULE_UNDER_TEST}.grpcclient.InferenceServerClient") as mock_grpc_client:
        # Instantiate the NimClient after the patch is in place
        client = NimClient(mock_model_interface, "grpc", grpc_endpoints)

        # Mock the infer response
        mock_response = Mock()
        mock_response.as_numpy.return_value = np.array([1, 2, 3])
        mock_grpc_client.return_value.infer.return_value = mock_response

        result = client.infer(data, model_name="test_model")

    assert result == "processed_parsed_output_grpc"


# Test infer with HTTP protocol
def test_nimclient_infer_http(mock_model_interface, http_endpoints):
    data = {"input_data": "test"}
    client = NimClient(mock_model_interface, "http", http_endpoints)

    # Mock the HTTP request
    with patch(f"{MODULE_UNDER_TEST}.requests.post") as mock_post:
        mock_response = Mock()
        mock_response.json.return_value = {"output": "response_data"}
        mock_response.raise_for_status = Mock()
        mock_post.return_value = mock_response

        result = client.infer(data, model_name="test_model")

    assert result == "processed_parsed_output_http"


# Test infer raises exception on HTTP error
def test_nimclient_infer_http_error(mock_model_interface, http_endpoints):
    data = {"input_data": "test"}

    with patch(f"{MODULE_UNDER_TEST}.requests.post") as mock_post:
        client = NimClient(mock_model_interface, "http", http_endpoints)
        mock_response = Mock()
        mock_response.raise_for_status.side_effect = Exception("HTTP Inference error")
        mock_post.return_value = mock_response

        with pytest.raises(Exception, match="HTTP Inference error"):
            client.infer(data, model_name="test_model")


# Test infer raises exception on gRPC error
def test_nimclient_infer_grpc_error(mock_model_interface, grpc_endpoints):
    data = {"input_data": "test"}

    with patch(f"{MODULE_UNDER_TEST}.grpcclient.InferenceServerClient") as mock_grpc_client:
        client = NimClient(mock_model_interface, "grpc", grpc_endpoints)
        mock_grpc_client.return_value.infer.side_effect = Exception("gRPC Inference error")

        with pytest.raises(Exception, match="gRPC Inference error"):
            client.infer(data, model_name="test_model")


# Test infer raises exception on invalid protocol
def test_nimclient_infer_invalid_protocol(mock_model_interface, both_endpoints):
    client = NimClient(mock_model_interface, "grpc", both_endpoints)
    client.protocol = "invalid_protocol"

    with pytest.raises(ValueError, match="Invalid protocol specified. Must be 'grpc' or 'http'."):
        client.infer({}, model_name="test_model")


# Test close method for gRPC protocol
def test_nimclient_close_grpc(mock_model_interface, grpc_endpoints):
    with patch(f"{MODULE_UNDER_TEST}.grpcclient.InferenceServerClient") as mock_grpc_client:
        client = NimClient(mock_model_interface, "grpc", grpc_endpoints)
        mock_grpc_instance = mock_grpc_client.return_value
        client.close()


# Test close method for HTTP protocol
def test_nimclient_close_http(mock_model_interface, http_endpoints):
    client = NimClient(mock_model_interface, "http", http_endpoints)
    # Calling close should not raise an exception
    client.close()


# Test that NimClient handles exceptions from model_interface methods
def test_nimclient_infer_model_interface_exception(mock_model_interface, grpc_endpoints):
    data = {"input_data": "test"}
    client = NimClient(mock_model_interface, "grpc", grpc_endpoints)

    # Simulate exception in prepare_data_for_inference
    mock_model_interface.prepare_data_for_inference = Mock(side_effect=Exception("Preparation error"))

    with pytest.raises(Exception, match="Preparation error"):
        client.infer(data, model_name="test_model")


# Test that NimClient handles exceptions from parse_output
def test_nimclient_infer_parse_output_exception(mock_model_interface, grpc_endpoints):
    data = {"input_data": "test"}

    # Mock the gRPC client
    with patch(f"{MODULE_UNDER_TEST}.grpcclient.InferenceServerClient") as mock_grpc_client:
        client = NimClient(mock_model_interface, "grpc", grpc_endpoints)
        mock_response = Mock()
        mock_response.as_numpy.return_value = np.array([1, 2, 3])
        mock_grpc_client.return_value.infer.return_value = mock_response

        # Simulate exception in parse_output
        mock_model_interface.parse_output = Mock(side_effect=Exception("Parsing error"))

        with pytest.raises(Exception, match="Parsing error"):
            client.infer(data, model_name="test_model")


# Test that NimClient handles exceptions from process_inference_results
def test_nimclient_infer_process_results_exception(mock_model_interface, grpc_endpoints):
    data = {"input_data": "test"}

    # Mock the gRPC client
    with patch(f"{MODULE_UNDER_TEST}.grpcclient.InferenceServerClient") as mock_grpc_client:
        client = NimClient(mock_model_interface, "grpc", grpc_endpoints)
        mock_response = Mock()
        mock_response.as_numpy.return_value = np.array([1, 2, 3])
        mock_grpc_client.return_value.infer.return_value = mock_response

        # Simulate exception in process_inference_results
        mock_model_interface.process_inference_results = Mock(side_effect=Exception("Processing error"))

        with pytest.raises(Exception, match="Processing error"):
            client.infer(data, model_name="test_model")


# create_inference_client


# Test Case 1: infer_protocol is None, both endpoints provided
def test_create_inference_client_both_endpoints(mock_model_interface, grpc_endpoint, http_endpoint):
    client = create_inference_client(
        endpoints=(grpc_endpoint, http_endpoint),
        model_interface=mock_model_interface,
        auth_token="test_token",
        infer_protocol=None,
    )
    assert isinstance(client, NimClient)
    assert client.protocol == "grpc"  # Should default to 'grpc' if both endpoints are provided


# Test Case 2: infer_protocol is None, only grpc_endpoint provided
def test_create_inference_client_grpc_only(mock_model_interface, grpc_endpoint, empty_endpoint):
    client = create_inference_client(
        endpoints=(grpc_endpoint, empty_endpoint),
        model_interface=mock_model_interface,
        auth_token="test_token",
        infer_protocol=None,
    )
    assert isinstance(client, NimClient)
    assert client.protocol == "grpc"


# Test Case 3: infer_protocol is None, only http_endpoint provided
def test_create_inference_client_http_only(mock_model_interface, empty_endpoint, http_endpoint):
    client = create_inference_client(
        endpoints=(empty_endpoint, http_endpoint),
        model_interface=mock_model_interface,
        auth_token="test_token",
        infer_protocol=None,
    )
    assert isinstance(client, NimClient)
    assert client.protocol == "http"


# Test Case 4: infer_protocol is 'grpc', grpc_endpoint provided
def test_create_inference_client_infer_protocol_grpc(mock_model_interface, grpc_endpoint, empty_endpoint):
    client = create_inference_client(
        endpoints=(grpc_endpoint, empty_endpoint),
        model_interface=mock_model_interface,
        auth_token="test_token",
        infer_protocol="grpc",
    )
    assert isinstance(client, NimClient)
    assert client.protocol == "grpc"


# Test Case 5: infer_protocol is 'http', http_endpoint provided
def test_create_inference_client_infer_protocol_http(mock_model_interface, empty_endpoint, http_endpoint):
    client = create_inference_client(
        endpoints=(empty_endpoint, http_endpoint),
        model_interface=mock_model_interface,
        auth_token="test_token",
        infer_protocol="http",
    )
    assert isinstance(client, NimClient)
    assert client.protocol == "http"


# Test Case 6: infer_protocol is 'grpc', but grpc_endpoint is empty
def test_create_inference_client_infer_protocol_grpc_no_endpoint(mock_model_interface, empty_endpoint, http_endpoint):
    with pytest.raises(ValueError, match="gRPC endpoint must be provided for gRPC protocol"):
        create_inference_client(
            endpoints=(empty_endpoint, http_endpoint),
            model_interface=mock_model_interface,
            auth_token="test_token",
            infer_protocol="grpc",
        )


# Test Case 7: infer_protocol is 'http', but http_endpoint is empty
def test_create_inference_client_infer_protocol_http_no_endpoint(mock_model_interface, grpc_endpoint, empty_endpoint):
    with pytest.raises(ValueError, match="HTTP endpoint must be provided for HTTP protocol"):
        create_inference_client(
            endpoints=(grpc_endpoint, empty_endpoint),
            model_interface=mock_model_interface,
            auth_token="test_token",
            infer_protocol="http",
        )


# Test Case 8: infer_protocol is invalid
def test_create_inference_client_invalid_infer_protocol(mock_model_interface, grpc_endpoint, http_endpoint):
    with pytest.raises(ValueError, match="Invalid infer_protocol specified. Must be 'grpc' or 'http'."):
        create_inference_client(
            endpoints=(grpc_endpoint, http_endpoint),
            model_interface=mock_model_interface,
            auth_token="test_token",
            infer_protocol="invalid_protocol",
        )


# Test Case 9: infer_protocol is None, endpoints are empty
def test_create_inference_client_no_endpoints(mock_model_interface, empty_endpoint):
    with pytest.raises(ValueError, match="Invalid infer_protocol specified. Must be 'grpc' or 'http'."):
        create_inference_client(
            endpoints=(empty_endpoint, empty_endpoint),
            model_interface=mock_model_interface,
            auth_token="test_token",
            infer_protocol=None,
        )


# Test Case 10: infer_protocol is None, grpc_endpoint is whitespace
def test_create_inference_client_grpc_endpoint_whitespace(mock_model_interface, http_endpoint):
    grpc_endpoint = "   "
    client = create_inference_client(
        endpoints=(grpc_endpoint, http_endpoint),
        model_interface=mock_model_interface,
        auth_token="test_token",
        infer_protocol=None,
    )
    assert isinstance(client, NimClient)
    assert client.protocol == "http"  # Should default to 'http' since grpc_endpoint is empty/whitespace


# Test Case 11: Check that NimClient is instantiated with correct parameters
def test_create_inference_client_nimclient_parameters(mock_model_interface, grpc_endpoint, http_endpoint):
<<<<<<< HEAD
    infer_protocol = 'grpc'
    auth_token = 'test_token'
    timeout = 42
=======
    infer_protocol = "grpc"
    auth_token = "test_token"
>>>>>>> 8a2a202b

    # Mock NimClient to capture the initialization parameters
    with patch(f"{MODULE_UNDER_TEST}.NimClient") as mock_nim_client_class:
        create_inference_client(
            endpoints=(grpc_endpoint, http_endpoint),
            model_interface=mock_model_interface,
            auth_token=auth_token,
            infer_protocol=infer_protocol,
<<<<<<< HEAD
            timeout=timeout,
        )
        mock_nim_client_class.assert_called_once_with(
            mock_model_interface,
            infer_protocol,
            (grpc_endpoint, http_endpoint),
            auth_token,
            timeout=timeout,
=======
        )
        mock_nim_client_class.assert_called_once_with(
            mock_model_interface, infer_protocol, (grpc_endpoint, http_endpoint), auth_token
>>>>>>> 8a2a202b
        )


# Test Case 12: infer_protocol is 'grpc', grpc_endpoint is None
def test_create_inference_client_grpc_endpoint_none(mock_model_interface, http_endpoint):
    grpc_endpoint = None
    with pytest.raises(ValueError, match="gRPC endpoint must be provided for gRPC protocol"):
        create_inference_client(
            endpoints=(grpc_endpoint, http_endpoint),
            model_interface=mock_model_interface,
            auth_token="test_token",
            infer_protocol="grpc",
        )


# Test Case 13: infer_protocol is 'http', http_endpoint is None
def test_create_inference_client_http_endpoint_none(mock_model_interface, grpc_endpoint):
    http_endpoint = None
    with pytest.raises(ValueError, match="HTTP endpoint must be provided for HTTP protocol"):
        create_inference_client(
            endpoints=(grpc_endpoint, http_endpoint),
            model_interface=mock_model_interface,
            auth_token="test_token",
            infer_protocol="http",
        )


# Test Case 14: infer_protocol is None, both endpoints are None
def test_create_inference_client_endpoints_none(mock_model_interface):
    grpc_endpoint = None
    http_endpoint = None
    with pytest.raises(ValueError, match="Invalid infer_protocol specified. Must be 'grpc' or 'http'."):
        create_inference_client(
            endpoints=(grpc_endpoint, http_endpoint),
            model_interface=mock_model_interface,
            auth_token="test_token",
            infer_protocol=None,
        )


# Test Case 15: infer_protocol is 'grpc', but grpc_endpoint is whitespace
def test_create_inference_client_grpc_endpoint_whitespace_with_infer_protocol(mock_model_interface, http_endpoint):
    grpc_endpoint = None
    with pytest.raises(ValueError, match="gRPC endpoint must be provided for gRPC protocol"):
        create_inference_client(
            endpoints=(grpc_endpoint, http_endpoint),
            model_interface=mock_model_interface,
            auth_token="test_token",
            infer_protocol="grpc",
        )


# Test Case 16: infer_protocol is 'http', but http_endpoint is whitespace
def test_create_inference_client_http_endpoint_whitespace_with_infer_protocol(mock_model_interface, grpc_endpoint):
    http_endpoint = None
    with pytest.raises(ValueError, match="HTTP endpoint must be provided for HTTP protocol"):
        create_inference_client(
            endpoints=(grpc_endpoint, http_endpoint),
            model_interface=mock_model_interface,
            auth_token="test_token",
            infer_protocol="http",
        )


# Test Case 17: infer_protocol is None, grpc_endpoint is empty, http_endpoint is whitespace
def test_create_inference_client_http_endpoint_whitespace_no_infer_protocol(mock_model_interface, empty_endpoint):
    grpc_endpoint = ""
    http_endpoint = None
    with pytest.raises(ValueError, match="Invalid infer_protocol specified. Must be 'grpc' or 'http'."):
        create_inference_client(
            endpoints=(grpc_endpoint, http_endpoint),
            model_interface=mock_model_interface,
            auth_token="test_token",
            infer_protocol=None,
        )


# Preprocess image for paddle


@pytest.fixture
def sample_image():
    """
    Returns a sample image array of shape (height, width, channels) with random pixel values.
    """
    height, width = 800, 600  # Example dimensions
    image = np.random.randint(0, 256, size=(height, width, 3), dtype=np.uint8)
    return image


def test_preprocess_image_paddle_version_none(sample_image):
    """
    Test that when paddle_version is None, the function returns the input image unchanged.
    """
    result = preprocess_image_for_paddle(sample_image, paddle_version=None)
    assert np.array_equal(
        result, sample_image
    ), "The output should be the same as the input when paddle_version is None."


def test_preprocess_image_paddle_version_old(sample_image):
    """
    Test that when paddle_version is less than '0.2.0-rc1', the function returns the input image unchanged.
    """
    result = preprocess_image_for_paddle(sample_image, paddle_version="0.1.0")
    assert np.array_equal(
        result, sample_image
    ), "The output should be the same as the input when paddle_version is less than '0.2.0-rc1'."


def test_preprocess_image_paddle_version_new(sample_image):
    """
    Test that when paddle_version is '0.2.0-rc1' or higher, the function processes the image.
    """
    result = preprocess_image_for_paddle(sample_image, paddle_version="0.2.0-rc1")
    assert not np.array_equal(
        result, sample_image
    ), "The output should be different from the input when paddle_version is '0.2.0-rc1' or higher."
    assert result.shape[0] == sample_image.shape[2], "The output should have shape (channels, height, width)."


def test_preprocess_image_transpose(sample_image):
    """
    Test that the output image is transposed correctly.
    """
    result = preprocess_image_for_paddle(sample_image, paddle_version="0.2.0")
    # The output should have shape (channels, height, width)
    assert result.shape[0] == sample_image.shape[2], "The output should have channels in the first dimension."
    assert result.shape[1] > 0 and result.shape[2] > 0, "The output height and width should be greater than zero."


def test_preprocess_image_dtype(sample_image):
    """
    Test that the output image has dtype float32.
    """
    result = preprocess_image_for_paddle(sample_image, paddle_version="0.2.0")
    assert result.dtype == np.float32, "The output image should have dtype float32."


def test_preprocess_image_large_image():
    """
    Test processing of a large image.
    """
    image = np.random.randint(0, 256, size=(3000, 2000, 3), dtype=np.uint8)
    result = preprocess_image_for_paddle(image, paddle_version="0.2.0")
    height, width = image.shape[:2]
    scale_factor = 960 / max(height, width)
    new_height = int(height * scale_factor)
    new_width = int(width * scale_factor)
    expected_height = ((new_height + 31) // 32) * 32
    expected_width = ((new_width + 31) // 32) * 32
    assert (
        result.shape[1] == expected_height and result.shape[2] == expected_width
    ), "The output shape is incorrect for a large image."


def test_preprocess_image_small_image():
    """
    Test processing of a small image.
    """
    image = np.random.randint(0, 256, size=(50, 50, 3), dtype=np.uint8)
    result = preprocess_image_for_paddle(image, paddle_version="0.2.0")
    height, width = image.shape[:2]
    scale_factor = 960 / max(height, width)
    new_height = int(height * scale_factor)
    new_width = int(width * scale_factor)
    expected_height = ((new_height + 31) // 32) * 32
    expected_width = ((new_width + 31) // 32) * 32
    assert (
        result.shape[1] == expected_height and result.shape[2] == expected_width
    ), "The output shape is incorrect for a small image."


def test_preprocess_image_non_multiple_of_32():
    """
    Test that images with dimensions not multiples of 32 are padded correctly.
    """
    image = np.random.randint(0, 256, size=(527, 319, 3), dtype=np.uint8)
    result = preprocess_image_for_paddle(image, paddle_version="0.2.0")
    height, width = image.shape[:2]
    scale_factor = 960 / max(height, width)
    new_height = int(height * scale_factor)
    new_width = int(width * scale_factor)
    expected_height = ((new_height + 31) // 32) * 32
    expected_width = ((new_width + 31) // 32) * 32
    assert (
        result.shape[1] == expected_height and result.shape[2] == expected_width
    ), "The image should be padded to the next multiple of 32."


def test_preprocess_image_dtype_uint8():
    """
    Test that the function works with images of dtype uint8.
    """
    image = np.random.randint(0, 256, size=(700, 500, 3), dtype=np.uint8)
    result = preprocess_image_for_paddle(image, paddle_version="0.2.0")
    assert result.dtype == np.float32, "The output image should be converted to dtype float32."


def test_preprocess_image_max_dimension_less_than_960():
    """
    Test that images with max dimension less than 960 are scaled up.
    """
    image = np.random.randint(0, 256, size=(800, 600, 3), dtype=np.uint8)
    result = preprocess_image_for_paddle(image, paddle_version="0.2.0")
    height, width = image.shape[:2]
    scale_factor = 960 / max(height, width)
    new_height = int(height * scale_factor)
    new_width = int(width * scale_factor)
    expected_height = ((new_height + 31) // 32) * 32
    expected_width = ((new_width + 31) // 32) * 32
    assert (
        result.shape[1] == expected_height and result.shape[2] == expected_width
    ), "The image should be scaled up to have max dimension 960."


def test_preprocess_image_zero_dimension():
    """
    Test that the function handles images with zero dimensions.
    """
    image = np.zeros((0, 0, 3), dtype=np.uint8)
    with pytest.raises(Exception):
        preprocess_image_for_paddle(image, paddle_version="0.2.0")


def test_preprocess_image_invalid_input():
    """
    Test that the function handles invalid input types.
    """
    image = "not an image"
    with pytest.raises(Exception):
        preprocess_image_for_paddle(image, paddle_version="0.2.0")


def test_preprocess_image_different_paddle_versions(sample_image):
    """
    Test the function with different paddle_version inputs.
    """
    versions = ["0.1.0", "0.2.0-rc0", "0.2.0-rc1", "0.2.1"]
    for version in versions:
        result = preprocess_image_for_paddle(sample_image, paddle_version=version)
        if packaging.version.parse(version) < packaging.version.parse("0.2.0-rc1"):
            assert np.array_equal(
                result, sample_image
            ), f"The output should be the same as the input when paddle_version is {version}."
        else:
            assert not np.array_equal(
                result, sample_image
            ), f"The output should be different from the input when paddle_version is {version}."


# Tests for `remove_url_endpoints`
@pytest.mark.parametrize(
    "input_url, expected_output",
    [
        ("http://deplot:8000/v1/chat/completions", "http://deplot:8000"),
        ("http://example.com/v1/api/resource", "http://example.com"),
        ("https://example.com/v1", "https://example.com"),
        ("https://example.com/v1/", "https://example.com"),
        ("http://localhost:8080/v1/something", "http://localhost:8080"),
        ("http://localhost:8080", "http://localhost:8080"),  # No "/v1" in URL
        ("http://example.com/path/without/v1", "http://example.com/path/without"),
        ("http://example.com/v1path/extra", "http://example.com"),  # "/v1" as part of path
    ],
)
def test_remove_url_endpoints(input_url, expected_output):
    """
    Test the `remove_url_endpoints` function for various cases of input URLs.
    """
    result = remove_url_endpoints(input_url)
    assert result == expected_output, f"Expected {expected_output}, got {result}"


# Tests for `generate_url`
@pytest.mark.parametrize(
    "input_url, expected_output",
    [
        ("http://example.com", "http://example.com"),  # Already has `http://`
        ("https://example.com", "https://example.com"),  # Already has `https://`
        ("example.com", "http://example.com"),  # Missing `http://`
        ("localhost:8080", "http://localhost:8080"),  # Missing `http://`
        ("http://localhost:8080", "http://localhost:8080"),  # Already has `http://`
        ("https://localhost:8080", "https://localhost:8080"),  # Already has `https://`
        ("127.0.0.1:5000", "http://127.0.0.1:5000"),  # Missing `http://`
        ("http://127.0.0.1:5000", "http://127.0.0.1:5000"),  # Already has `http://`
        ("https://127.0.0.1:5000", "https://127.0.0.1:5000"),  # Already has `https://`
        ("", "http://"),  # Empty string input
    ],
)
def test_generate_url(input_url, expected_output):
    """
    Test the `generate_url` function for various cases of input URLs.
    """
    result = generate_url(input_url)
    assert result == expected_output, f"Expected {expected_output}, got {result}"


# Edge cases and error handling
def test_remove_url_endpoints_empty_string():
    """
    Test `remove_url_endpoints` with an empty string.
    """
    result = remove_url_endpoints("")
    assert result == "", "Expected an empty string when input is empty."


def test_generate_url_no_http_pattern():
    """
    Test `generate_url` with a completely invalid URL without HTTP pattern.
    """
    result = generate_url("invalid_url_without_http")
    assert result == "http://invalid_url_without_http", "Expected 'http://' to be prepended to invalid URL."


def test_generate_url_already_http():
    """
    Test `generate_url` when the input already starts with `http://`.
    """
    url = "http://already_valid_url"
    result = generate_url(url)
    assert result == url, "Expected the URL to remain unchanged when it already starts with 'http://'."


def test_is_ready_service_not_configured():
    """
    Test that the service is marked as ready when the endpoint is None or empty.
    """
    assert is_ready(None, "/health/ready") is True
    assert is_ready("", "/health/ready") is True


def test_is_ready_nvidia_service():
    """
    Test that URLs for ai.api.nvidia.com are automatically marked as ready.
    """
    assert is_ready("https://ai.api.nvidia.com", "/health/ready") is True
    assert is_ready("http://ai.api.nvidia.com", "/health/ready") is True


def test_is_ready_success(mock_requests_get):
    """
    Test that the function returns True when the HTTP endpoint returns a 200 status.
    """
    mock_requests_get.return_value = Mock(status_code=200)
    result = is_ready("http://example.com", "/health/ready")
    assert result is True
    mock_requests_get.assert_called_once_with("http://example.com/health/ready", timeout=5)


def test_is_ready_not_ready(mock_requests_get):
    """
    Test that the function returns False when the HTTP endpoint returns a 503 status.
    """
    mock_requests_get.return_value = Mock(status_code=503)
    result = is_ready("http://example.com", "/health/ready")
    assert result is False
    mock_requests_get.assert_called_once_with("http://example.com/health/ready", timeout=5)


def test_is_ready_confusing_status(mock_requests_get, caplog):
    """
    Test that the function logs a warning for non-200/503 status codes and returns False.
    """
    mock_requests_get.return_value = Mock(status_code=400, json=lambda: {"error": "Bad Request"})
    result = is_ready("http://example.com", "/health/ready")
    assert result is False
    mock_requests_get.assert_called_once_with("http://example.com/health/ready", timeout=5)
    assert "HTTP Status: 400" in caplog.text
    assert "Response Payload: {'error': 'Bad Request'}" in caplog.text


def test_is_ready_http_error(mock_requests_get, caplog):
    """
    Test that the function returns False and logs a warning when an HTTP error occurs.
    """
    mock_requests_get.side_effect = requests.HTTPError("HTTP error")
    result = is_ready("http://example.com", "/health/ready")
    assert result is False
    assert "produced a HTTP error: HTTP error" in caplog.text


def test_is_ready_timeout(mock_requests_get, caplog):
    """
    Test that the function returns False and logs a warning when a timeout occurs.
    """
    mock_requests_get.side_effect = requests.Timeout
    result = is_ready("http://example.com", "/health/ready")
    assert result is False
    assert "request timed out" in caplog.text


def test_is_ready_connection_error(mock_requests_get, caplog):
    """
    Test that the function returns False and logs a warning when a connection error occurs.
    """
    mock_requests_get.side_effect = ConnectionError("Connection failed")
    result = is_ready("http://example.com", "/health/ready")
    assert result is False
    assert "A connection error for 'http://example.com/health/ready' occurred" in caplog.text


def test_is_ready_generic_request_exception(mock_requests_get, caplog):
    """
    Test that the function returns False and logs a warning for generic RequestException errors.
    """
    mock_requests_get.side_effect = requests.RequestException("Generic error")
    result = is_ready("http://example.com", "/health/ready")
    assert result is False
    assert "An error occurred: Generic error" in caplog.text


def test_is_ready_unexpected_exception(mock_requests_get, caplog):
    """
    Test that the function returns False and logs a warning for unexpected exceptions.
    """
    mock_requests_get.side_effect = Exception("Unexpected error")
    result = is_ready("http://example.com", "/health/ready")
    assert result is False
    assert "Exception: Unexpected error" in caplog.text


def test_is_ready_ready_endpoint_format(mock_requests_get):
    """
    Test that the function appends the ready endpoint correctly.
    """
    mock_requests_get.return_value = Mock(status_code=200)
    result = is_ready("http://example.com/", "health/ready")
    assert result is True
    mock_requests_get.assert_called_once_with("http://example.com/health/ready", timeout=5)


def test_is_ready_generate_url_integration(mock_requests_get):
    """
    Test that the function correctly generates the URL when `http://` is missing.
    """
    mock_requests_get.return_value = Mock(status_code=200)
    result = is_ready("example.com", "/health/ready")
    assert result is True
    mock_requests_get.assert_called_once_with("http://example.com/health/ready", timeout=5)


def test_get_version_cache(mock_requests_get):
    """
    Test that the function uses the cache for subsequent calls with the same arguments.
    """
    mock_requests_get.return_value = Mock(status_code=200, json=lambda: {"version": "1.2.3"})
    result1 = get_version("http://example.com", "/v1/metadata", "version")
    result2 = get_version("http://example.com", "/v1/metadata", "version")

    assert result1 == "1.2.3"
    assert result2 == "1.2.3"<|MERGE_RESOLUTION|>--- conflicted
+++ resolved
@@ -397,14 +397,9 @@
 
 # Test Case 11: Check that NimClient is instantiated with correct parameters
 def test_create_inference_client_nimclient_parameters(mock_model_interface, grpc_endpoint, http_endpoint):
-<<<<<<< HEAD
-    infer_protocol = 'grpc'
-    auth_token = 'test_token'
-    timeout = 42
-=======
     infer_protocol = "grpc"
     auth_token = "test_token"
->>>>>>> 8a2a202b
+    timeout = 42
 
     # Mock NimClient to capture the initialization parameters
     with patch(f"{MODULE_UNDER_TEST}.NimClient") as mock_nim_client_class:
@@ -413,7 +408,6 @@
             model_interface=mock_model_interface,
             auth_token=auth_token,
             infer_protocol=infer_protocol,
-<<<<<<< HEAD
             timeout=timeout,
         )
         mock_nim_client_class.assert_called_once_with(
@@ -421,12 +415,7 @@
             infer_protocol,
             (grpc_endpoint, http_endpoint),
             auth_token,
-            timeout=timeout,
-=======
-        )
-        mock_nim_client_class.assert_called_once_with(
-            mock_model_interface, infer_protocol, (grpc_endpoint, http_endpoint), auth_token
->>>>>>> 8a2a202b
+            timeout,
         )
 
 
