--- conflicted
+++ resolved
@@ -117,15 +117,6 @@
       - The accompanying batch data correctly includes the original image_arrays and image_dims.
     """
     with patch(f"{_MODULE_UNDER_TEST}.preprocess_image_for_paddle") as mock_preprocess:
-<<<<<<< HEAD
-        mock_preprocess.return_value = (np.zeros((32, 32, 3)), {})
-
-        # For gRPC, we rely on 'image_arrays'
-        data = {"image_arrays": [np.zeros((32, 32, 3))]}
-        result = paddle_ocr_model.format_input(data, protocol="grpc", max_batch_size=1)[0]
-
-        # shape => (batch_size, 32, 32, 3). We have batch_size=1.
-=======
         # Force the preprocessing to return an array with shape (32, 32, 3)
         mock_preprocess.return_value = np.zeros((32, 32, 3))
         # Supply both "image_arrays" and "image_dims" as required by the implementation.
@@ -135,7 +126,6 @@
         # Verify batched input shape; preprocessing adds a batch dimension via np.expand_dims.
         result = batches[0]
         assert isinstance(result, np.ndarray)
->>>>>>> b6ba1a0e
         assert result.shape == (1, 32, 32, 3)
         # Verify that the batch_data correctly reflects the original image and dimensions.
         assert isinstance(batch_data, list)
@@ -148,29 +138,18 @@
 
 def test_format_input_http(paddle_ocr_model):
     """
-<<<<<<< HEAD
-    For HTTP, we expect a payload with 'input': [...] containing a valid base64 PNG.
-=======
     For HTTP in non-legacy mode, after prepare_data_for_inference (which populates both
     "image_arrays" and "image_dims"), the formatted payload should use the new structure:
        {"input": [ {"type": "image_url", "url": "data:image/png;base64,..."}, ... ]}
     In addition, the accompanying batch data should contain the original images and dimensions.
->>>>>>> b6ba1a0e
     """
     valid_b64 = create_valid_base64_image()
     data = {"base64_image": valid_b64}
     # prepare_data_for_inference adds "image_arrays" and "image_dims"
     data = paddle_ocr_model.prepare_data_for_inference(data)
-<<<<<<< HEAD
-
-    result = paddle_ocr_model.format_input(data, protocol="http", max_batch_size=1)[0]
-
-    # {"input": [ {"type":"image_url","url": "..."} ]}
-=======
     batches, batch_data = paddle_ocr_model.format_input(data, protocol="http", max_batch_size=1)
     result = batches[0]
     # Check that the new (non-legacy) branch is used.
->>>>>>> b6ba1a0e
     assert "input" in result
     assert isinstance(result["input"], list)
     assert len(result["input"]) == 1
@@ -185,37 +164,6 @@
     assert "image_arrays" in bd and "image_dims" in bd
 
 
-<<<<<<< HEAD
-=======
-def test_format_input_http_legacy(legacy_paddle_ocr_model):
-    """
-    For legacy mode (<0.2.1-rc2), after preparing the data, the formatted payload should
-    use the legacy structure:
-       {"messages": [ {"content": [ {"type": "image_url", "image_url": {"url": "data:image/png;base64,..."} } ] } ]}
-    As before, the accompanying batch data should contain the original images and dimensions.
-    """
-    valid_b64 = create_valid_base64_image()
-    data = {"base64_image": valid_b64}
-    data = legacy_paddle_ocr_model.prepare_data_for_inference(data)
-    batches, batch_data = legacy_paddle_ocr_model.format_input(data, protocol="http", max_batch_size=1)
-    result = batches[0]
-    assert "messages" in result
-    assert isinstance(result["messages"], list)
-    assert len(result["messages"]) == 1
-    content_list = result["messages"][0]["content"]
-    assert isinstance(content_list, list)
-    assert len(content_list) == 1
-    item = content_list[0]
-    assert item["type"] == "image_url"
-    assert item["image_url"]["url"].startswith("data:image/png;base64,")
-    # Also check the returned batch data for legacy.
-    assert isinstance(batch_data, list)
-    assert len(batch_data) == 1
-    bd = batch_data[0]
-    assert "image_arrays" in bd and "image_dims" in bd
-
-
->>>>>>> b6ba1a0e
 def test_parse_output_http_pseudo_markdown(paddle_ocr_model, mock_paddle_http_response):
     """
     parse_output should now return a list of (content, table_content_format) tuples.
