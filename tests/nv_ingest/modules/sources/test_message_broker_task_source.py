# SPDX-FileCopyrightText: Copyright (c) 2024, NVIDIA CORPORATION & AFFILIATES.
# All rights reserved.
# SPDX-License-Identifier: Apache-2.0

import copy
from datetime import datetime
import json
from unittest.mock import MagicMock, patch

import pandas as pd
import pytest
from pydantic import BaseModel

<<<<<<< HEAD
MODULE_UNDER_TEST = "nv_ingest.modules.sources.message_broker_task_source"


@pytest.fixture
def job_payload():
    return json.dumps(
        {
            "job_payload": {
                "content": ["sample content"],
                "source_name": ["source1"],
                "source_id": ["id1"],
                "document_type": ["pdf"],
            },
            "job_id": "12345",
            "tasks": [
                {
                    "type": "split",
                    "task_properties": {
                        "tokenizer": "intfloat/e5-large-unsupervised",
                        "chunk_size": 100,
                        "chunk_overlap": 0,
                        "params": {},
                    },
                },
                {
                    "type": "extract",
                    "task_properties": {
                        "document_type": "pdf",
                        "method": "OCR",
                        "params": {},
                    },
                },
                {"type": "embed", "task_properties": {}},
            ],
        }
    )


# Test Case 1: Valid job with all required fields
@pytest.mark.skipif(not MORPHEUS_IMPORT_OK, reason="Morpheus modules are not available.")
@pytest.mark.skipif(
    not CUDA_DRIVER_OK,
    reason="Test environment does not have a compatible CUDA driver.",
=======
# Import the functions under test.
from nv_ingest.modules.sources.message_broker_task_source import (
    fetch_and_process_messages,
    process_message,
>>>>>>> 228119fe
)

# Define the module under test.
MODULE_UNDER_TEST = "nv_ingest.modules.sources.message_broker_task_source"

# -----------------------------------------------------------------------------
# Dummy Classes for Testing (for client and BaseModel response simulation)
# -----------------------------------------------------------------------------


class DummyValidatedConfig:
    def __init__(self, task_queue):
        self.task_queue = task_queue


class DummyResponse(BaseModel):
    response_code: int
    response: str  # JSON string


class DummyClient:
    """
    A dummy client whose fetch_message method returns values from a given list.
    Instead of raising KeyboardInterrupt when responses are exhausted,
    it returns None (which in production causes the loop to continue).
    """

    def __init__(self, responses):
        self.responses = responses
        self.call_count = 0

    def fetch_message(self, task_queue, count):
        if self.call_count < len(self.responses):
            response = self.responses[self.call_count]
            self.call_count += 1
            return response
        else:
            return None


# -----------------------------------------------------------------------------
# Tests for process_message using mocks
# -----------------------------------------------------------------------------


@patch(f"{MODULE_UNDER_TEST}.MODULE_NAME", new="dummy_module")
@patch(f"{MODULE_UNDER_TEST}.format_trace_id", return_value="trace-98765")
@patch(f"{MODULE_UNDER_TEST}.annotate_cm")
@patch(f"{MODULE_UNDER_TEST}.validate_ingest_job")
@patch(f"{MODULE_UNDER_TEST}.ControlMessageTask")
@patch(f"{MODULE_UNDER_TEST}.IngestControlMessage")
def test_process_message_normal(
    mock_IngestControlMessage,
    mock_ControlMessageTask,
    mock_validate_ingest_job,
    mock_annotate_cm,
    mock_format_trace_id,
):
    """
    Test that process_message correctly processes a valid job.
    The job dict contains:
      - "job_id": identifier
      - "job_payload": a list of dicts to be converted to a DataFrame
      - "tasks": a list of task dicts (each with optional id, type, task_properties)
      - "tracing_options": options that trigger trace tagging.
    Expect that the returned control message:
      - receives a payload DataFrame built from job_payload,
      - has metadata "job_id" and "response_channel" set to the job_id,
      - is annotated with message "Created",
      - has tasks added (one per task in the job),
      - and has trace-related metadata/timestamps set.
    """
    # Create a fake control message instance.
    fake_cm = MagicMock()
    mock_IngestControlMessage.return_value = fake_cm

    # Simulate ControlMessageTask instances.
    fake_task_instance = MagicMock()
    fake_task_instance.model_dump.return_value = {"id": "task1", "type": "process", "properties": {"p": 1}}
    fake_task_instance2 = MagicMock()
    fake_task_instance2.model_dump.return_value = {"id": "auto", "type": "unknown", "properties": {"p": 2}}
    mock_ControlMessageTask.side_effect = [fake_task_instance, fake_task_instance2]

    # Build a valid job dictionary.
    job = {
        "job_id": "job123",
        "job_payload": [{"field": "value1"}, {"field": "value2"}],
        "tasks": [
            {"id": "task1", "type": "process", "task_properties": {"p": 1}},
            {"task_properties": {"p": 2}},
        ],
        "tracing_options": {
            "trace": True,
            "ts_send": datetime.now().timestamp() * 1e9,  # nanoseconds
            "trace_id": 98765,
        },
    }
    # Make a copy because process_message pops keys.
    job_copy = copy.deepcopy(job)
    ts_fetched = datetime.now()

    result_cm = process_message(job_copy, ts_fetched)

    # Verify that payload() was called with a DataFrame built from job_payload.
    fake_cm.payload.assert_called_once()
    df_arg = fake_cm.payload.call_args[0][0]
    pd.testing.assert_frame_equal(df_arg, pd.DataFrame(job["job_payload"]))

    # Verify metadata calls.
    fake_cm.set_metadata.assert_any_call("job_id", "job123")
    fake_cm.set_metadata.assert_any_call("response_channel", "job123")
    mock_annotate_cm.assert_called_with(fake_cm, message="Created")
    # Verify that tasks were added.
    assert fake_cm.add_task.call_count == 2
    # Check trace-related metadata/timestamps.
    trace_meta_calls = [call for call in fake_cm.set_metadata.call_args_list if "trace" in call[0][0]]
    trace_timestamp_calls = [call for call in fake_cm.set_timestamp.call_args_list if "trace" in call[0][0]]
    assert trace_meta_calls or trace_timestamp_calls
    fake_cm.set_metadata.assert_any_call("trace_id", "trace-98765")


@patch(f"{MODULE_UNDER_TEST}.MODULE_NAME", new="dummy_module")
@patch(f"{MODULE_UNDER_TEST}.annotate_cm")
@patch(f"{MODULE_UNDER_TEST}.validate_ingest_job", side_effect=ValueError("Invalid job"))
@patch(f"{MODULE_UNDER_TEST}.IngestControlMessage")
def test_process_message_validation_failure_with_job_id(
    mock_IngestControlMessage, mock_validate_ingest_job, mock_annotate_cm
):
    """
    Test that when validate_ingest_job fails—even if the job dict contains a 'job_id'—
    process_message re‑raises the exception.
    """
    fake_cm = MagicMock()
    mock_IngestControlMessage.return_value = fake_cm

    job = {
        "job_id": "job_fail",
        "job_payload": [{"a": "b"}],
        "tasks": [],
        "tracing_options": {},
        "invalid": True,  # Triggers failure.
    }
    job_copy = copy.deepcopy(job)
    ts_fetched = datetime.now()

    with pytest.raises(ValueError, match="Invalid job"):
        process_message(job_copy, ts_fetched)


@patch(f"{MODULE_UNDER_TEST}.validate_ingest_job", side_effect=ValueError("Invalid job"))
@patch(f"{MODULE_UNDER_TEST}.IngestControlMessage")
def test_process_message_validation_failure_no_job_id(mock_IngestControlJob, mock_validate_ingest_job):
    """
    Test that if validate_ingest_job fails and there is no 'job_id' in the job dict,
    process_message re‑raises the exception.
    """
    fake_cm = MagicMock()
    mock_IngestControlJob.return_value = fake_cm

    job = {
        "job_payload": [{"a": "b"}],
        "tasks": [],
        "tracing_options": {},
        "invalid": True,
    }
    ts_fetched = datetime.now()

    with pytest.raises(ValueError, match="Invalid job"):
        process_message(copy.deepcopy(job), ts_fetched)


# -----------------------------------------------------------------------------
# Tests for fetch_and_process_messages using mocks
# -----------------------------------------------------------------------------


@patch(f"{MODULE_UNDER_TEST}.process_message", return_value="processed")
def test_fetch_and_process_messages_dict_job(mock_process_message):
    """
    Test that when the client returns a job as a dictionary,
    fetch_and_process_messages yields a processed control message.
    """
    job = {
        "job_id": "job_dict",
        "job_payload": [{"x": 1}, {"x": 2}],
        "tasks": [],
        "tracing_options": {},
    }
    client = DummyClient([job])
    config = DummyValidatedConfig(task_queue="queue1")

    gen = fetch_and_process_messages(client, config)
    result = next(gen)
    gen.close()
    assert result == "processed"
    mock_process_message.assert_called_once()


@patch(f"{MODULE_UNDER_TEST}.process_message", return_value="processed")
def test_fetch_and_process_messages_base_model_job(mock_process_message):
    """
    Test that when the client returns a job as a BaseModel with response_code 0,
    the job.response is JSON-decoded and processed.
    """
    job_dict = {
        "job_id": "job_bm",
        "job_payload": [{"y": "a"}],
        "tasks": [],
        "tracing_options": {},
    }
    response_obj = DummyResponse(response_code=0, response=json.dumps(job_dict))
    client = DummyClient([response_obj])
    config = DummyValidatedConfig(task_queue="queue1")

    gen = fetch_and_process_messages(client, config)
    result = next(gen)
    gen.close()
    assert result == "processed"
    mock_process_message.assert_called_once()


@patch(f"{MODULE_UNDER_TEST}.process_message", return_value="processed")
def test_fetch_and_process_messages_skip_on_nonzero_response_code(mock_process_message):
    """
    Test that when the client returns a BaseModel job with a nonzero response_code,
    the job is skipped and not processed.
    Then a subsequent valid dictionary job is processed.
    """
    response_bad = DummyResponse(response_code=1, response="{}")
    job = {
        "job_id": "job_valid",
        "job_payload": [{"z": 100}],
        "tasks": [],
        "tracing_options": {},
    }
    client = DummyClient([response_bad, job])
    config = DummyValidatedConfig(task_queue="queue1")

    gen = fetch_and_process_messages(client, config)
    result = next(gen)
    gen.close()
    assert result == "processed"
    assert mock_process_message.call_count == 1


def test_fetch_and_process_messages_timeout_error():
    """
    Test that if client.fetch_message raises a TimeoutError,
    fetch_and_process_messages catches it and continues to the next message.
    """
    client = DummyClient([None])
    call = [0]

    def fetch_override(task_queue, count):
        if call[0] == 0:
            call[0] += 1
            raise TimeoutError("Timeout")
        else:
            return {
                "job_id": "job_after_timeout",
                "job_payload": [{"a": "b"}],
                "tasks": [],
                "tracing_options": {},
            }

    client.fetch_message = fetch_override
    config = DummyValidatedConfig(task_queue="queue1")
    with patch(f"{MODULE_UNDER_TEST}.process_message", return_value="processed") as mock_process_message:
        gen = fetch_and_process_messages(client, config)
        result = next(gen)
        gen.close()
        assert result == "processed"
        mock_process_message.assert_called_once()


def test_fetch_and_process_messages_exception_handling():
    """
    Test that if client.fetch_message raises a generic Exception,
    fetch_and_process_messages logs the error and continues fetching.
    """
    client = DummyClient([None])
    call = [0]

    def fetch_override(task_queue, count):
        if call[0] == 0:
            call[0] += 1
            raise Exception("Generic error")
        else:
            return {
                "job_id": "job_after_exception",
                "job_payload": [{"c": "d"}],
                "tasks": [],
                "tracing_options": {},
            }

    client.fetch_message = fetch_override
    config = DummyValidatedConfig(task_queue="queue1")
    with patch(f"{MODULE_UNDER_TEST}.process_message", return_value="processed") as mock_process_message:
        gen = fetch_and_process_messages(client, config)
        result = next(gen)
        gen.close()
        assert result == "processed"
        mock_process_message.assert_called_once()<|MERGE_RESOLUTION|>--- conflicted
+++ resolved
@@ -11,56 +11,10 @@
 import pytest
 from pydantic import BaseModel
 
-<<<<<<< HEAD
-MODULE_UNDER_TEST = "nv_ingest.modules.sources.message_broker_task_source"
-
-
-@pytest.fixture
-def job_payload():
-    return json.dumps(
-        {
-            "job_payload": {
-                "content": ["sample content"],
-                "source_name": ["source1"],
-                "source_id": ["id1"],
-                "document_type": ["pdf"],
-            },
-            "job_id": "12345",
-            "tasks": [
-                {
-                    "type": "split",
-                    "task_properties": {
-                        "tokenizer": "intfloat/e5-large-unsupervised",
-                        "chunk_size": 100,
-                        "chunk_overlap": 0,
-                        "params": {},
-                    },
-                },
-                {
-                    "type": "extract",
-                    "task_properties": {
-                        "document_type": "pdf",
-                        "method": "OCR",
-                        "params": {},
-                    },
-                },
-                {"type": "embed", "task_properties": {}},
-            ],
-        }
-    )
-
-
-# Test Case 1: Valid job with all required fields
-@pytest.mark.skipif(not MORPHEUS_IMPORT_OK, reason="Morpheus modules are not available.")
-@pytest.mark.skipif(
-    not CUDA_DRIVER_OK,
-    reason="Test environment does not have a compatible CUDA driver.",
-=======
 # Import the functions under test.
 from nv_ingest.modules.sources.message_broker_task_source import (
     fetch_and_process_messages,
     process_message,
->>>>>>> 228119fe
 )
 
 # Define the module under test.
