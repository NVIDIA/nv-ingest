# SPDX-FileCopyrightText: Copyright (c) 2024, NVIDIA CORPORATION & AFFILIATES.
# All rights reserved.
# SPDX-License-Identifier: Apache-2.0

import pytest
from nv_ingest_client.primitives.tasks.store import StoreTask

# Initialization and Property Setting


def test_store_task_initialization():
    task = StoreTask(
        structured=True,
        images=True,
        params={
            "access_key": "foo",
            "secret_key": "bar",
            "endpoint": "minio:9000",
        },
        store_method="s3",
<<<<<<< HEAD

=======
>>>>>>> 0d95cecf
    )
    assert task._structured
    assert task._images
    assert task._store_method == "s3"
    assert task._params["endpoint"] == "minio:9000"
    assert task._params["access_key"] == "foo"
    assert task._params["secret_key"] == "bar"


# String Representation Tests


def test_store_task_str_representation():
<<<<<<< HEAD
    task = StoreTask(
        structured=True, 
        images=True, 
        store_method="minio", 
        params={
            "endpoint":"minio:9000"
        }
        )
=======
    task = StoreTask(structured=True, images=True, store_method="minio", params={"endpoint": "minio:9000"})
>>>>>>> 0d95cecf
    expected_str = (
        "Store Task:\n"
        "  store structured types: True\n"
        "  store image types: True\n"
        "  store method: minio\n"
        "  endpoint: minio:9000\n"
    )
    assert str(task) == expected_str


# Dictionary Representation Tests


@pytest.mark.parametrize(
    "structured, images, store_method, extra_param_1, extra_param_2",
    [
        (True, True, "minio", "foo", "bar"),
        (False, True, "minio", "foo", "bar"),
        (False, False, "minio", "foo", "bar"),
        (False, True, "s3", "foo", "bar"),
        (None, True, "s3", "foo", "bar"),
        (True, None, "s3", "foo", "bar"),
        (None, None, "minio", "foo", "bar"),
    ],
)
def test_store_task_to_dict(
    structured,
    images,
    store_method,
    extra_param_1,
    extra_param_2,
):
    task = StoreTask(
        structured=structured,
        images=images,
        store_method=store_method,
        params={
            "extra_param_1": extra_param_1,
            "extra_param_2": extra_param_2,
<<<<<<< HEAD
        }
=======
        },
>>>>>>> 0d95cecf
    )

    expected_dict = {"type": "store", "task_properties": {"params": {}}}

    expected_dict["task_properties"]["structured"] = structured
    expected_dict["task_properties"]["images"] = images
    expected_dict["task_properties"]["method"] = store_method or "minio"
    expected_dict["task_properties"]["params"]["extra_param_1"] = extra_param_1
    expected_dict["task_properties"]["params"]["extra_param_2"] = extra_param_2

    assert task.to_dict() == expected_dict, "The to_dict method did not return the expected dictionary representation"<|MERGE_RESOLUTION|>--- conflicted
+++ resolved
@@ -18,10 +18,6 @@
             "endpoint": "minio:9000",
         },
         store_method="s3",
-<<<<<<< HEAD
-
-=======
->>>>>>> 0d95cecf
     )
     assert task._structured
     assert task._images
@@ -35,18 +31,7 @@
 
 
 def test_store_task_str_representation():
-<<<<<<< HEAD
-    task = StoreTask(
-        structured=True, 
-        images=True, 
-        store_method="minio", 
-        params={
-            "endpoint":"minio:9000"
-        }
-        )
-=======
     task = StoreTask(structured=True, images=True, store_method="minio", params={"endpoint": "minio:9000"})
->>>>>>> 0d95cecf
     expected_str = (
         "Store Task:\n"
         "  store structured types: True\n"
@@ -86,11 +71,7 @@
         params={
             "extra_param_1": extra_param_1,
             "extra_param_2": extra_param_2,
-<<<<<<< HEAD
-        }
-=======
         },
->>>>>>> 0d95cecf
     )
 
     expected_dict = {"type": "store", "task_properties": {"params": {}}}
