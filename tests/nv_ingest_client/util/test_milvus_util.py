--- conflicted
+++ resolved
@@ -1,15 +1,13 @@
 import pytest
-<<<<<<< HEAD
 from nv_ingest_client.util.milvus import (
     MilvusOperator,
     _dict_to_params,
     create_nvingest_collection,
     grab_meta_collection_info,
+    reconstruct_pages,
 )
 from nv_ingest_client.util.util import ClientConfigSchema
-=======
-from nv_ingest_client.util.milvus import MilvusOperator, _dict_to_params, reconstruct_pages
->>>>>>> 87d0b69b
+
 
 
 @pytest.fixture
@@ -77,7 +75,6 @@
         coll_name in collection_name.keys()
 
 
-<<<<<<< HEAD
 def test_milvus_meta_collection(tmp_path):
     collection_name = "collection"
     milvus_uri = f"{tmp_path}/test.db"
@@ -101,7 +98,8 @@
     entity = results[0]
     assert len(results) == 1
     assert entity["collection_name"] == f"{collection_name}2"
-=======
+
+
 def test_page_reconstruction():
     records = [
         [
@@ -208,5 +206,4 @@
     pages.append(reconstruct_pages(candidates[0], records))
     pages.append(reconstruct_pages(candidates[1], records, page_signum=1))
     assert pages[0] == "roses are red.\nviolets are blue.\nsunflowers are yellow.\n"
-    assert pages[1] == "two time two is four.\nfour times four is sixteen.\n"
->>>>>>> 87d0b69b
+    assert pages[1] == "two time two is four.\nfour times four is sixteen.\n"