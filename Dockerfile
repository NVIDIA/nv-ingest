# SPDX-FileCopyrightText: Copyright (c) 2024, NVIDIA CORPORATION & AFFILIATES.
# All rights reserved.
# SPDX-License-Identifier: Apache-2.0
# syntax=docker/dockerfile:1.3

ARG BASE_IMG=nvcr.io/nvidia/cuda
ARG BASE_IMG_TAG=12.2.2-base-ubuntu22.04

# Use NVIDIA Morpheus as the base image
FROM $BASE_IMG:$BASE_IMG_TAG AS base

ARG RELEASE_TYPE="dev"
ARG VERSION=""
ARG VERSION_REV="0"

# Install necessary dependencies using apt-get
RUN apt-get update && apt-get install -y \
      wget \
      bzip2 \
      ca-certificates \
      curl \
    && apt-get clean

RUN wget -O Miniforge3.sh "https://github.com/conda-forge/miniforge/releases/latest/download/Miniforge3-$(uname)-$(uname -m).sh" -O /tmp/miniforge.sh \
    && bash /tmp/miniforge.sh -b -p /opt/conda \
    && rm /tmp/miniforge.sh

# Add conda to the PATH
ENV PATH=/opt/conda/bin:$PATH

# Install Mamba, a faster alternative to conda, within the base environment
RUN conda install -y mamba -n base -c conda-forge

# Create nv_ingest base environment
RUN conda create -y --name nv_ingest python=3.10.15

# Activate the environment (make it default for subsequent commands)
RUN echo "source activate nv_ingest" >> ~/.bashrc

# Set default shell to bash
SHELL ["/bin/bash", "-c"]

# Install Tini via conda from the conda-forge channel
RUN source activate nv_ingest \
    && mamba install -y -c conda-forge tini

# Install Morpheus dependencies
RUN source activate nv_ingest \
    && mamba install -y \
     nvidia/label/dev::morpheus-core \
     nvidia/label/dev::morpheus-llm \
<<<<<<< HEAD
     imagemagick \
=======
     # pin to earlier version of cuda-python until __pyx_capi__ fix is upstreamed.
     cuda-python=12.6.0 \
>>>>>>> cefb7ef0
     -c rapidsai -c pytorch -c nvidia -c conda-forge

# Install additional dependencies using apt-get
RUN apt-get update && apt-get install -y \
    libgl1-mesa-glx \
    && apt-get clean

# Set the working directory in the container
WORKDIR /workspace

# Copy custom entrypoint script
COPY ./docker/scripts/entrypoint.sh /workspace/docker/entrypoint.sh

FROM base AS nv_ingest_install
# Copy the module code
COPY setup.py setup.py
COPY ci ci
COPY requirements.txt extra-requirements.txt test-requirements.txt util-requirements.txt ./

# Prevent haystack from sending telemetry data
ENV HAYSTACK_TELEMETRY_ENABLED=False

# Ensure the NV_INGEST_VERSION is PEP 440 compatible
RUN if [ -z "${VERSION}" ]; then \
    export VERSION="$(date +'%Y.%m.%d')"; \
    fi; \
    if [ "${RELEASE_TYPE}" = "dev" ]; then \
    export NV_INGEST_VERSION_OVERRIDE="${VERSION}.dev${VERSION_REV}"; \
    elif [ "${RELEASE_TYPE}" = "release" ]; then \
    export NV_INGEST_VERSION_OVERRIDE="${VERSION}.post${VERSION_REV}"; \
    else \
    echo "Invalid RELEASE_TYPE: ${RELEASE_TYPE}"; \
    exit 1; \
    fi

ENV NV_INGEST_RELEASE_TYPE=${RELEASE_TYPE}
ENV NV_INGEST_VERSION_OVERRIDE=${NV_INGEST_VERSION_OVERRIDE}
ENV NV_INGEST_CLIENT_VERSION_OVERRIDE=${NV_INGEST_VERSION_OVERRIDE}

SHELL ["/bin/bash", "-c"]

# Cache the requirements and install them before uploading source code changes
RUN source activate nv_ingest \
    && pip install -r requirements.txt

COPY tests tests
COPY data data
COPY client client
COPY src/nv_ingest src/nv_ingest
RUN rm -rf ./src/nv_ingest/dist ./client/dist

# Build the client and install it in the conda cache
RUN source activate nv_ingest \
    && pip install -e client \
    && pip install -r extra-requirements.txt

# Run the build_pip_packages.sh script with the specified build type and library
RUN chmod +x ./ci/scripts/build_pip_packages.sh \
    && ./ci/scripts/build_pip_packages.sh --type ${RELEASE_TYPE} --lib client \
    && ./ci/scripts/build_pip_packages.sh --type ${RELEASE_TYPE} --lib service

RUN source activate nv_ingest \
    && pip install ./dist/*.whl

RUN source activate nv_ingest \
    && rm -rf src requirements.txt test-requirements.txt util-requirements.txt

# Upgrade setuptools to mitigate https://github.com/advisories/GHSA-cx63-2mw6-8hw5
RUN source activate base \
    && conda install -c conda-forge setuptools==70.0.0

RUN source activate nv_ingest \
    && pip install ./client/dist/*.whl \
    ## Installations below can be removed after the next Morpheus release
    && pip install --no-input milvus==2.3.5 \
    && pip install --no-input pymilvus==2.3.6 \
    && pip install --no-input langchain==0.1.16 \
    && pip install --no-input langchain-nvidia-ai-endpoints==0.0.11 \
    && pip install --no-input faiss-gpu==1.7.* \
    && pip install --no-input google-search-results==2.4 \
    && pip install --no-input nemollm==0.3.5 \
    && rm -rf client/dist

# Install patched MRC version to circumvent NUMA node issue -- remove after Morpheus 10.24 release
RUN source activate nv_ingest \
    && conda install -y -c nvidia/label/dev mrc=24.10.00a=cuda_12.5_py310_h5ae46af_10

FROM nv_ingest_install AS runtime

COPY src/pipeline.py ./
COPY pyproject.toml ./

RUN chmod +x /workspace/docker/entrypoint.sh

# Set entrypoint to tini with a custom entrypoint script
ENTRYPOINT ["/opt/conda/envs/nv_ingest/bin/tini", "--", "/workspace/docker/entrypoint.sh"]

# Start both the core nv-ingest pipeline service and the FastAPI microservice in parallel
CMD ["sh", "-c", "python /workspace/pipeline.py & uvicorn nv_ingest.main:app --workers 32 --host 0.0.0.0 --port 7670 & wait"]

FROM nv_ingest_install AS development

RUN source activate nv_ingest && \
    pip install -e ./client

CMD ["/bin/bash"]<|MERGE_RESOLUTION|>--- conflicted
+++ resolved
@@ -49,12 +49,9 @@
     && mamba install -y \
      nvidia/label/dev::morpheus-core \
      nvidia/label/dev::morpheus-llm \
-<<<<<<< HEAD
      imagemagick \
-=======
      # pin to earlier version of cuda-python until __pyx_capi__ fix is upstreamed.
      cuda-python=12.6.0 \
->>>>>>> cefb7ef0
      -c rapidsai -c pytorch -c nvidia -c conda-forge
 
 # Install additional dependencies using apt-get
