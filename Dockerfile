# SPDX-FileCopyrightText: Copyright (c) 2024, NVIDIA CORPORATION & AFFILIATES.
# All rights reserved.
# SPDX-License-Identifier: Apache-2.0
# syntax=docker/dockerfile:1.3

ARG BASE_IMG=nvcr.io/nvidia/cuda
ARG BASE_IMG_TAG=12.4.1-base-ubuntu22.04

# Use NVIDIA Morpheus as the base image
FROM $BASE_IMG:$BASE_IMG_TAG AS base

ARG RELEASE_TYPE="dev"
ARG VERSION=""
ARG VERSION_REV="0"

# Install necessary dependencies using apt-get
RUN apt-get update && apt-get install -y \
      wget \
      bzip2 \
      ca-certificates \
      curl \
      libgl1-mesa-glx \
    && apt-get clean

RUN wget -O Miniforge3.sh "https://github.com/conda-forge/miniforge/releases/latest/download/Miniforge3-$(uname)-$(uname -m).sh" -O /tmp/miniforge.sh \
    && bash /tmp/miniforge.sh -b -p /opt/conda \
    && rm /tmp/miniforge.sh

# Add conda to the PATH
ENV PATH=/opt/conda/bin:$PATH

# Install Mamba, a faster alternative to conda, within the base environment
RUN --mount=type=cache,target=/opt/conda/pkgs \
    --mount=type=cache,target=/root/.cache/pip \
    conda install -y mamba conda-build==24.5.1 -n base -c conda-forge

COPY conda/environments/nv_ingest_environment.yml /workspace/nv_ingest_environment.yml
# Create nv_ingest base environment
RUN --mount=type=cache,target=/opt/conda/pkgs \
    --mount=type=cache,target=/root/.cache/pip \
    mamba env create -f /workspace/nv_ingest_environment.yml

# Set default shell to bash
SHELL ["/bin/bash", "-c"]

# Activate the environment (make it default for subsequent commands)
RUN echo "source activate nv_ingest_runtime" >> ~/.bashrc

# Install Tini via conda from the conda-forge channel
RUN --mount=type=cache,target=/opt/conda/pkgs \
    --mount=type=cache,target=/root/.cache/pip \
    source activate nv_ingest_runtime \
    && mamba install -y -c conda-forge tini

# Set the working directory in the container
WORKDIR /workspace

# Copy custom entrypoint script
COPY ./docker/scripts/entrypoint.sh /workspace/docker/entrypoint.sh

FROM base AS nv_ingest_install
# Copy the module code
COPY setup.py setup.py
COPY ci ci

# Prevent haystack from sending telemetry data
ENV HAYSTACK_TELEMETRY_ENABLED=False

# Ensure the NV_INGEST_VERSION is PEP 440 compatible
RUN if [ -z "${VERSION}" ]; then \
        export VERSION="$(date +'%Y.%m.%d')"; \
    fi; \
    if [ "${RELEASE_TYPE}" = "dev" ]; then \
        export NV_INGEST_VERSION_OVERRIDE="${VERSION}.dev${VERSION_REV}"; \
    elif [ "${RELEASE_TYPE}" = "release" ]; then \
        export NV_INGEST_VERSION_OVERRIDE="${VERSION}.post${VERSION_REV}"; \
    else \
        echo "Invalid RELEASE_TYPE: ${RELEASE_TYPE}"; \
        exit 1; \
    fi

ENV NV_INGEST_RELEASE_TYPE=${RELEASE_TYPE}
ENV NV_INGEST_VERSION_OVERRIDE=${NV_INGEST_VERSION_OVERRIDE}
ENV NV_INGEST_CLIENT_VERSION_OVERRIDE=${NV_INGEST_VERSION_OVERRIDE}

SHELL ["/bin/bash", "-c"]

COPY tests tests
COPY data data
COPY client client
COPY src/nv_ingest src/nv_ingest
RUN rm -rf ./src/nv_ingest/dist ./client/dist

# Add pip cache path to match conda's package cache
RUN --mount=type=cache,target=/opt/conda/pkgs \
    --mount=type=cache,target=/root/.cache/pip \
    chmod +x ./ci/scripts/build_pip_packages.sh \
    && ./ci/scripts/build_pip_packages.sh --type ${RELEASE_TYPE} --lib client \
    && ./ci/scripts/build_pip_packages.sh --type ${RELEASE_TYPE} --lib service

RUN --mount=type=cache,target=/opt/conda/pkgs\
    --mount=type=cache,target=/root/.cache/pip \
    source activate nv_ingest_runtime \
    && pip install ./dist/*.whl \
    && pip install ./client/dist/*.whl

<<<<<<< HEAD
# Upgrade setuptools to mitigate https://github.com/advisories/GHSA-cx63-2mw6-8hw5
RUN source activate base \
    && conda install -c conda-forge setuptools==70.0.0

RUN source activate nv_ingest \
    && pip install ./client/dist/*.whl \
    ## Installations below can be removed after the next Morpheus release
    && pip install --no-input milvus==2.3.5 \
    && pip install --no-input pymilvus[bulk_writer]==2.4.9 \
    && pip install --no-input langchain==0.1.16 \
    && pip install --no-input langchain-nvidia-ai-endpoints==0.0.11 \
    && pip install --no-input faiss-gpu==1.7.* \
    && pip install --no-input google-search-results==2.4 \
    && pip install --no-input nemollm==0.3.5 \
    && rm -rf client/dist

# Install patched MRC version to circumvent NUMA node issue -- remove after Morpheus 10.24 release
RUN source activate nv_ingest \
    && conda install -y -c nvidia/label/dev mrc=24.10.00a=cuda_12.5_py310_h5ae46af_10
=======
RUN rm -rf src
>>>>>>> 0d95cecf

FROM nv_ingest_install AS runtime

COPY src/microservice_entrypoint.py ./
COPY pyproject.toml ./

RUN chmod +x /workspace/docker/entrypoint.sh

# Set entrypoint to tini with a custom entrypoint script
ENTRYPOINT ["/opt/conda/envs/nv_ingest_runtime/bin/tini", "--", "/workspace/docker/entrypoint.sh"]

FROM nv_ingest_install AS development

RUN source activate nv_ingest_runtime && \
    --mount=type=cache,target=/opt/conda/pkgs \
    --mount=type=cache,target=/root/.cache/pip \
    pip install -e ./client

CMD ["/bin/bash"]<|MERGE_RESOLUTION|>--- conflicted
+++ resolved
@@ -104,29 +104,7 @@
     && pip install ./dist/*.whl \
     && pip install ./client/dist/*.whl
 
-<<<<<<< HEAD
-# Upgrade setuptools to mitigate https://github.com/advisories/GHSA-cx63-2mw6-8hw5
-RUN source activate base \
-    && conda install -c conda-forge setuptools==70.0.0
-
-RUN source activate nv_ingest \
-    && pip install ./client/dist/*.whl \
-    ## Installations below can be removed after the next Morpheus release
-    && pip install --no-input milvus==2.3.5 \
-    && pip install --no-input pymilvus[bulk_writer]==2.4.9 \
-    && pip install --no-input langchain==0.1.16 \
-    && pip install --no-input langchain-nvidia-ai-endpoints==0.0.11 \
-    && pip install --no-input faiss-gpu==1.7.* \
-    && pip install --no-input google-search-results==2.4 \
-    && pip install --no-input nemollm==0.3.5 \
-    && rm -rf client/dist
-
-# Install patched MRC version to circumvent NUMA node issue -- remove after Morpheus 10.24 release
-RUN source activate nv_ingest \
-    && conda install -y -c nvidia/label/dev mrc=24.10.00a=cuda_12.5_py310_h5ae46af_10
-=======
 RUN rm -rf src
->>>>>>> 0d95cecf
 
 FROM nv_ingest_install AS runtime
 
