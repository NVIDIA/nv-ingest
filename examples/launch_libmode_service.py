--- conflicted
+++ resolved
@@ -20,24 +20,6 @@
 
 
 def main():
-<<<<<<< HEAD
-    # Possibly override config parameters
-    config_data = {
-        # Configure to use Python pipeline framework instead of Ray
-        "pipeline_framework": "python"
-    }
-
-    # Filter out None values to let the schema defaults handle them
-    config_data = {key: value for key, value in config_data.items() if value is not None}
-
-    # Construct the pipeline configuration
-    ingest_config = PipelineCreationSchema(**config_data)
-
-=======
-    """
-    Launch the libmode pipeline service using the embedded default configuration.
-    """
->>>>>>> 7eb09f22
     try:
         _ = run_pipeline(
             block=True,
